/*
Highly Optimized Object-oriented Many-particle Dynamics -- Blue Edition
(HOOMD-blue) Open Source Software License Copyright 2008, 2009 Ames Laboratory
Iowa State University and The Regents of the University of Michigan All rights
reserved.

HOOMD-blue may contain modifications ("Contributions") provided, and to which
copyright is held, by various Contributors who have granted The Regents of the
University of Michigan the right to modify and/or distribute such Contributions.

Redistribution and use of HOOMD-blue, in source and binary forms, with or
without modification, are permitted, provided that the following conditions are
met:

* Redistributions of source code must retain the above copyright notice, this
list of conditions, and the following disclaimer.

* Redistributions in binary form must reproduce the above copyright notice, this
list of conditions, and the following disclaimer in the documentation and/or
other materials provided with the distribution.

* Neither the name of the copyright holder nor the names of HOOMD-blue's
contributors may be used to endorse or promote products derived from this
software without specific prior written permission.

Disclaimer

THIS SOFTWARE IS PROVIDED BY THE COPYRIGHT HOLDER AND CONTRIBUTORS ``AS IS''
AND ANY EXPRESS OR IMPLIED WARRANTIES, INCLUDING, BUT NOT LIMITED TO, THE
IMPLIED WARRANTIES OF MERCHANTABILITY, FITNESS FOR A PARTICULAR PURPOSE, AND/OR
ANY WARRANTIES THAT THIS SOFTWARE IS FREE OF INFRINGEMENT ARE DISCLAIMED.

IN NO EVENT SHALL THE COPYRIGHT HOLDER OR CONTRIBUTORS BE LIABLE FOR ANY DIRECT,
INDIRECT, INCIDENTAL, SPECIAL, EXEMPLARY, OR CONSEQUENTIAL DAMAGES (INCLUDING,
BUT NOT LIMITED TO, PROCUREMENT OF SUBSTITUTE GOODS OR SERVICES; LOSS OF USE,
DATA, OR PROFITS; OR BUSINESS INTERRUPTION) HOWEVER CAUSED AND ON ANY THEORY OF
LIABILITY, WHETHER IN CONTRACT, STRICT LIABILITY, OR TORT (INCLUDING NEGLIGENCE
OR OTHERWISE) ARISING IN ANY WAY OUT OF THE USE OF THIS SOFTWARE, EVEN IF
ADVISED OF THE POSSIBILITY OF SUCH DAMAGE.
*/
// $Id$
// $URL$
// Maintainer: joaander

/*! \file BoxResizeUpdater.cc
    \brief Defines the BoxResizeUpdater class
*/

#ifdef WIN32
#pragma warning( push )
#pragma warning( disable : 4103 4244 )
#endif

#include <boost/python.hpp>
using namespace boost::python;

#include "BoxResizeUpdater.h"
#include "RigidData.h"

#include <math.h>
#include <iostream>
#include <stdexcept>

// windows feels that rintf should not exist.....
#ifdef WIN32
//! replacement for rint in windows
double rint(double x)
    {
    return floor(x+.5);
    }

//! replacement for rint in windows
double rintf(float x)
    {
    return floorf(x+.5f);
    }
#endif


using namespace std;

/*! \param sysdef System definition containing the particle data to set the box size on
    \param Lx length of the x dimension over time
    \param Ly length of the y dimension over time
    \param Lz length of the z dimension over time

    The default setting is to scale particle positions along with the box.
*/
BoxResizeUpdater::BoxResizeUpdater(boost::shared_ptr<SystemDefinition> sysdef,
                                   boost::shared_ptr<Variant> Lx,
                                   boost::shared_ptr<Variant> Ly,
                                   boost::shared_ptr<Variant> Lz)
        : Updater(sysdef), m_Lx(Lx), m_Ly(Ly), m_Lz(Lz), m_scale_particles(true)
    {
    assert(m_pdata);
    assert(m_Lx);
    assert(m_Ly);
    assert(m_Lz);
    }

/*! \param scale_particles Set to true to scale particles with the box. Set to false to leave particle positions alone
    when scaling the box.
*/
void BoxResizeUpdater::setParams(bool scale_particles)
    {
    m_scale_particles = scale_particles;
    }

/*! Perform the needed calculations to scale the box size
    \param timestep Current time step of the simulation
*/
void BoxResizeUpdater::update(unsigned int timestep)
<<<<<<< HEAD
	{
	if (m_prof) m_prof->push("BoxResize");

	// first, compute what the current box size should be
	Scalar Lx = m_Lx->getValue(timestep);
	Scalar Ly = m_Ly->getValue(timestep);
	Scalar Lz = m_Lz->getValue(timestep);
	
	// check if the current box size is the same
	BoxDim curBox = m_pdata->getBox();
	BoxDim newBox(Lx, Ly, Lz);
		
	bool no_change = fabs((Lx - curBox.xhi - curBox.xlo) / Lx) < 1e-5 && 
					fabs((Ly - curBox.yhi - curBox.ylo) / Ly) < 1e-5 &&
					fabs((Lz - curBox.zhi - curBox.zlo) / Lz) < 1e-5;
					
	// only change the box if there is a change in the box size
	if (!no_change)
		{	
		// scale the particle positions (if we have been asked to)
		if (m_scale_particles)
			{
			Scalar sx = Lx / (curBox.xhi - curBox.xlo);
			Scalar sy = Ly / (curBox.yhi - curBox.ylo);
			Scalar sz = Lz / (curBox.zhi - curBox.zlo);			
			
			// move the particles to be inside the new box
			ParticleDataArrays arrays = m_pdata->acquireReadWrite();
		
			for (unsigned int i = 0; i < arrays.nparticles; i++)
				{
				arrays.x[i] = (arrays.x[i] - curBox.xlo) * sx + newBox.xlo;
				arrays.y[i] = (arrays.y[i] - curBox.ylo) * sy + newBox.ylo;
				arrays.z[i] = (arrays.z[i] - curBox.zlo) * sz + newBox.zlo;
				}
				
			m_pdata->release();
			
			// also rescale rigid body COMs
			boost::shared_ptr<RigidData> rigid_data = m_sysdef->getRigidData();
			unsigned int n_bodies = rigid_data->getNumBodies();
			if (n_bodies > 0)
				{
				ArrayHandle<Scalar4> com_handle(rigid_data->getCOM(), access_location::host, access_mode::readwrite);

				for (unsigned int body = 0; body < n_bodies; body++)
					{
					com_handle.data[body].x = (com_handle.data[body].x - curBox.xlo) * sx + newBox.xlo;
					com_handle.data[body].y = (com_handle.data[body].y - curBox.ylo) * sy + newBox.ylo;
					com_handle.data[body].z = (com_handle.data[body].z - curBox.zlo) * sz + newBox.zlo;
					}
				}
				
			}
		else if (Lx < (curBox.xhi - curBox.xlo) || Ly < (curBox.yhi - curBox.ylo) || Lz < (curBox.zhi - curBox.zlo))
			{
			// otherwise, we need to ensure that the particles are still in the box if it is smaller
			// move the particles to be inside the new box
			ParticleDataArrays arrays = m_pdata->acquireReadWrite();
		
			for (unsigned int i = 0; i < arrays.nparticles; i++)
				{
				arrays.x[i] -= Lx * rintf(arrays.x[i] / Lx);
				arrays.y[i] -= Ly * rintf(arrays.y[i] / Ly);
				arrays.z[i] -= Lz * rintf(arrays.z[i] / Lz);
				}			
		
			m_pdata->release();
				
			// also rescale rigid body COMs
			boost::shared_ptr<RigidData> rigid_data = m_sysdef->getRigidData();
			unsigned int n_bodies = rigid_data->getNumBodies();
			if (n_bodies > 0)
				{
				ArrayHandle<Scalar4> com_handle(rigid_data->getCOM(), access_location::host, access_mode::readwrite);
				
				for (unsigned int body = 0; body < n_bodies; body++)
					{
					com_handle.data[body].x -= Lx * rintf(com_handle.data[body].x / Lx);
					com_handle.data[body].y -= Ly * rintf(com_handle.data[body].y / Ly);
					com_handle.data[body].z -= Lz * rintf(com_handle.data[body].z / Lz);
					}
				}	
			}
			
		// set the new box
		m_pdata->setBox(BoxDim(Lx, Ly, Lz));
		}
	
	if (m_prof) m_prof->pop();
	}
	
=======
    {
    if (m_prof) m_prof->push("BoxResize");
    
    // first, compute what the current box size should be
    Scalar Lx = m_Lx->getValue(timestep);
    Scalar Ly = m_Ly->getValue(timestep);
    Scalar Lz = m_Lz->getValue(timestep);
    
    // check if the current box size is the same
    BoxDim curBox = m_pdata->getBox();
    bool no_change = fabs((Lx - curBox.xhi - curBox.xlo) / Lx) < 1e-5 &&
                     fabs((Ly - curBox.yhi - curBox.ylo) / Ly) < 1e-5 &&
                     fabs((Lz - curBox.zhi - curBox.zlo) / Lz) < 1e-5;
                     
    // only change the box if there is a change in the box size
    if (!no_change)
        {
        // scale the particle positions (if we have been asked to)
        if (m_scale_particles)
            {
            Scalar sx = Lx / (curBox.xhi - curBox.xlo);
            Scalar sy = Ly / (curBox.yhi - curBox.ylo);
            Scalar sz = Lz / (curBox.zhi - curBox.zlo);
            
            // move the particles to be inside the new box
            ParticleDataArrays arrays = m_pdata->acquireReadWrite();
            
            for (unsigned int i = 0; i < arrays.nparticles; i++)
                {
                arrays.x[i] *= sx;
                arrays.y[i] *= sy;
                arrays.z[i] *= sz;
                }
                
            m_pdata->release();
            }
        else if (Lx < (curBox.xhi - curBox.xlo) || Ly < (curBox.yhi - curBox.ylo) || Lz < (curBox.zhi - curBox.zlo))
            {
            // otherwise, we need to ensure that the particles are still in the box if it is smaller
            // move the particles to be inside the new box
            ParticleDataArrays arrays = m_pdata->acquireReadWrite();
            
            for (unsigned int i = 0; i < arrays.nparticles; i++)
                {
                arrays.x[i] -= Lx * rintf(arrays.x[i] / Lx);
                arrays.y[i] -= Ly * rintf(arrays.y[i] / Ly);
                arrays.z[i] -= Lz * rintf(arrays.z[i] / Lz);
                }
                
            m_pdata->release();
            }
            
        // set the new box
        m_pdata->setBox(BoxDim(Lx, Ly, Lz));
        }
        
    if (m_prof) m_prof->pop();
    }

>>>>>>> 26a287f6
void export_BoxResizeUpdater()
    {
    class_<BoxResizeUpdater, boost::shared_ptr<BoxResizeUpdater>, bases<Updater>, boost::noncopyable>
    ("BoxResizeUpdater", init< boost::shared_ptr<SystemDefinition>,
                         boost::shared_ptr<Variant>,
                         boost::shared_ptr<Variant>,
                         boost::shared_ptr<Variant> >())
    .def("setParams", &BoxResizeUpdater::setParams);
    }

#ifdef WIN32
#pragma warning( pop )
#endif
<|MERGE_RESOLUTION|>--- conflicted
+++ resolved
@@ -110,7 +110,6 @@
     \param timestep Current time step of the simulation
 */
 void BoxResizeUpdater::update(unsigned int timestep)
-<<<<<<< HEAD
 	{
 	if (m_prof) m_prof->push("BoxResize");
 
@@ -203,67 +202,6 @@
 	if (m_prof) m_prof->pop();
 	}
 	
-=======
-    {
-    if (m_prof) m_prof->push("BoxResize");
-    
-    // first, compute what the current box size should be
-    Scalar Lx = m_Lx->getValue(timestep);
-    Scalar Ly = m_Ly->getValue(timestep);
-    Scalar Lz = m_Lz->getValue(timestep);
-    
-    // check if the current box size is the same
-    BoxDim curBox = m_pdata->getBox();
-    bool no_change = fabs((Lx - curBox.xhi - curBox.xlo) / Lx) < 1e-5 &&
-                     fabs((Ly - curBox.yhi - curBox.ylo) / Ly) < 1e-5 &&
-                     fabs((Lz - curBox.zhi - curBox.zlo) / Lz) < 1e-5;
-                     
-    // only change the box if there is a change in the box size
-    if (!no_change)
-        {
-        // scale the particle positions (if we have been asked to)
-        if (m_scale_particles)
-            {
-            Scalar sx = Lx / (curBox.xhi - curBox.xlo);
-            Scalar sy = Ly / (curBox.yhi - curBox.ylo);
-            Scalar sz = Lz / (curBox.zhi - curBox.zlo);
-            
-            // move the particles to be inside the new box
-            ParticleDataArrays arrays = m_pdata->acquireReadWrite();
-            
-            for (unsigned int i = 0; i < arrays.nparticles; i++)
-                {
-                arrays.x[i] *= sx;
-                arrays.y[i] *= sy;
-                arrays.z[i] *= sz;
-                }
-                
-            m_pdata->release();
-            }
-        else if (Lx < (curBox.xhi - curBox.xlo) || Ly < (curBox.yhi - curBox.ylo) || Lz < (curBox.zhi - curBox.zlo))
-            {
-            // otherwise, we need to ensure that the particles are still in the box if it is smaller
-            // move the particles to be inside the new box
-            ParticleDataArrays arrays = m_pdata->acquireReadWrite();
-            
-            for (unsigned int i = 0; i < arrays.nparticles; i++)
-                {
-                arrays.x[i] -= Lx * rintf(arrays.x[i] / Lx);
-                arrays.y[i] -= Ly * rintf(arrays.y[i] / Ly);
-                arrays.z[i] -= Lz * rintf(arrays.z[i] / Lz);
-                }
-                
-            m_pdata->release();
-            }
-            
-        // set the new box
-        m_pdata->setBox(BoxDim(Lx, Ly, Lz));
-        }
-        
-    if (m_prof) m_prof->pop();
-    }
-
->>>>>>> 26a287f6
 void export_BoxResizeUpdater()
     {
     class_<BoxResizeUpdater, boost::shared_ptr<BoxResizeUpdater>, bases<Updater>, boost::noncopyable>
