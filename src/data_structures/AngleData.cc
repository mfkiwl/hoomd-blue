--- conflicted
+++ resolved
@@ -399,22 +399,13 @@
 
 void export_AngleData()
 	{
-<<<<<<< HEAD
 	class_<AngleData, boost::shared_ptr<AngleData>, boost::noncopyable>("AngleData", init<boost::shared_ptr<ParticleData>, unsigned int>())
-		.def("getNumAngles", &AngleData::getNumAngles)
-		.def("getNAngleTypes", &AngleData::getNAngleTypes)
-		.def("getTypeByName", &AngleData::getTypeByName)
-		.def("getNameByType", &AngleData::getNameByType)
-		;
-=======
-	class_<AngleData, boost::shared_ptr<AngleData>, boost::noncopyable>("AngleData", init<ParticleData *, unsigned int>())
 	      .def("addAngle", &AngleData::addAngle)
 	      .def("getNumAngles", &AngleData::getNumAngles)
 	      .def("getNAngleTypes", &AngleData::getNAngleTypes)
 	      .def("getTypeByName", &AngleData::getTypeByName)
 	      .def("getNameByType", &AngleData::getNameByType)
 	      ;
->>>>>>> 5dd1e2de
 	
 	class_<Angle>("Angle", init<unsigned int, unsigned int, unsigned int, unsigned int>())
 	                 .def_readwrite("a", &Angle::a)
