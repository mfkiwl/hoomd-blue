/*
Highly Optimized Object-Oriented Molecular Dynamics (HOOMD) Open
Source Software License
Copyright (c) 2008 Ames Laboratory Iowa State University
All rights reserved.

Redistribution and use of HOOMD, in source and binary forms, with or
without modification, are permitted, provided that the following
conditions are met:

* Redistributions of source code must retain the above copyright notice,
this list of conditions and the following disclaimer.

* Redistributions in binary form must reproduce the above copyright
notice, this list of conditions and the following disclaimer in the
documentation and/or other materials provided with the distribution.

* Neither the name of the copyright holder nor the names HOOMD's
contributors may be used to endorse or promote products derived from this
software without specific prior written permission.

Disclaimer

THIS SOFTWARE IS PROVIDED BY THE COPYRIGHT HOLDER AND
CONTRIBUTORS ``AS IS''  AND ANY EXPRESS OR IMPLIED WARRANTIES,
INCLUDING, BUT NOT LIMITED TO, THE IMPLIED WARRANTIES OF MERCHANTABILITY
AND FITNESS FOR A PARTICULAR PURPOSE ARE DISCLAIMED. 

IN NO EVENT SHALL THE COPYRIGHT HOLDER OR CONTRIBUTORS  BE LIABLE
FOR ANY DIRECT, INDIRECT, INCIDENTAL, SPECIAL, EXEMPLARY, OR
CONSEQUENTIAL DAMAGES (INCLUDING, BUT NOT LIMITED TO, PROCUREMENT OF
SUBSTITUTE GOODS OR SERVICES; LOSS OF USE, DATA, OR PROFITS; OR BUSINESS
INTERRUPTION) HOWEVER CAUSED AND ON ANY THEORY OF LIABILITY, WHETHER IN
CONTRACT, STRICT LIABILITY, OR TORT (INCLUDING NEGLIGENCE OR OTHERWISE)
ARISING IN ANY WAY OUT OF THE USE OF THIS SOFTWARE, EVEN IF ADVISED OF
THE POSSIBILITY OF SUCH DAMAGE.
*/

// $Id$
// $URL$
// Maintainer: joaander

/*! \file NVTUpdaterGPU.cc
	\brief Defines the NVTUpdaterGPU class
*/

#ifdef WIN32
#pragma warning( push )
#pragma warning( disable : 4103 4244 )
#endif

#include "NVTUpdaterGPU.h"

#include <boost/python.hpp>
using namespace boost::python;

#include <boost/bind.hpp>
using namespace boost;

using namespace std;

<<<<<<< HEAD
/*! \param sysdef System data to update
=======
#ifdef ENABLE_CUDA
#include "gpu_settings.h"
#endif

/*! \param pdata Particle data to update
>>>>>>> 6a9f9fd4
	\param deltaT Time step to use
	\param tau NVT period
	\param T Temperature set point
*/
NVTUpdaterGPU::NVTUpdaterGPU(boost::shared_ptr<SystemDefinition> sysdef, Scalar deltaT, Scalar tau, boost::shared_ptr<Variant> T) : NVTUpdater(sysdef, deltaT, tau, T)
	{
	// at least one GPU is needed
	if (exec_conf.gpu.size() == 0)
		{
		cerr << endl << "***Error! Creating a NVTUpdaterGPU with no GPU in the execution configuration" << endl << endl;
		throw std::runtime_error("Error initializing NVTUpdaterGPU");
		}
	
	d_nvt_data.resize(exec_conf.gpu.size());
	allocateNVTData(128);
	}

NVTUpdaterGPU::~NVTUpdaterGPU()
	{
	freeNVTData();
	}

/*! \param block_size block size to allocate data for
*/
void NVTUpdaterGPU::allocateNVTData(int block_size)
	{
	// allocate the memory for the partial m*v^2 sums on each GPU	
	exec_conf.tagAll(__FILE__, __LINE__);
	for (unsigned int cur_gpu = 0; cur_gpu < exec_conf.gpu.size(); cur_gpu++)
		{
		d_nvt_data[cur_gpu].block_size = block_size;
		d_nvt_data[cur_gpu].NBlocks = m_pdata->getLocalNum(cur_gpu) / block_size + 1;
		
		exec_conf.gpu[cur_gpu]->call(bind(cudaMallocHack, (void**)((void*)&d_nvt_data[cur_gpu].partial_Ksum), d_nvt_data[cur_gpu].NBlocks * sizeof(float)));
		exec_conf.gpu[cur_gpu]->call(bind(cudaMallocHack, (void**)((void*)&d_nvt_data[cur_gpu].Ksum), sizeof(float)));
		}
	}

void NVTUpdaterGPU::freeNVTData()
	{
	// free the memory for the partial m*v^2 sums on each GPU	
	exec_conf.tagAll(__FILE__, __LINE__);
	for (unsigned int cur_gpu = 0; cur_gpu < exec_conf.gpu.size(); cur_gpu++)
		{
		exec_conf.gpu[cur_gpu]->call(bind(cudaFree, d_nvt_data[cur_gpu].partial_Ksum));
		d_nvt_data[cur_gpu].partial_Ksum = NULL;
		exec_conf.gpu[cur_gpu]->call(bind(cudaFree, d_nvt_data[cur_gpu].Ksum));
		d_nvt_data[cur_gpu].Ksum = NULL;
		}
	}

/*! \param timestep Current time step of the simulation

	Calls gpu_nvt_pre_step, gpu_nvt_reduce_ksum, and gpu_nvt_step to do the dirty work.
*/
void NVTUpdaterGPU::update(unsigned int timestep)
	{
	assert(m_pdata);
	
	// if we haven't been called before, then the accelerations	have not been set and we need to calculate them
	if (!m_accel_set)
		{
		m_accel_set = true;
		// use the option of computeAccelerationsGPU to populate pdata.accel so the first step is
		// is calculated correctly
		computeAccelerationsGPU(timestep, "NVT", true);
		}

	if (m_prof) m_prof->push(exec_conf, "NVT");
		
	// access the particle data arrays
	vector<gpu_pdata_arrays>& d_pdata = m_pdata->acquireReadWriteGPU();
	gpu_boxsize box = m_pdata->getBoxGPU();

	if (m_prof) m_prof->push(exec_conf, "Half-step 1");
		
	// launch the pre-step kernel on all GPUs in parallel
	exec_conf.tagAll(__FILE__, __LINE__);
	for (unsigned int cur_gpu = 0; cur_gpu < exec_conf.gpu.size(); cur_gpu++)
		exec_conf.gpu[cur_gpu]->callAsync(bind(gpu_nvt_pre_step, d_pdata[cur_gpu], box, d_nvt_data[cur_gpu], m_Xi, m_deltaT));

	exec_conf.syncAll();
	
	if (m_prof) m_prof->pop(exec_conf, 36*m_pdata->getN(), 80 * m_pdata->getN());
	
	// release the particle data arrays so that they can be accessed to add up the accelerations
	m_pdata->release();
	
	// communicate the updated positions among the GPUs
	m_pdata->communicatePosition();
	
	// functions that computeAccelerations calls profile themselves, so suspend
	// the profiling for now
	if (m_prof) m_prof->pop(exec_conf);
	
	// for the next half of the step, we need the accelerations at t+deltaT
	computeAccelerationsGPU(timestep+1, "NVT", false);
	
	if (m_prof)
		{
		m_prof->push(exec_conf, "NVT");
		m_prof->push(exec_conf, "Reducing");
		}
		
	// reduce the Ksum values on all GPUs in parallel
	exec_conf.tagAll(__FILE__, __LINE__);
	for (unsigned int cur_gpu = 0; cur_gpu < exec_conf.gpu.size(); cur_gpu++)
		exec_conf.gpu[cur_gpu]->callAsync(bind(gpu_nvt_reduce_ksum, d_nvt_data[cur_gpu]));

	exec_conf.syncAll();
		
	// copy the values from the GPUs to the CPU and complete the sum
	float Ksum_total = 0.0f;
	for (unsigned int cur_gpu = 0; cur_gpu < exec_conf.gpu.size(); cur_gpu++)
		{
		float Ksum_tmp;
		exec_conf.gpu[cur_gpu]->call(bind(cudaMemcpy, &Ksum_tmp, d_nvt_data[cur_gpu].Ksum, sizeof(float), cudaMemcpyDeviceToHost));
		Ksum_total += Ksum_tmp;
		}
		
	if (m_prof) m_prof->pop(exec_conf);
	if (m_prof) m_prof->push(exec_conf, "Half-step 2");
	
	// need previous xi to update eta
	Scalar xi_prev = m_Xi;	
	
	// update Xi
	m_curr_T = Ksum_total / m_dof;
	m_Xi += m_deltaT / (m_tau*m_tau) * (m_curr_T / m_T->getValue(timestep) - 1.0f);

	// update eta
	m_eta += m_deltaT / Scalar(2.0) * (m_Xi + xi_prev);
	
	// get the particle data arrays again so we can update the 2nd half of the step
	d_pdata = m_pdata->acquireReadWriteGPU();
	
	exec_conf.tagAll(__FILE__, __LINE__);
	for (unsigned int cur_gpu = 0; cur_gpu < exec_conf.gpu.size(); cur_gpu++)
		exec_conf.gpu[cur_gpu]->callAsync(bind(gpu_nvt_step, d_pdata[cur_gpu], d_nvt_data[cur_gpu], m_d_force_data_ptrs[cur_gpu], (int)m_forces.size(), m_Xi, m_deltaT));
	exec_conf.syncAll();
	
	m_pdata->release();
	
	// and now the acceleration at timestep+1 is precalculated for the first half of the next step
	if (m_prof)
		{
		m_prof->pop(exec_conf, 15 * m_pdata->getN(), m_pdata->getN() * 16 * (3 + m_forces.size()));
		m_prof->pop();
		}
	}
	
void export_NVTUpdaterGPU()
	{
	class_<NVTUpdaterGPU, boost::shared_ptr<NVTUpdaterGPU>, bases<NVTUpdater>, boost::noncopyable>
		("NVTUpdaterGPU", init< boost::shared_ptr<SystemDefinition>, Scalar, Scalar, boost::shared_ptr<Variant> >())
		;
	}

#ifdef WIN32
#pragma warning( pop )
#endif
<|MERGE_RESOLUTION|>--- conflicted
+++ resolved
@@ -59,15 +59,11 @@
 
 using namespace std;
 
-<<<<<<< HEAD
-/*! \param sysdef System data to update
-=======
 #ifdef ENABLE_CUDA
 #include "gpu_settings.h"
 #endif
 
-/*! \param pdata Particle data to update
->>>>>>> 6a9f9fd4
+/*! \param sysdef System data to update
 	\param deltaT Time step to use
 	\param tau NVT period
 	\param T Temperature set point
