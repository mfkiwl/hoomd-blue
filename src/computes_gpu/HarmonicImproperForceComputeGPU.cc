--- conflicted
+++ resolved
@@ -55,15 +55,11 @@
 
 using namespace std;
 
-<<<<<<< HEAD
-/*! \param sysdef System to compute improper forces on
-=======
 #ifdef ENABLE_CUDA
 #include "gpu_settings.h"
 #endif
 
-/*! \param pdata ParticleData to compute improper forces on
->>>>>>> 6a9f9fd4
+/*! \param sysdef System to compute improper forces on
 */
 HarmonicImproperForceComputeGPU::HarmonicImproperForceComputeGPU(boost::shared_ptr<SystemDefinition> sysdef)
 	: HarmonicImproperForceCompute(sysdef), m_block_size(64)
