--- conflicted
+++ resolved
@@ -98,17 +98,6 @@
         return m_mesh_energy;
         }
 
-<<<<<<< HEAD
-    void updateTriangleData();
-
-    void updateMeshData();
-
-    void MeshDataChange();
-
-    TriangleData::Snapshot triangle_data; //!< The triangle data accessible in python
-
-=======
->>>>>>> 677399f7
     private:
     std::shared_ptr<SystemDefinition>
         m_sysdef; //!< System definition later needed for dynamic bonding
