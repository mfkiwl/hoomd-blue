// Copyright (c) 2009-2018 The Regents of the University of Michigan
// This file is part of the HOOMD-blue project, released under the BSD 3-Clause License.

// Maintainer: joaander

#include "ExecutionConfiguration.h"
#include "HOOMDVersion.h"

#ifdef ENABLE_CUDA
#include <cuda_runtime.h>
#endif

#ifdef ENABLE_MPI
#include "HOOMDMPI.h"
#endif
namespace py = pybind11;

#include <stdexcept>
#include <iostream>
#include <sstream>
#include <iomanip>
#include <algorithm>

using namespace std;

#ifdef ENABLE_CUDA
#include "CachedAllocator.h"
#endif

/*! \file ExecutionConfiguration.cc
    \brief Defines ExecutionConfiguration and related classes
*/

/*! \param mode Execution mode to set (cpu or gpu)
    \param gpu_id List of GPU IDs on which to run, or empty for automatic selection
    \param min_cpu If set to true, cudaDeviceBlockingSync is set to keep the CPU usage of HOOMD to a minimum
    \param ignore_display If set to true, try to ignore GPUs attached to the display
    \param _msg Messenger to use for status message printing
    \param n_ranks Number of ranks per partition

    Explicitly force the use of either CPU or GPU execution. If GPU execution is selected, then a default GPU choice
    is made by not calling cudaSetDevice.
*/
ExecutionConfiguration::ExecutionConfiguration(executionMode mode,
                                               std::vector<int> gpu_id,
                                               bool min_cpu,
                                               bool ignore_display,
                                               std::shared_ptr<Messenger> _msg,
                                               unsigned int n_ranks
                                               #ifdef ENABLE_MPI
                                               , MPI_Comm hoomd_world
                                               #endif
                                               )
    : m_cuda_error_checking(false), msg(_msg)
    {
    if (!msg)
        msg = std::shared_ptr<Messenger>(new Messenger());

    ostringstream s;
    for (auto it = gpu_id.begin(); it != gpu_id.end(); ++it)
        {
        s << *it << " ";
        }

    msg->notice(5) << "Constructing ExecutionConfiguration: ( " << s.str() << ") " <<  min_cpu << " " << ignore_display << endl;
    exec_mode = mode;

    m_rank = 0;

#ifdef ENABLE_CUDA
    // scan the available GPUs
    scanGPUs(ignore_display);
    int dev_count = getNumCapableGPUs();

    // auto select a mode
    if (exec_mode == AUTO)
        {
        // if there are available GPUs, initialize them. Otherwise, default to running on the CPU
        if (dev_count > 0)
            exec_mode = GPU;
        else
            exec_mode = CPU;
        }

    m_concurrent = exec_mode==GPU;

    // now, exec_mode should be either CPU or GPU - proceed with initialization

    // initialize the GPU if that mode was requested
    if (exec_mode == GPU)
        {
        if (!gpu_id.size() && !m_system_compute_exclusive)
            {
            // if we are not running in compute exclusive mode, use
            // local MPI rank as preferred GPU id
            msg->notice(2) << "This system is not compute exclusive, using local rank to select GPUs" << std::endl;
            gpu_id.push_back((guessLocalRank() % dev_count));
            }

        cudaSetValidDevices(&m_gpu_list[0], (int)m_gpu_list.size());

        if (! gpu_id.size())
            {
            // auto-detect a single GPU
            initializeGPU(-1, min_cpu);
            }
        else
            {
            // initialize all requested GPUs
            for (auto it = gpu_id.begin(); it != gpu_id.end(); ++it)
                initializeGPU(*it, min_cpu);
            }
        }
#else
    if (exec_mode == GPU)
        {
        msg->error() << "GPU execution requested, but this hoomd was built without CUDA support" << endl;
        throw runtime_error("Error initializing execution configuration");
        }
    // "auto-select" the CPU
    exec_mode = CPU;
    m_concurrent = false;
#endif

    #ifdef ENABLE_MPI
    m_n_rank = n_ranks;
    m_hoomd_world = hoomd_world;
    splitPartitions(hoomd_world);
    #endif

    setupStats();

    #ifdef ENABLE_CUDA
    if (exec_mode == GPU)
        {
        if (! m_concurrent && gpu_id.size() > 1)
            {
            msg->error() << "Multi-GPU execution requested, but not all GPUs support concurrent managed access" << endl;
            throw runtime_error("Error initializing execution configuration");
            }

        #ifndef ALWAYS_USE_MANAGED_MEMORY
        // disable managed memory when running on single GPU
        if (m_gpu_id.size() == 1)
            {
            m_concurrent = false;
            }
        #endif

<<<<<<< HEAD
        if (m_concurrent)
            {
            // compare compute capabilities
            for (unsigned int idev = 0; idev < gpu_id.size(); ++idev)
                {
                if (m_dev_prop[idev].major != m_dev_prop[0].major
                    || m_dev_prop[idev].minor != m_dev_prop[0].minor)
                    {
                    // the autotuner may pick up different block sizes for different GPUs
                    msg->warning() << "Multi-GPU execution requested, but GPUs have differing compute capabilities" << endl;
                    msg->warning() << "Continuing anyways, but autotuner may not work correctly and simulation may crash." << endl;
                    }
                }
            }

=======
>>>>>>> 8324e6e2
        // select first device by default
        cudaSetDevice(m_gpu_id[0]);

        cudaError_t err_sync = cudaGetLastError();
        handleCUDAError(err_sync, __FILE__, __LINE__);

        // initialize cached allocator, max allocation 0.5*global mem
        m_cached_alloc = new CachedAllocator((unsigned int)(0.5f*(float)dev_prop.totalGlobalMem));
        }
    #endif

    #ifdef ENABLE_MPI
    // ensure that all ranks are on the same execution configuration
    if (getNRanks() > 1)
        {
        executionMode rank0_mode = exec_mode;
        bcast(rank0_mode, 0, getMPICommunicator());

        // ensure that all ranks terminate here
        int errors = 0;
        if (rank0_mode != exec_mode)
            errors = 1;

        MPI_Allreduce(MPI_IN_PLACE, &errors, 1, MPI_INT, MPI_SUM, getMPICommunicator());

        if (errors != 0)
            {
            msg->error() << "Not all ranks have the same execution context (some are CPU and some are GPU)" << endl;
            throw runtime_error("Error initializing execution configuration");
            }
        }

    if (hoomd_launch_timing && getNRanksGlobal() > 1)
        {
        // compute the number of seconds to get an exec conf
        timeval t;
        gettimeofday(&t, NULL);
        unsigned int conf_time = t.tv_sec - hoomd_launch_time;

        // get the min and max times
        unsigned int start_time_min, start_time_max, mpi_init_time_min, mpi_init_time_max, conf_time_min, conf_time_max;
        MPI_Reduce(&hoomd_start_time, &start_time_min, 1, MPI_UNSIGNED, MPI_MIN, 0, m_hoomd_world);
        MPI_Reduce(&hoomd_start_time, &start_time_max, 1, MPI_UNSIGNED, MPI_MAX, 0, m_hoomd_world);

        MPI_Reduce(&hoomd_mpi_init_time, &mpi_init_time_min, 1, MPI_UNSIGNED, MPI_MIN, 0, m_hoomd_world);
        MPI_Reduce(&hoomd_mpi_init_time, &mpi_init_time_max, 1, MPI_UNSIGNED, MPI_MAX, 0, m_hoomd_world);

        MPI_Reduce(&conf_time, &conf_time_min, 1, MPI_UNSIGNED, MPI_MIN, 0, m_hoomd_world);
        MPI_Reduce(&conf_time, &conf_time_max, 1, MPI_UNSIGNED, MPI_MAX, 0, m_hoomd_world);

        // write them out to a file
        if (getRankGlobal() == 0)
            {
            msg->notice(2) << "start_time:    [" << start_time_min << ", " << start_time_max << "]" << std::endl;
            msg->notice(2) << "mpi_init_time: [" << mpi_init_time_min << ", " << mpi_init_time_max << "]" << std::endl;
            msg->notice(2) << "conf_time:     [" << conf_time_min << ", " << conf_time_max << "]" << std::endl;
            }
        }
    #endif

    #ifdef ENABLE_TBB
    m_num_threads = tbb::task_scheduler_init::default_num_threads();

    char *env;
    if ((env = getenv("OMP_NUM_THREADS")) != NULL)
        {
        unsigned int num_threads = atoi(env);
        msg->notice(2) << "Setting number of TBB threads to value of OMP_NUM_THREADS=" << num_threads << std::endl;
        setNumThreads(num_threads);
        }
    #endif

    #ifdef ENABLE_CUDA
    // setup synchronization events
    m_events.resize(m_gpu_id.size());
    for (int idev = m_gpu_id.size()-1; idev >= 0; --idev)
        {
        cudaSetDevice(m_gpu_id[idev]);
        cudaEventCreateWithFlags(&m_events[idev],cudaEventDisableTiming);
        }
    #endif
    }

ExecutionConfiguration::~ExecutionConfiguration()
    {
    msg->notice(5) << "Destroying ExecutionConfiguration" << endl;

    #ifdef ENABLE_CUDA
    for (int idev = m_gpu_id.size()-1; idev >= 0; --idev)
        {
        cudaEventDestroy(m_events[idev]);
        }
    #endif

    #if defined(ENABLE_CUDA)
    if (exec_mode == GPU)
        {
        delete m_cached_alloc;

        #ifndef ENABLE_MPI_CUDA
        cudaDeviceReset();
        #endif
        }
    #endif

    #ifdef ENABLE_MPI
    // enable Messenger to gracefully finish any MPI-IO
    msg->unsetMPICommunicator();
    #endif
    }

#ifdef ENABLE_MPI
void ExecutionConfiguration::splitPartitions(MPI_Comm mpi_comm)
    {
    m_mpi_comm = mpi_comm;

    int num_total_ranks;
    MPI_Comm_size(m_mpi_comm, &num_total_ranks);

    unsigned int partition = 0;

    if  (m_n_rank != 0)
        {
        int rank;
        MPI_Comm_rank(m_mpi_comm, &rank);

        if (num_total_ranks % m_n_rank != 0)
            {
            msg->error() << "Invalid setting --nrank" << std::endl;
            throw(runtime_error("Error setting up MPI."));
            }

        partition = rank / m_n_rank;

        // Split the communicator
        MPI_Comm new_comm;
        MPI_Comm_split(m_mpi_comm, partition, rank, &new_comm);

        // update communicator
        m_mpi_comm = new_comm;
        }

    int rank;
    MPI_Comm_rank(m_mpi_comm, &rank);
    m_rank = rank;

    msg->setRank(rank, partition);
    msg->setMPICommunicator(m_mpi_comm);
    }
#endif

std::string ExecutionConfiguration::getGPUName(unsigned int idev) const
    {
    #ifdef ENABLE_CUDA
    if (exec_mode == GPU)
        return string(m_dev_prop[idev].name);
    else
        return string();
    #else
    return string();
    #endif
    }


#ifdef ENABLE_CUDA
/*! \returns Compute capability of GPU 0 as a string
    \note Silently returns an empty string if no GPUs are specified
*/
std::string ExecutionConfiguration::getComputeCapabilityAsString(unsigned int idev) const
    {
    ostringstream s;

    if (exec_mode == GPU)
        {
        s << m_dev_prop[idev].major << "." << m_dev_prop[idev].minor;
        }

    return s.str();
    }

/*! \returns Compute capability of the GPU formatted as 210 (for compute 2.1 as an example)
    \note Silently returns 0 if no GPU is being used
*/
unsigned int ExecutionConfiguration::getComputeCapability(unsigned int idev) const
    {
    unsigned int result = 0;

    if (exec_mode == GPU)
        {
        result = m_dev_prop[idev].major * 100 + m_dev_prop[idev].minor * 10;
        }

    return result;
    }

void ExecutionConfiguration::handleCUDAError(cudaError_t err, const char *file, unsigned int line) const
    {
    // if there was an error
    if (err != cudaSuccess)
        {
        // remove HOOMD_SOURCE_DIR from the front of the file
        if (strlen(file) > strlen(HOOMD_SOURCE_DIR))
            file += strlen(HOOMD_SOURCE_DIR);

        // print an error message
        msg->error() << string(cudaGetErrorString(err)) << " before "
                     << file << ":" << line << endl;

        // throw an error exception
        throw(runtime_error("CUDA Error"));
        }
    }

/*! \param gpu_id Index for the GPU to initialize, set to -1 for automatic selection
    \param min_cpu If set to true, the cudaDeviceBlockingSync device flag is set

    \pre scanGPUs has been called

    initializeGPU will loop through the specified list of GPUs, validate that each one is available for CUDA use
    and then setup CUDA to use the given GPU. After initializeGPU completes, cuda calls can be made by the main
    application.
*/
void ExecutionConfiguration::initializeGPU(int gpu_id, bool min_cpu)
    {
    int capable_count = getNumCapableGPUs();
    if (capable_count == 0)
        {
        msg->error() << "No capable GPUs were found!" << endl;
        throw runtime_error("Error initializing execution configuration");
        }

    // setup the flags
    int flags = 0;
    if (min_cpu)
        {
        flags |= cudaDeviceBlockingSync;
        }
    else
        {
        flags |= cudaDeviceScheduleSpin;
        }

    if (gpu_id < -1)
        {
        msg->error() << "The specified GPU id (" << gpu_id << ") is invalid." << endl;
        throw runtime_error("Error initializing execution configuration");
        }

    if (gpu_id >= (int)getNumTotalGPUs())
        {
        msg->error() << "The specified GPU id (" << gpu_id << ") is not present in the system." << endl;
        msg->error() << "CUDA reports only " << getNumTotalGPUs() << endl;
        throw runtime_error("Error initializing execution configuration");
        }

    if (!isGPUAvailable(gpu_id))
        {
        msg->error() << "The specified GPU id (" << gpu_id << ") is not available for executing HOOMD." << endl;
        throw runtime_error("Error initializing execution configuration");
        }

    cudaSetDeviceFlags(flags | cudaDeviceMapHost);

    if (gpu_id != -1)
        {
        cudaSetDevice(m_gpu_list[gpu_id]);
        }
    else
        {
        // initialize the default CUDA context
        cudaFree(0);
        }

    int cuda_gpu_id;
    cudaGetDevice(&cuda_gpu_id);

    // add to list of active GPUs
    m_gpu_id.push_back(cuda_gpu_id);

    cudaError_t err_sync = cudaGetLastError();
    handleCUDAError(err_sync, __FILE__, __LINE__);
    }

/*! Prints out a status line for the selected GPU
*/
void ExecutionConfiguration::printGPUStats()
    {
    msg->notice(1) << "HOOMD-blue is running on the following GPU(s):" << endl;

    // build a status line
    ostringstream s;

    for (unsigned int idev = 0; idev < m_gpu_id.size(); ++idev)
        {
        // start with the device ID and name
        unsigned int dev = m_gpu_id[idev];
<<<<<<< HEAD

        s << " [" << dev << "]";
        s << setw(22) << m_dev_prop[idev].name;

        // then print the SM count and version
        s << setw(4) << m_dev_prop[idev].multiProcessorCount << " SM_" << m_dev_prop[idev].major << "." << m_dev_prop[idev].minor;

        // and the clock rate
        float ghz = float(m_dev_prop[idev].clockRate)/1e6;
        s.precision(3);
        s.fill('0');
        s << " @ " << setw(4) << ghz << " GHz";
        s.fill(' ');

        // and the total amount of memory
        int mib = int(float(m_dev_prop[idev].totalGlobalMem) / float(1024*1024));
        s << ", " << setw(4) << mib << " MiB DRAM";

        // follow up with some flags to signify device features
        if (m_dev_prop[idev].kernelExecTimeoutEnabled)
            s << ", DIS";

        // follow up with some flags to signify device features
=======

        s << " [" << dev << "]";
        s << setw(22) << m_dev_prop[idev].name;

        // then print the SM count and version
        s << setw(4) << m_dev_prop[idev].multiProcessorCount << " SM_" << m_dev_prop[idev].major << "." << m_dev_prop[idev].minor;

        // and the clock rate
        float ghz = float(m_dev_prop[idev].clockRate)/1e6;
        s.precision(3);
        s.fill('0');
        s << " @ " << setw(4) << ghz << " GHz";
        s.fill(' ');

        // and the total amount of memory
        int mib = int(float(m_dev_prop[idev].totalGlobalMem) / float(1024*1024));
        s << ", " << setw(4) << mib << " MiB DRAM";

        // follow up with some flags to signify device features
        if (m_dev_prop[idev].kernelExecTimeoutEnabled)
            s << ", DIS";

        // follow up with some flags to signify device features
>>>>>>> 8324e6e2
        if (m_dev_prop[idev].concurrentManagedAccess)
            {
            s << ", MNG";
            }
        else
            m_concurrent = false;

        s << std::endl;
        }

    // We print this information in rank order
    msg->collectiveNoticeStr(1,s.str());
    }

//! Element in a priority sort of GPUs
struct gpu_elem
    {
    //! Constructor
    gpu_elem(float p=0.0f, int g=0) : priority(p), gpu_id(g) {}
    float priority;    //!< determined priority of the GPU
    int gpu_id;        //!< ID of the GPU
    };

//! less than operator for sorting gpu_elem
/*! \param a first element in the comparison
    \param b second element in the comparison
*/
bool operator<(const gpu_elem& a, const gpu_elem& b)
    {
    if (a.priority == b.priority)
        return a.gpu_id < b.gpu_id;
    else
        return a.priority > b.priority;
    }

/*! \param ignore_display If set to true, try to ignore GPUs attached to the display
    Each GPU that CUDA reports to exist is scrutinized to determine if it is actually capable of running HOOMD
    When one is found to be lacking, it is marked as unavailable and a short notice is printed as to why.

    \post m_gpu_list, m_gpu_available and m_system_compute_exclusive are all filled out
*/
void ExecutionConfiguration::scanGPUs(bool ignore_display)
    {
    // check the CUDA driver version
    int driverVersion = 0;
    cudaDriverGetVersion(&driverVersion);

    // first handle the situation where no driver is installed (or it is a CUDA 2.1 or earlier driver)
    if (driverVersion == 0)
        {
        msg->notice(2) << "NVIDIA driver not installed or is too old, ignoring any GPUs in the system." << endl;
        return;
        }

    // next, check to see if the driver is capable of running the version of CUDART that HOOMD was compiled against
    if (driverVersion < CUDART_VERSION)
        {
        int driver_major = driverVersion / 1000;
        int driver_minor = (driverVersion - driver_major * 1000) / 10;
        int cudart_major = CUDART_VERSION / 1000;
        int cudart_minor = (CUDART_VERSION - cudart_major * 1000) / 10;

        msg->notice(2) << "The NVIDIA driver only supports CUDA versions up to " << driver_major << "."
             << driver_minor << ", but HOOMD was built against CUDA " << cudart_major << "." << cudart_minor << endl;
        msg->notice(2) << "Ignoring any GPUs in the system." << endl;
        return;
        }

    // determine the number of GPUs that CUDA thinks there is
    int dev_count;
    cudaError_t error = cudaGetDeviceCount(&dev_count);
    if (error != cudaSuccess)
        {
        msg->notice(2) << "Error calling cudaGetDeviceCount(). No NVIDIA driver is present, or this user" << endl;
        msg->notice(2) << "does not have readwrite permissions on /dev/nvidia*" << endl;
        msg->notice(2) << "Ignoring any GPUs in the system." << endl;
        return;
        }

    // initialize variables
    int n_exclusive_gpus = 0;
    m_gpu_available.resize(dev_count);

    // loop through each GPU and check it's properties
    for (int dev = 0; dev < dev_count; dev++)
        {
        // get the device properties
        cudaDeviceProp prop;
        cudaError_t error = cudaGetDeviceProperties(&prop, dev);
        if (error != cudaSuccess)
            {
            msg->error() << "Error calling cudaGetDeviceProperties()" << endl;
            throw runtime_error("Error initializing execution configuration");
            }

        // start by assuming that the device is available, it will be excluded later if it is not
        m_gpu_available[dev] = true;

        // exclude the device emulation device
        if (prop.major == 9999 && prop.minor == 9999)
            {
            m_gpu_available[dev] = false;
            msg->notice(2) << "GPU id " << dev << " is not available for computation because "
                           << "it is an emulated device" << endl;
            }

        // exclude a GPU if it's compute version is not high enough
        int compoundComputeVer = prop.minor + prop.major * 10;
        if (m_gpu_available[dev] && compoundComputeVer < CUDA_ARCH)
            {
            m_gpu_available[dev] = false;
            msg->notice(2) << "Notice: GPU id " << dev << " is not available for computation because "
                           << "it's compute capability is not high enough" << endl;

            int min_major = CUDA_ARCH/10;
            int min_minor = CUDA_ARCH - min_major*10;

            msg->notice(2) << "This build of hoomd was compiled for a minimum capability of of " << min_major << "."
                           << min_minor << " but the GPU is only " << prop.major << "." << prop.minor << endl;
            }

        // ignore the display gpu if that was requested
        if (m_gpu_available[dev] && ignore_display && prop.kernelExecTimeoutEnabled)
            {
            m_gpu_available[dev] = false;
            msg->notice(2) << "Notice: GPU id " << dev << " is not available for computation because "
                           << "it appears to be attached to a display" << endl;
            }

        // exclude a gpu if it is compute-prohibited
        if (m_gpu_available[dev] && prop.computeMode == cudaComputeModeProhibited)
            {
            m_gpu_available[dev] = false;
            msg->notice(2) << "Notice: GPU id " << dev << " is not available for computation because "
                           << "it is set in the compute-prohibited mode" << endl;
            }

        // count the number of compute-exclusive gpus
        if (m_gpu_available[dev] &&
            (prop.computeMode == cudaComputeModeExclusive || prop.computeMode == cudaComputeModeExclusiveProcess))
            n_exclusive_gpus++;
        }

    std::vector<gpu_elem> gpu_priorities;
    for (int dev = 0; dev < dev_count; dev++)
        {
        if (m_gpu_available[dev])
            {
            cudaDeviceProp prop;
            cudaError_t error = cudaGetDeviceProperties(&prop, dev);
            if (error != cudaSuccess)
                {
                msg->error() << "Error calling cudaGetDeviceProperties()" << endl;
                throw runtime_error("Error initializing execution configuration");
                }

            // calculate a simple priority: prefer the newest GPUs first, then those with more multiprocessors,
            // then subtract a bit if the device is attached to a display
            float priority = float(prop.major*1000000 + prop.minor*10000 + prop.multiProcessorCount);

            if (prop.kernelExecTimeoutEnabled)
                priority -= 0.1f;

            gpu_priorities.push_back(gpu_elem(priority, dev));
            }
        }

    // sort the GPUs based on priority
    sort(gpu_priorities.begin(), gpu_priorities.end());
    // add the prioritized GPUs to the list
    for (unsigned int i = 0; i < gpu_priorities.size(); i++)
        {
        m_gpu_list.push_back(gpu_priorities[i].gpu_id);
        }

    // the system is fully compute-exclusive if all capable GPUs are compute-exclusive
    if (n_exclusive_gpus == getNumCapableGPUs())
        m_system_compute_exclusive = true;
    else
        m_system_compute_exclusive = false;
    }


/*! \param gpu_id ID of the GPU to check for availability
    \pre scanGPUs() has been called

    \return The availability statis of GPU \a gpu_id as determined by scanGPU()
*/
bool ExecutionConfiguration::isGPUAvailable(int gpu_id)
    {
    if (gpu_id < -1)
        return false;
    if (gpu_id == -1)
        return true;
    if ((unsigned int)gpu_id >= m_gpu_available.size())
        return false;

    return m_gpu_available[gpu_id];
    }


/*! \pre scanGPUs() has been called
    \return The count of available GPUs determined by scanGPUs
*/
int ExecutionConfiguration::getNumCapableGPUs()
    {
    int count = 0;
    for (unsigned int i = 0; i < m_gpu_available.size(); i++)
        {
        if (m_gpu_available[i])
            count++;
        }
    return count;
    }
#endif

int ExecutionConfiguration::guessLocalRank()
    {
    #ifdef ENABLE_MPI
    std::vector<std::string> env_vars;
    char *env;

    // setup common environment variables containing local rank information
    env_vars.push_back("MV2_COMM_WORLD_LOCAL_RANK");
    env_vars.push_back("OMPI_COMM_WORLD_LOCAL_RANK");
    env_vars.push_back("JSM_NAMESPACE_LOCAL_RANK");

    std::vector<std::string>::iterator it;

    for (it = env_vars.begin(); it != env_vars.end(); it++)
        {
        if ((env = getenv(it->c_str())) != NULL)
            {
            msg->notice(3) << "Found local rank in " << *it << std::endl;
            return atoi(env);
            }
        }

    // try SLURM_LOCALID
    if (((env = getenv("SLURM_LOCALID"))) != NULL)
        {
        int num_total_ranks = 0;
        int errors = 0;
        int slurm_localid = atoi(env);

        if (slurm_localid == 0)
            errors = 1;

        // some SLURMs set LOCALID to 0 on all ranks, check for this
        MPI_Allreduce(MPI_IN_PLACE, &errors, 1, MPI_INT, MPI_SUM, m_hoomd_world);
        MPI_Comm_size(m_hoomd_world, &num_total_ranks);
        if (errors == num_total_ranks)
            {
            msg->notice(3) << "SLURM_LOCALID is 0 on all ranks" << std::endl;
            }
        else
            {
            return slurm_localid;
            }
        }

    // fall back on global rank id
    msg->notice(2) << "Unable to identify node local rank information" << std::endl;
    msg->notice(2) << "Using global rank to select GPUs" << std::endl;
    int global_rank;
    MPI_Comm_rank(MPI_COMM_WORLD, &global_rank);
    return global_rank;
    #else
    return 0;
    #endif
    }

/*! Print out GPU stats if running on the GPU, otherwise determine and print out the CPU stats
*/
void ExecutionConfiguration::setupStats()
    {
    n_cpu = 1;

    #ifdef ENABLE_CUDA
    if (exec_mode == GPU)
        {
        m_dev_prop.resize(m_gpu_id.size());

        for (int idev = m_gpu_id.size()-1; idev >= 0; idev--)
            {
            cudaSetDevice(m_gpu_id[idev]);
            cudaGetDeviceProperties(&m_dev_prop[idev], m_gpu_id[idev]);
            }

        // initialize dev_prop with device properties of first device for now
        dev_prop = m_dev_prop[0];

        printGPUStats();

        // GPU runs only use 1 CPU core
        n_cpu = 1;
        }
    #endif

    if (exec_mode == CPU)
        {
        ostringstream s;

        s << "HOOMD-blue is running on the CPU" << endl;
        msg->collectiveNoticeStr(1,s.str());
        }
    }

#ifdef ENABLE_MPI
unsigned int ExecutionConfiguration::getNRanks() const
    {
    int size;
    MPI_Comm_size(m_mpi_comm, &size);
    return size;
    }
#endif

void ExecutionConfiguration::multiGPUBarrier() const
    {
    #ifdef ENABLE_CUDA
    if (getNumActiveGPUs() > 1)
        {
        // record the synchronization point on every GPU after the last kernel has finished, count down in reverse
        for (int idev = m_gpu_id.size() - 1; idev >= 0; --idev)
            {
            cudaSetDevice(m_gpu_id[idev]);
            cudaEventRecord(m_events[idev], 0);
            }

        // wait for all those events on all GPUs
        for (int idev_i = m_gpu_id.size()-1; idev_i >= 0; --idev_i)
            {
            cudaSetDevice(m_gpu_id[idev_i]);
            for (int idev_j = 0; idev_j < (int) m_gpu_id.size(); ++idev_j)
                cudaStreamWaitEvent(0, m_events[idev_j], 0);
            }
        }
    #endif
    }

void ExecutionConfiguration::beginMultiGPU() const
    {
    #ifdef ENABLE_CUDA
    // implement a one-to-n barrier
    if (getNumActiveGPUs() > 1)
        {
        // record a syncrhonization point on GPU 0
        cudaEventRecord(m_events[0], 0);

        // wait for that event on all GPUs (except GPU 0, for which we rely on implicit synchronization)
        for (int idev = m_gpu_id.size()-1; idev >= 1; --idev)
            {
            cudaSetDevice(m_gpu_id[idev]);
            cudaStreamWaitEvent(0, m_events[0], 0);
            }

        // set GPU 0
        cudaSetDevice(m_gpu_id[0]);

        if (isCUDAErrorCheckingEnabled())
            {
            cudaError_t err_sync = cudaGetLastError();
            handleCUDAError(err_sync, __FILE__, __LINE__);
            }
        }
    #endif
    }

void ExecutionConfiguration::endMultiGPU() const
    {
    #ifdef ENABLE_CUDA
    // implement an n-to-one barrier
    if (getNumActiveGPUs() > 1)
        {
        // record the synchronization point on every GPU, except GPU 0 
        for (int idev = m_gpu_id.size() - 1; idev >= 1; --idev)
            {
            cudaSetDevice(m_gpu_id[idev]);
            cudaEventRecord(m_events[idev], 0);
            }

        // wait for these events on GPU 0
        cudaSetDevice(m_gpu_id[0]);
        for (int idev = m_gpu_id.size()-1; idev >= 1; --idev)
            {
            cudaStreamWaitEvent(0, m_events[idev], 0);
            }

        if (isCUDAErrorCheckingEnabled())
            {
            cudaError_t err_sync = cudaGetLastError();
            handleCUDAError(err_sync, __FILE__, __LINE__);
            }
        }
    #endif
    }

void export_ExecutionConfiguration(py::module& m)
    {
    py::class_<ExecutionConfiguration, std::shared_ptr<ExecutionConfiguration> > executionconfiguration(m,"ExecutionConfiguration");
    executionconfiguration.def(py::init< ExecutionConfiguration::executionMode, std::vector<int>, bool, bool, std::shared_ptr<Messenger>, unsigned int >())
        .def("isCUDAEnabled", &ExecutionConfiguration::isCUDAEnabled)
        .def("setCUDAErrorChecking", &ExecutionConfiguration::setCUDAErrorChecking)
        .def("getNumActiveGPUs", &ExecutionConfiguration::getNumActiveGPUs)
#ifdef ENABLE_CUDA
        .def("cudaProfileStart", &ExecutionConfiguration::cudaProfileStart)
        .def("cudaProfileStop", &ExecutionConfiguration::cudaProfileStop)
#endif
        .def("getGPUName", &ExecutionConfiguration::getGPUName)
        .def_readonly("n_cpu", &ExecutionConfiguration::n_cpu)
        .def_readonly("msg", &ExecutionConfiguration::msg)
#ifdef ENABLE_CUDA
        .def("getComputeCapability", &ExecutionConfiguration::getComputeCapabilityAsString)
#endif
#ifdef ENABLE_MPI
        .def("getPartition", &ExecutionConfiguration::getPartition)
        .def("getNRanks", &ExecutionConfiguration::getNRanks)
        .def("getRank", &ExecutionConfiguration::getRank)
        .def("guessLocalRank", &ExecutionConfiguration::guessLocalRank)
        .def("barrier", &ExecutionConfiguration::barrier)
        .def_static("getNRanksGlobal", &ExecutionConfiguration::getNRanksGlobal)
        .def_static("getRankGlobal", &ExecutionConfiguration::getRankGlobal)
        .def_static("_make_exec_conf_mpi_comm",  [](ExecutionConfiguration::executionMode mode,
                                                    std::vector<int> gpu_id,
                                                    bool min_cpu,
                                                    bool ignore_display,
                                                    std::shared_ptr<Messenger> _msg,
                                                    unsigned int n_ranks,
                                                    py::object mpi_comm) -> std::shared_ptr<ExecutionConfiguration>
            {
            MPI_Comm *comm = (MPI_Comm*)PyLong_AsVoidPtr(mpi_comm.ptr());
            return std::make_shared<ExecutionConfiguration>(mode, gpu_id, min_cpu, ignore_display, _msg, n_ranks, *comm);
            })
#endif
#ifdef ENABLE_TBB
        .def("setNumThreads", &ExecutionConfiguration::setNumThreads)
#endif
        .def("getNumThreads", &ExecutionConfiguration::getNumThreads)
        .def("setMemoryTracing", &ExecutionConfiguration::setMemoryTracing)
        .def("getMemoryTracer", &ExecutionConfiguration::getMemoryTracer);
    ;

    py::enum_<ExecutionConfiguration::executionMode>(executionconfiguration,"executionMode")
        .value("GPU", ExecutionConfiguration::executionMode::GPU)
        .value("CPU", ExecutionConfiguration::executionMode::CPU)
        .value("AUTO", ExecutionConfiguration::executionMode::AUTO)
        .export_values()
    ;
    }<|MERGE_RESOLUTION|>--- conflicted
+++ resolved
@@ -147,7 +147,6 @@
             }
         #endif
 
-<<<<<<< HEAD
         if (m_concurrent)
             {
             // compare compute capabilities
@@ -163,8 +162,6 @@
                 }
             }
 
-=======
->>>>>>> 8324e6e2
         // select first device by default
         cudaSetDevice(m_gpu_id[0]);
 
@@ -461,7 +458,6 @@
         {
         // start with the device ID and name
         unsigned int dev = m_gpu_id[idev];
-<<<<<<< HEAD
 
         s << " [" << dev << "]";
         s << setw(22) << m_dev_prop[idev].name;
@@ -485,31 +481,6 @@
             s << ", DIS";
 
         // follow up with some flags to signify device features
-=======
-
-        s << " [" << dev << "]";
-        s << setw(22) << m_dev_prop[idev].name;
-
-        // then print the SM count and version
-        s << setw(4) << m_dev_prop[idev].multiProcessorCount << " SM_" << m_dev_prop[idev].major << "." << m_dev_prop[idev].minor;
-
-        // and the clock rate
-        float ghz = float(m_dev_prop[idev].clockRate)/1e6;
-        s.precision(3);
-        s.fill('0');
-        s << " @ " << setw(4) << ghz << " GHz";
-        s.fill(' ');
-
-        // and the total amount of memory
-        int mib = int(float(m_dev_prop[idev].totalGlobalMem) / float(1024*1024));
-        s << ", " << setw(4) << mib << " MiB DRAM";
-
-        // follow up with some flags to signify device features
-        if (m_dev_prop[idev].kernelExecTimeoutEnabled)
-            s << ", DIS";
-
-        // follow up with some flags to signify device features
->>>>>>> 8324e6e2
         if (m_dev_prop[idev].concurrentManagedAccess)
             {
             s << ", MNG";
