// Copyright (c) 2009-2018 The Regents of the University of Michigan
// This file is part of the HOOMD-blue project, released under the BSD 3-Clause License.


// Maintainer: joaander All developers are free to add the calls needed to export their modules

#include "HOOMDMath.h"
#include "ExecutionConfiguration.h"
#include "ClockSource.h"
#include "Profiler.h"
#include "ParticleData.h"
#include "SystemDefinition.h"
#include "BondedGroupData.h"
#include "Initializers.h"
#include "GetarInitializer.h"
#include "GSDReader.h"
#include "Compute.h"
#include "ComputeThermo.h"
#include "CellList.h"
#include "CellListStencil.h"
#include "ForceCompute.h"
#include "ForceConstraint.h"
#include "ConstForceCompute.h"
#include "Analyzer.h"
#include "IMDInterface.h"
#include "DCDDumpWriter.h"
#include "GetarDumpWriter.h"
#include "GSDDumpWriter.h"
#include "Logger.h"
#include "LogPlainTXT.h"
#include "LogMatrix.h"
#include "LogHDF5.h"
#include "CallbackAnalyzer.h"
#include "Updater.h"
#include "Integrator.h"
#include "SFCPackUpdater.h"
#include "BoxResizeUpdater.h"
#include "System.h"
#include "Variant.h"
#include "Messenger.h"
#include "SnapshotSystemData.h"

// include GPU classes
#ifdef ENABLE_CUDA
#include <cuda.h>
#include "CellListGPU.h"
#include "ComputeThermoGPU.h"
#include "SFCPackUpdaterGPU.h"

#include <cuda_profiler_api.h>
#endif

// include MPI classes
#ifdef ENABLE_MPI
#include "Communicator.h"
#include "DomainDecomposition.h"
#include "LoadBalancer.h"

#ifdef ENABLE_CUDA
#include "CommunicatorGPU.h"
#include "LoadBalancerGPU.h"
#endif // ENABLE_CUDA
#endif // ENABLE_MPI

#include "SignalHandler.h"

#include "HOOMDVersion.h"

#include <hoomd/extern/pybind/include/pybind11/pybind11.h>
#include <hoomd/extern/pybind/include/pybind11/stl_bind.h>

#include <iostream>
#include <sstream>
#include <fstream>
using namespace std;

#ifdef ENABLE_TBB
#include "tbb/task_scheduler_init.h"
#endif

/*! \file hoomd_module.cc
    \brief Brings all of the export_* functions together to export the hoomd python module
*/

/* numpy is terrible (see /opt/local/Library/Frameworks/Python.framework/Versions/2.7/
lib/python2.7/site-packages/numpy/core/generate_numpy_array.py)
The following #defines help get around this
*/

#if (PYBIND11_VERSION_MAJOR) != 2 || (PYBIND11_VERSION_MINOR) != 2
#error HOOMD-blue requires pybind11 2.2.x
#endif

//! Method for getting the current version of HOOMD
/*! \returns Current HOOMD version identification string
*/
string get_hoomd_version()
    {
    ostringstream ver;
    // always outputting main version number: #402
    ver << "HOOMD-blue " << HOOMD_VERSION << endl;

    return ver.str();
    }

//! Layer for omp_get_num_procs()
int get_num_procs()
    {
    return 1;
    }

//! Get the hoomd version as a tuple
pybind11::object get_hoomd_version_tuple()
    {
    return pybind11::make_tuple(HOOMD_VERSION_MAJOR, HOOMD_VERSION_MINOR, HOOMD_VERSION_PATCH);
    }

//! Get the CUDA version as a tuple
pybind11::object get_cuda_version_tuple()
    {
    #ifdef ENABLE_CUDA
    int major = CUDA_VERSION / 1000;
    int minor = CUDA_VERSION / 10 % 100;
    return pybind11::make_tuple(major, minor);
    #else
    return pybind11::make_tuple(0,0);
    #endif
    }

//! Get the compiler version
string get_compiler_version()
    {
    #if defined(__GNUC__) && !(defined(__clang__) || defined(__INTEL_COMPILER))
    ostringstream o;
    o << "gcc " << __GNUC__ << "." << __GNUC_MINOR__ << "." <<  __GNUC_PATCHLEVEL__;
    return o.str();

    #elif defined(__clang__)
    ostringstream o;
    o << "clang " << __clang_major__ << "." << __clang_minor__ << "." <<  __clang_patchlevel__;
    return o.str();

    #elif defined(__INTEL_COMPILER)
    ostringstream o;
    o << "icc " << __INTEL_COMPILER;
    return o.str();

    #else
    return string("unknown");

    #endif
    }

//! Determine availability of MPI support
bool is_MPI_available()
   {
   return
#ifdef ENABLE_MPI
       true;
#else
       false;
#endif
    }

void mpi_barrier_world()
    {
    #ifdef ENABLE_MPI
    MPI_Barrier(MPI_COMM_WORLD);
    #endif
    }

//! Determine availability of TBB support
bool is_TBB_available()
   {
   return
#ifdef ENABLE_TBB
       true;
#else
       false;
#endif
    }


// values used in measuring hoomd launch timing
unsigned int hoomd_launch_time, hoomd_start_time, hoomd_mpi_init_time;
bool hoomd_launch_timing=false;

#ifdef ENABLE_MPI
//! Environment variables needed for setting up MPI
char env_enable_mpi_cuda[] = "MV2_USE_CUDA=1";

//! Initialize the MPI environment
int initialize_mpi()
    {
    #ifdef ENABLE_MPI_CUDA
    // if we are using an MPI-CUDA implementation, enable this feature
    // before the MPI_Init
    putenv(env_enable_mpi_cuda);
    #endif

    // benchmark hoomd launch times
    if (getenv("HOOMD_LAUNCH_TIME"))
        {
        // get the time that mpirun was called
        hoomd_launch_time = atoi(getenv("HOOMD_LAUNCH_TIME"));

        // compute the number of seconds to get here
        timeval t;
        gettimeofday(&t, NULL);
        hoomd_start_time = t.tv_sec - hoomd_launch_time;
        hoomd_launch_timing = true;
        }

    // initialize MPI if it has not been initialized by another program
    int external_init = 0;
    MPI_Initialized(&external_init);
    if (!external_init)
        {
        MPI_Init(0, (char ***) NULL);
        }

    if (hoomd_launch_timing)
        {
        // compute the number of seconds to get past mpi_init
        timeval t;
        gettimeofday(&t, NULL);
        hoomd_mpi_init_time = t.tv_sec - hoomd_launch_time;
        }

    return external_init;
    }

//! Get the processor name associated to this rank
string get_mpi_proc_name()
    {
    char proc_name[MPI_MAX_PROCESSOR_NAME];
    int name_len;
    MPI_Get_processor_name(proc_name, &name_len);
    return string(proc_name);
    }

//! Finalize MPI environment
void finalize_mpi()
    {
    MPI_Finalize();
    }
#endif

//! Abort MPI runs
void abort_mpi(std::shared_ptr<ExecutionConfiguration> exec_conf)
    {
    #ifdef ENABLE_MPI
    if(exec_conf->getNRanksGlobal() > 1)
        {
        MPI_Abort(exec_conf->getMPICommunicator(), MPI_ERR_OTHER);
        }
    #endif
    }

//! broadcast string from root rank to all other ranks
std::string mpi_bcast_str(pybind11::object string, std::shared_ptr<ExecutionConfiguration> exec_conf)
    {
    std::string s = pybind11::str(string).cast<std::string>();
    #ifdef ENABLE_MPI
    std::string result = s;
    bcast(result, 0, exec_conf->getMPICommunicator());
    return result;
    #else
    return s;
    #endif
    }

//! Create the python module
/*! each class sets up its own python exports in a function export_ClassName
    create the hoomd python module and define the exports here.
*/
PYBIND11_MODULE(_hoomd, m)
    {
    #ifdef ENABLE_MPI
    // initialize MPI early, unless already initialized by another program
    int external_init = initialize_mpi();

    // if HOOMD called MPI_Init, it should call MPI_Finalize at exit
    if (!external_init)
        {
        Py_AtExit(finalize_mpi);
        }
    m.def("get_mpi_proc_name", get_mpi_proc_name);
    #endif

    // setup needed for numpy
    // my_import_array();

    m.def("abort_mpi", abort_mpi);
    m.def("mpi_barrier_world", mpi_barrier_world);
    m.def("mpi_bcast_str", mpi_bcast_str);

    m.def("hoomd_compile_flags", &hoomd_compile_flags);
    m.def("output_version_info", &output_version_info);
    m.def("get_hoomd_version", &get_hoomd_version);

    m.def("get_num_procs", &get_num_procs);
    m.attr("__version__") = get_hoomd_version_tuple();
    m.attr("__git_sha1__") = pybind11::str(HOOMD_GIT_SHA1);
    m.attr("__git_refspec__") = pybind11::str(HOOMD_GIT_REFSPEC);
    m.attr("__cuda_version__") = get_cuda_version_tuple();
    m.attr("__compiler_version__") = pybind11::str(get_compiler_version());
    m.attr("__hoomd_source_dir__") = pybind11::str(HOOMD_SOURCE_DIR);

    m.def("is_MPI_available", &is_MPI_available);
    m.def("is_TBB_available", &is_TBB_available);

<<<<<<< HEAD
    m.def("cuda_profile_start", &cuda_profile_start);
    m.def("cuda_profile_stop", &cuda_profile_stop);

    m.def("set_num_threads", &set_num_threads);

=======
>>>>>>> 724ab8eb
    pybind11::bind_vector< std::vector<Scalar> >(m,"std_vector_scalar");
    pybind11::bind_vector< std::vector<string> >(m,"std_vector_string");
    pybind11::bind_vector< std::vector<unsigned int> >(m,"std_vector_uint");
    pybind11::bind_vector< std::vector<int> >(m,"std_vector_int");
    pybind11::bind_vector< std::vector<Scalar3> >(m,"std_vector_scalar3");
    pybind11::bind_vector< std::vector<Scalar4> >(m,"std_vector_scalar4");

    InstallSIGINTHandler();

    // utils
    export_hoomd_math_functions(m);
    export_ClockSource(m);
    export_Profiler(m);

    // data structures
    export_BoxDim(m);
    export_ParticleData(m);
    export_SnapshotParticleData(m);
    export_ExecutionConfiguration(m);
    export_SystemDefinition(m);
    export_SnapshotSystemData(m);
    export_BondedGroupData<BondData,Bond>(m,"BondData","BondDataSnapshot");
    export_BondedGroupData<AngleData,Angle>(m,"AngleData","AngleDataSnapshot");
    export_BondedGroupData<DihedralData,Dihedral>(m,"DihedralData","DihedralDataSnapshot");
    export_BondedGroupData<ImproperData,Dihedral>(m,"ImproperData","ImproperDataSnapshot",false);
    export_BondedGroupData<ConstraintData,Constraint>(m,"ConstraintData","ConstraintDataSnapshot");
    export_BondedGroupData<PairData,Bond>(m,"PairData","PairDataSnapshot",false);

    // initializers
    export_GSDReader(m);
    getardump::export_GetarInitializer(m);

    // computes
    export_Compute(m);
    export_ComputeThermo(m);
    export_CellList(m);
    export_CellListStencil(m);
    export_ForceCompute(m);
    export_ForceConstraint(m);
    export_ConstForceCompute(m);

#ifdef ENABLE_CUDA
    export_CellListGPU(m);
    export_ComputeThermoGPU(m);
#endif

    // analyzers
    export_Analyzer(m);
    export_IMDInterface(m);
    export_DCDDumpWriter(m);
    getardump::export_GetarDumpWriter(m);
    export_GSDDumpWriter(m);
    export_Logger(m);
    export_LogPlainTXT(m);
    export_LogMatrix(m);
    export_LogHDF5(m);
    export_CallbackAnalyzer(m);
    export_ParticleGroup(m);

    // updaters
    export_Updater(m);
    export_Integrator(m);
    export_BoxResizeUpdater(m);
    export_SFCPackUpdater(m);
#ifdef ENABLE_CUDA
    export_SFCPackUpdaterGPU(m);
#endif

#ifdef ENABLE_MPI
    export_Communicator(m);
    export_DomainDecomposition(m);
    export_LoadBalancer(m);
#ifdef ENABLE_CUDA
    export_CommunicatorGPU(m);
    export_LoadBalancerGPU(m);
#endif // ENABLE_CUDA
#endif // ENABLE_MPI

    // system
    export_System(m);

    // variant
    export_Variant(m);

    // messenger
    export_Messenger(m);
    }<|MERGE_RESOLUTION|>--- conflicted
+++ resolved
@@ -310,14 +310,6 @@
     m.def("is_MPI_available", &is_MPI_available);
     m.def("is_TBB_available", &is_TBB_available);
 
-<<<<<<< HEAD
-    m.def("cuda_profile_start", &cuda_profile_start);
-    m.def("cuda_profile_stop", &cuda_profile_stop);
-
-    m.def("set_num_threads", &set_num_threads);
-
-=======
->>>>>>> 724ab8eb
     pybind11::bind_vector< std::vector<Scalar> >(m,"std_vector_scalar");
     pybind11::bind_vector< std::vector<string> >(m,"std_vector_string");
     pybind11::bind_vector< std::vector<unsigned int> >(m,"std_vector_uint");
