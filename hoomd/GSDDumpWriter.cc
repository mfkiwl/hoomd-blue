--- conflicted
+++ resolved
@@ -412,16 +412,6 @@
                           frame.pair_data);
             }
         }
-
-<<<<<<< HEAD
-    // emit on all ranks, the slot needs to handle the mpi logic.
-    m_write_signal.emit(m_handle);
-=======
-    if (!m_log_writer.is_none())
-        {
-        m_log_writer.attr("_write_frame")(this);
-        }
->>>>>>> 65e48850
 
     if (m_exec_conf->isRoot())
         {
