// Copyright (c) 2009-2019 The Regents of the University of Michigan
// This file is part of the HOOMD-blue project, released under the BSD 3-Clause License.

#include "GSD.h"
#include "GSDDumpWriter.h"
#include "Filesystem.h"
#include "HOOMDVersion.h"

#ifdef ENABLE_MPI
#include "Communicator.h"
#endif

#include <pybind11/stl_bind.h>
#include <pybind11/numpy.h>

#include <string.h>
#include <stdexcept>
#include <sstream>
#include <list>
using namespace std;
using namespace hoomd::detail;
namespace py = pybind11;

std::list<std::string> GSDDumpWriter::particle_chunks {"particles/typeid",
                                                       "particles/mass",
                                                       "particles/charge",
                                                       "particles/diameter",
                                                       "particles/body",
                                                       "particles/moment_inertia",
                                                       "particles/orientation",
                                                       "particles/velocity",
                                                       "particles/angmom",
                                                       "particles/image"};

/*! Constructs the GSDDumpWriter. After construction, settings are set. No file operations are
    attempted until analyze() is called.

    \param sysdef SystemDefinition containing the ParticleData to dump
    \param fname File name to write data to
    \param group Group of particles to include in the output
    \param mode File open mode ("wb", "xb", or "ab")
    \param truncate If true, truncate the file to 0 frames every time analyze() called, then write out one frame

    If the group does not include all particles, then topology information cannot be written to the file.
*/
GSDDumpWriter::GSDDumpWriter(std::shared_ptr<SystemDefinition> sysdef,
                             const std::string &fname,
                             std::shared_ptr<ParticleGroup> group,
                             std::string mode,
                             bool truncate)
    : Analyzer(sysdef), m_fname(fname), m_mode(mode),
                        m_truncate(truncate),
                        m_is_initialized(false),
                        m_group(group)
    {
    m_exec_conf->msg->notice(5) << "Constructing GSDDumpWriter: " << m_fname << " " << mode << " " << truncate << endl;
    if (mode != "wb" && mode != "xb" && mode != "ab")
        {
        throw std::invalid_argument("Invalid GSD file mode: " + mode);
        }
    m_log_writer = pybind11::none();
    }

//! Initializes the output file for writing
void GSDDumpWriter::initFileIO()
    {
    // create a new file or overwrite an existing one
    if (m_mode == "wb" || m_mode == "xb" || (m_mode == "ab" && !filesystem::exists(m_fname)))
        {
        ostringstream o;
        o << "HOOMD-blue " << HOOMD_VERSION;

        m_exec_conf->msg->notice(3) << "GSD: create or overwrite gsd file " << m_fname << endl;
        int retval = gsd_create_and_open(&m_handle,
                                        m_fname.c_str(),
                                        o.str().c_str(),
                                        "hoomd",
                                        gsd_make_version(1,4),
                                        GSD_OPEN_APPEND,
                                        m_mode == "xb");
        GSDUtils::checkError(retval, m_fname);

        // in a created or overwritten file, all quantities are default
        for (auto const& chunk : particle_chunks)
            {
            m_nondefault[chunk] = false;
            }
        }
    else if (m_mode == "ab")
        {
        // populate the non-default map
        populateNonDefault();

        // open the file in append mode
        m_exec_conf->msg->notice(3) << "GSD: open gsd file " << m_fname << endl;
        int retval = gsd_open(&m_handle, m_fname.c_str(), GSD_OPEN_APPEND);
        GSDUtils::checkError(retval, m_fname);

        // validate schema
        if (string(m_handle.header.schema) != string("hoomd"))
            {
            std::ostringstream s;
            s << "GSD: " << "Invalid schema in " << m_fname;
            throw runtime_error("Error opening GSD file");
            }
        if (m_handle.header.schema_version >= gsd_make_version(2,0))
            {
            std::ostringstream s;
            s << "GSD: " << "Invalid schema version in " << m_fname;
            throw runtime_error("Error opening GSD file");
            }
        }
    else
        {
        throw std::invalid_argument("Invalid GSD file mode: " + m_mode);
        }

    m_is_initialized = true;
    }

GSDDumpWriter::~GSDDumpWriter()
    {
    m_exec_conf->msg->notice(5) << "Destroying GSDDumpWriter" << endl;

    bool root=true;
    #ifdef ENABLE_MPI
    root = m_exec_conf->isRoot();
    #endif

    if (root && m_is_initialized)
        {
        m_exec_conf->msg->notice(5) << "GSD: close gsd file " << m_fname << endl;
        gsd_close(&m_handle);
        }
    }

/*! \param timestep Current time step of the simulation

    The first call to analyze() will create or overwrite the file and write out the current system configuration
    as frame 0. Subsequent calls will append frames to the file, or keep overwriting frame 0 if m_truncate is true.
*/
void GSDDumpWriter::analyze(unsigned int timestep)
    {
    int retval;
    bool root=true;

    if (m_prof)
        m_prof->push("Dump GSD");

    // take particle data snapshot
    m_exec_conf->msg->notice(10) << "GSD: taking particle data snapshot" << endl;
    SnapshotParticleData<float> snapshot;
    const std::map<unsigned int, unsigned int>& map = m_pdata->takeSnapshot<float>(snapshot);

#ifdef ENABLE_MPI
    // if we are not the root processor, do not perform file I/O
    root = m_exec_conf->isRoot();
#endif

    // open the file if it is not yet opened
    if (! m_is_initialized && root)
        initFileIO();

    // truncate the file if requested
    if (m_truncate && root)
        {
        m_exec_conf->msg->notice(10) << "GSD: truncating file" << endl;
        retval = gsd_truncate(&m_handle);
        GSDUtils::checkError(retval, m_fname);
        }

    uint64_t nframes = 0;
    if (root)
        {
        nframes = gsd_get_nframes(&m_handle);
        m_exec_conf->msg->notice(10) << "GSD: " << m_fname << " has " << nframes << " frames" << endl;
        }

    #ifdef ENABLE_MPI
    bcast(nframes, 0, m_exec_conf->getMPICommunicator());
    #endif

    if (root)
        {
        // write out the frame header on all frames
        writeFrameHeader(timestep);

        // only write out data chunk categories if requested, or if on frame 0
        if (m_write_attribute || nframes == 0)
            writeAttributes(snapshot, map);
        if (m_write_property || nframes == 0)
            writeProperties(snapshot, map);
        if (m_write_momentum || nframes == 0)
            writeMomenta(snapshot, map);
        }

    // topology is only meaningful if this is the all group
    if (m_group->getNumMembersGlobal() == m_pdata->getNGlobal() && (m_write_topology || nframes == 0))
        {
        BondData::Snapshot bdata_snapshot;
        m_sysdef->getBondData()->takeSnapshot(bdata_snapshot);

        AngleData::Snapshot adata_snapshot;
        m_sysdef->getAngleData()->takeSnapshot(adata_snapshot);

        DihedralData::Snapshot ddata_snapshot;
        m_sysdef->getDihedralData()->takeSnapshot(ddata_snapshot);

        ImproperData::Snapshot idata_snapshot;
        m_sysdef->getImproperData()->takeSnapshot(idata_snapshot);

        ConstraintData::Snapshot cdata_snapshot;
        m_sysdef->getConstraintData()->takeSnapshot(cdata_snapshot);

        PairData::Snapshot pdata_snapshot;
        m_sysdef->getPairData()->takeSnapshot(pdata_snapshot);

        if (root)
            writeTopology(bdata_snapshot, adata_snapshot, ddata_snapshot, idata_snapshot, cdata_snapshot, pdata_snapshot);
        }

    // emit on all ranks, the slot needs to handle the mpi logic.
    m_write_signal.emit(m_handle);

    if (!m_log_writer.is_none())
        {
        m_log_writer.attr("_write_frame")(this);
        }

    if (root)
        {
        m_exec_conf->msg->notice(10) << "GSD: ending frame" << endl;
        retval = gsd_end_frame(&m_handle);
        GSDUtils::checkError(retval, m_fname);
        }

    if (m_prof)
        m_prof->pop();
    }


void GSDDumpWriter::writeTypeMapping(std::string chunk, std::vector< std::string > type_mapping)
    {
    int max_len = 0;
    for (unsigned int i = 0; i < type_mapping.size(); i++)
        {
        max_len = std::max(max_len, (int)type_mapping[i].size());
        }
    max_len += 1;  // for null

        {
        m_exec_conf->msg->notice(10) << "GSD: writing " << chunk << endl;
        std::vector<char> types(max_len * type_mapping.size());
        for (unsigned int i = 0; i < type_mapping.size(); i++)
            strncpy(&types[max_len*i], type_mapping[i].c_str(), max_len);
        int retval = gsd_write_chunk(&m_handle, chunk.c_str(), GSD_TYPE_UINT8, type_mapping.size(), max_len, 0, (void *)&types[0]);
        GSDUtils::checkError(retval, m_fname);
        }

    }

/*! \param timestep

    Write the data chunks configuration/step, configuration/box, and particles/N. If this is frame 0, also write
    configuration/dimensions.

    N is not strictly necessary for constant N data, but is always written in case the user fails to select
    dynamic attributes with a variable N file.
*/
void GSDDumpWriter::writeFrameHeader(unsigned int timestep)
    {
    int retval;
    m_exec_conf->msg->notice(10) << "GSD: writing configuration/step" << endl;
    uint64_t step = timestep;
    retval = gsd_write_chunk(&m_handle, "configuration/step", GSD_TYPE_UINT64, 1, 1, 0, (void *)&step);
    GSDUtils::checkError(retval, m_fname);

    if (gsd_get_nframes(&m_handle) == 0)
        {
<<<<<<< HEAD
        m_exec_conf->msg->notice(10) << "dump.gsd: writing configuration/dimensions" << endl;
        uint8_t dimensions = (uint8_t)m_sysdef->getNDimensions();
=======
        m_exec_conf->msg->notice(10) << "GSD: writing configuration/dimensions" << endl;
        uint8_t dimensions = m_sysdef->getNDimensions();
>>>>>>> ef6ac224
        retval = gsd_write_chunk(&m_handle, "configuration/dimensions", GSD_TYPE_UINT8, 1, 1, 0, (void *)&dimensions);
        GSDUtils::checkError(retval, m_fname);
        }

    m_exec_conf->msg->notice(10) << "GSD: writing configuration/box" << endl;
    BoxDim box = m_pdata->getGlobalBox();
    float box_a[6];
    box_a[0] = (float)box.getL().x;
    box_a[1] = (float)box.getL().y;
    box_a[2] = (float)box.getL().z;
    box_a[3] = (float)box.getTiltFactorXY();
    box_a[4] = (float)box.getTiltFactorXZ();
    box_a[5] = (float)box.getTiltFactorYZ();
    retval = gsd_write_chunk(&m_handle, "configuration/box", GSD_TYPE_FLOAT, 6, 1, 0, (void *)box_a);
    GSDUtils::checkError(retval, m_fname);

    m_exec_conf->msg->notice(10) << "GSD: writing particles/N" << endl;
    uint32_t N = m_group->getNumMembersGlobal();
    retval = gsd_write_chunk(&m_handle, "particles/N", GSD_TYPE_UINT32, 1, 1, 0, (void *)&N);
    GSDUtils::checkError(retval, m_fname);
    }

/*! \param snapshot particle data snapshot to write out to the file

    Writes the data chunks types, typeid, mass, charge, diameter, body, moment_inertia in particles/.
*/
void GSDDumpWriter::writeAttributes(const SnapshotParticleData<float>& snapshot, const std::map<unsigned int, unsigned int> &map)
    {
    uint32_t N = m_group->getNumMembersGlobal();
    int retval;
    uint64_t nframes = gsd_get_nframes(&m_handle);

    writeTypeMapping("particles/types", snapshot.type_mapping);

        {
        std::vector<uint32_t> type(N);
        type.reserve(1); //! make sure we allocate
        bool all_default = true;

        for (unsigned int group_idx = 0; group_idx < N; group_idx++)
            {
            unsigned int t = m_group->getMemberTag(group_idx);

            // look up tag in snapshot
            auto it = map.find(t);
            assert(it != map.end());

            if (snapshot.type[it->second] != 0)
                all_default = false;

            type[group_idx] = uint32_t(snapshot.type[it->second]);
            }

        if (!all_default || (nframes > 0 && m_nondefault["particles/typeid"]))
            {
            m_exec_conf->msg->notice(10) << "GSD: writing particles/typeid" << endl;
            retval = gsd_write_chunk(&m_handle, "particles/typeid", GSD_TYPE_UINT32, N, 1, 0, (void *)&type[0]);
            GSDUtils::checkError(retval, m_fname);
            if (nframes == 0)
                m_nondefault["particles/typeid"] = true;
            }
        }

        {
        std::vector<float> data(N);
        data.reserve(1); //! make sure we allocate
        bool all_default = true;

        for (unsigned int group_idx = 0; group_idx < N; group_idx++)
            {
            unsigned int t = m_group->getMemberTag(group_idx);

            // look up tag in snapshot
            auto it = map.find(t);
            assert(it != map.end());

            if (snapshot.mass[it->second] != float(1.0))
                all_default = false;

            data[group_idx] = float(snapshot.mass[it->second]);
            }

        if (!all_default || (nframes > 0 && m_nondefault["particles/mass"]))
            {
            m_exec_conf->msg->notice(10) << "GSD: writing particles/mass" << endl;
            retval = gsd_write_chunk(&m_handle, "particles/mass", GSD_TYPE_FLOAT, N, 1, 0, (void *)&data[0]);
            GSDUtils::checkError(retval, m_fname);
            if (nframes == 0)
                m_nondefault["particles/mass"] = true;
            }

        all_default = true;

        for (unsigned int group_idx = 0; group_idx < N; group_idx++)
            {
            unsigned int t = m_group->getMemberTag(group_idx);

            // look up tag in snapshot
            auto it = map.find(t);
            assert(it != map.end());

            if (snapshot.charge[it->second] != float(0.0))
                all_default = false;
            data[group_idx] = float(snapshot.charge[it->second]);
            }

        if (!all_default || (nframes > 0 && m_nondefault["particles/charge"]))
            {
            m_exec_conf->msg->notice(10) << "GSD: writing particles/charge" << endl;
            retval = gsd_write_chunk(&m_handle, "particles/charge", GSD_TYPE_FLOAT, N, 1, 0, (void *)&data[0]);
            GSDUtils::checkError(retval, m_fname);
            if (nframes == 0)
                m_nondefault["particles/charge"] = true;
            }

        all_default = true;

        for (unsigned int group_idx = 0; group_idx < N; group_idx++)
            {
            unsigned int t = m_group->getMemberTag(group_idx);

            // look up tag in snapshot
            auto it = map.find(t);
            assert(it != map.end());

            if (snapshot.diameter[it->second] != float(1.0))
                all_default = false;

            data[group_idx] = float(snapshot.diameter[it->second]);
            }

        if (!all_default || (nframes > 0 && m_nondefault["particles/diameter"]))
            {
            m_exec_conf->msg->notice(10) << "GSD: writing particles/diameter" << endl;
            retval = gsd_write_chunk(&m_handle, "particles/diameter", GSD_TYPE_FLOAT, N, 1, 0, (void *)&data[0]);
            GSDUtils::checkError(retval, m_fname);
            if (nframes == 0)
                m_nondefault["particles/diameter"] = true;
            }
        }

        {
        std::vector<int32_t> body(N);
        body.reserve(1); //! make sure we allocate
        bool all_default = true;

        for (unsigned int group_idx = 0; group_idx < N; group_idx++)
            {
            unsigned int t = m_group->getMemberTag(group_idx);

            // look up tag in snapshot
            auto it = map.find(t);
            assert(it != map.end());

            if (snapshot.body[it->second] != NO_BODY)
                all_default = false;

            body[group_idx] = int32_t(snapshot.body[it->second]);
            }

        if (!all_default || (nframes > 0 && m_nondefault["particles/body"]))
            {
            m_exec_conf->msg->notice(10) << "GSD: writing particles/body" << endl;
            retval = gsd_write_chunk(&m_handle, "particles/body", GSD_TYPE_INT32, N, 1, 0, (void *)&body[0]);
            GSDUtils::checkError(retval, m_fname);
            if (nframes == 0)
                m_nondefault["particles/body"] = true;
            }
        }

        {
        std::vector<float> data(uint64_t(N)*3);
        data.reserve(1); //! make sure we allocate
        bool all_default = true;

        for (unsigned int group_idx = 0; group_idx < N; group_idx++)
            {
            unsigned int t = m_group->getMemberTag(group_idx);

            // look up tag in snapshot
            auto it = map.find(t);
            assert(it != map.end());

            if (snapshot.inertia[it->second].x != float(0.0) ||
                snapshot.inertia[it->second].y != float(0.0) ||
                snapshot.inertia[it->second].z != float(0.0))
                {
                all_default = false;
                }

            data[group_idx*3+0] = float(snapshot.inertia[it->second].x);
            data[group_idx*3+1] = float(snapshot.inertia[it->second].y);
            data[group_idx*3+2] = float(snapshot.inertia[it->second].z);
            }

        if (!all_default || (nframes > 0 && m_nondefault["particles/moment_inertia"]))
            {
            m_exec_conf->msg->notice(10) << "GSD: writing particles/moment_inertia" << endl;
            retval = gsd_write_chunk(&m_handle, "particles/moment_inertia", GSD_TYPE_FLOAT, N, 3, 0, (void *)&data[0]);
            GSDUtils::checkError(retval, m_fname);
            if (nframes == 0)
                m_nondefault["particles/moment_inertia"] = true;
            }
        }
    }

/*! \param snapshot particle data snapshot to write out to the file

    Writes the data chunks position and orientation in particles/.
*/
void GSDDumpWriter::writeProperties(const SnapshotParticleData<float>& snapshot, const std::map<unsigned int, unsigned int> &map)
    {
    uint32_t N = m_group->getNumMembersGlobal();
    int retval;
    uint64_t nframes = gsd_get_nframes(&m_handle);

        {
        std::vector<float> data(uint64_t(N)*3);
        data.reserve(1); //! make sure we allocate

        for (unsigned int group_idx = 0; group_idx < N; group_idx++)
            {
            unsigned int t = m_group->getMemberTag(group_idx);

            // look up tag in snapshot
            auto it = map.find(t);
            assert(it != map.end());

            data[group_idx*3+0] = float(snapshot.pos[it->second].x);
            data[group_idx*3+1] = float(snapshot.pos[it->second].y);
            data[group_idx*3+2] = float(snapshot.pos[it->second].z);
            }

        m_exec_conf->msg->notice(10) << "GSD: writing particles/position" << endl;
        retval = gsd_write_chunk(&m_handle, "particles/position", GSD_TYPE_FLOAT, N, 3, 0, (void *)&data[0]);
        GSDUtils::checkError(retval, m_fname);
        }

        {
        std::vector<float> data(uint64_t(N)*4);
        data.reserve(1); //! make sure we allocate
        bool all_default = true;

        for (unsigned int group_idx = 0; group_idx < N; group_idx++)
            {
            unsigned int t = m_group->getMemberTag(group_idx);

            // look up tag in snapshot
            auto it = map.find(t);
            assert(it != map.end());

            if (snapshot.orientation[it->second].s != float(1.0) ||
                snapshot.orientation[it->second].v.x != float(0.0) ||
                snapshot.orientation[it->second].v.y != float(0.0) ||
                snapshot.orientation[it->second].v.z != float(0.0))
                {
                all_default = false;
                }

            data[group_idx*4+0] = float(snapshot.orientation[it->second].s);
            data[group_idx*4+1] = float(snapshot.orientation[it->second].v.x);
            data[group_idx*4+2] = float(snapshot.orientation[it->second].v.y);
            data[group_idx*4+3] = float(snapshot.orientation[it->second].v.z);
            }

        if (!all_default || (nframes > 0 && m_nondefault["particles/orientation"]))
            {
            m_exec_conf->msg->notice(10) << "GSD: writing particles/orientation" << endl;
            retval = gsd_write_chunk(&m_handle, "particles/orientation", GSD_TYPE_FLOAT, N, 4, 0, (void *)&data[0]);
            GSDUtils::checkError(retval, m_fname);
            if (nframes == 0)
                m_nondefault["particles/orientation"] = true;
            }
        }
    }

/*! \param snapshot particle data snapshot to write out to the file

    Writes the data chunks velocity, angmom, and image in particles/.
*/
void GSDDumpWriter::writeMomenta(const SnapshotParticleData<float>& snapshot, const std::map<unsigned int, unsigned int> &map)
    {
    uint32_t N = m_group->getNumMembersGlobal();
    int retval;
    uint64_t nframes = gsd_get_nframes(&m_handle);

        {
        std::vector<float> data(uint64_t(N)*3);
        data.reserve(1); //! make sure we allocate
        bool all_default = true;

        for (unsigned int group_idx = 0; group_idx < N; group_idx++)
            {
            unsigned int t = m_group->getMemberTag(group_idx);

            // look up tag in snapshot
            auto it = map.find(t);
            assert(it != map.end());

            if (snapshot.vel[it->second].x != float(0.0) ||
                snapshot.vel[it->second].y != float(0.0) ||
                snapshot.vel[it->second].z != float(0.0))
                {
                all_default = false;
                }

            data[group_idx*3+0] = float(snapshot.vel[it->second].x);
            data[group_idx*3+1] = float(snapshot.vel[it->second].y);
            data[group_idx*3+2] = float(snapshot.vel[it->second].z);
            }

        if (!all_default || (nframes > 0 && m_nondefault["particles/velocity"]))
            {
            m_exec_conf->msg->notice(10) << "GSD: writing particles/velocity" << endl;
            retval = gsd_write_chunk(&m_handle, "particles/velocity", GSD_TYPE_FLOAT, N, 3, 0, (void *)&data[0]);
            GSDUtils::checkError(retval, m_fname);
            if (nframes == 0)
                m_nondefault["particles/velocity"] = true;
            }
        }

        {
        std::vector<float> data(uint64_t(N)*4);
        data.reserve(1); //! make sure we allocate
        bool all_default = true;

        for (unsigned int group_idx = 0; group_idx < N; group_idx++)
            {
            unsigned int t = m_group->getMemberTag(group_idx);

            // look up tag in snapshot
            auto it = map.find(t);
            assert(it != map.end());

            if (snapshot.angmom[it->second].s != float(0.0) ||
                snapshot.angmom[it->second].v.x != float(0.0) ||
                snapshot.angmom[it->second].v.y != float(0.0) ||
                snapshot.angmom[it->second].v.z != float(0.0))
                {
                all_default = false;
                }

            data[group_idx*4+0] = float(snapshot.angmom[it->second].s);
            data[group_idx*4+1] = float(snapshot.angmom[it->second].v.x);
            data[group_idx*4+2] = float(snapshot.angmom[it->second].v.y);
            data[group_idx*4+3] = float(snapshot.angmom[it->second].v.z);
            }

        if (!all_default || (nframes > 0 && m_nondefault["particles/angmom"]))
            {
            m_exec_conf->msg->notice(10) << "GSD: writing particles/angmom" << endl;
            retval = gsd_write_chunk(&m_handle, "particles/angmom", GSD_TYPE_FLOAT, N, 4, 0, (void *)&data[0]);
            GSDUtils::checkError(retval, m_fname);
            if (nframes == 0)
                m_nondefault["particles/angmom"] = true;
            }
        }

        {
        std::vector<int32_t> data(uint64_t(N)*3);
        data.reserve(1); //! make sure we allocate
        bool all_default = true;

        for (unsigned int group_idx = 0; group_idx < N; group_idx++)
            {
            unsigned int t = m_group->getMemberTag(group_idx);

            // look up tag in snapshot
            auto it = map.find(t);
            assert(it != map.end());

            if (snapshot.image[it->second].x != 0 ||
                snapshot.image[it->second].y != 0 ||
                snapshot.image[it->second].z != 0)
                {
                all_default = false;
                }

            data[group_idx*3+0] = snapshot.image[it->second].x;
            data[group_idx*3+1] = snapshot.image[it->second].y;
            data[group_idx*3+2] = snapshot.image[it->second].z;
            }

        if (!all_default || (nframes > 0 && m_nondefault["particles/image"]))
            {
            m_exec_conf->msg->notice(10) << "GSD: writing particles/image" << endl;
            retval = gsd_write_chunk(&m_handle, "particles/image", GSD_TYPE_INT32, N, 3, 0, (void *)&data[0]);
            GSDUtils::checkError(retval, m_fname);
            if (nframes == 0)
                m_nondefault["particles/image"] = true;
            }
        }
    }

/*! \param bond Bond data snapshot
    \param angle Angle data snapshot
    \param dihedral Dihedral data snapshot
    \param improper Improper data snapshot
    \param constraint Constraint data snapshot
    \param pair Special pair data snapshot

    Write out all the snapshot data to the GSD file
*/
void GSDDumpWriter::writeTopology(BondData::Snapshot& bond,
                                  AngleData::Snapshot& angle,
                                  DihedralData::Snapshot& dihedral,
                                  ImproperData::Snapshot& improper,
                                  ConstraintData::Snapshot& constraint,
                                  PairData::Snapshot& pair)
    {
    if (bond.size > 0)
        {
        m_exec_conf->msg->notice(10) << "GSD: writing bonds/N" << endl;
        uint32_t N = bond.size;
        int retval = gsd_write_chunk(&m_handle, "bonds/N", GSD_TYPE_UINT32, 1, 1, 0, (void *)&N);
        GSDUtils::checkError(retval, m_fname);

        writeTypeMapping("bonds/types", bond.type_mapping);

        m_exec_conf->msg->notice(10) << "GSD: writing bonds/typeid" << endl;
        retval = gsd_write_chunk(&m_handle, "bonds/typeid", GSD_TYPE_UINT32, N, 1, 0, (void *)&bond.type_id[0]);
        GSDUtils::checkError(retval, m_fname);

        m_exec_conf->msg->notice(10) << "GSD: writing bonds/group" << endl;
        retval = gsd_write_chunk(&m_handle, "bonds/group", GSD_TYPE_UINT32, N, 2, 0, (void *)&bond.groups[0]);
        GSDUtils::checkError(retval, m_fname);
        }
    if (angle.size > 0)
        {
        m_exec_conf->msg->notice(10) << "GSD: writing angles/N" << endl;
        uint32_t N = angle.size;
        int retval = gsd_write_chunk(&m_handle, "angles/N", GSD_TYPE_UINT32, 1, 1, 0, (void *)&N);
        GSDUtils::checkError(retval, m_fname);

        writeTypeMapping("angles/types", angle.type_mapping);

        m_exec_conf->msg->notice(10) << "GSD: writing angles/typeid" << endl;
        retval = gsd_write_chunk(&m_handle, "angles/typeid", GSD_TYPE_UINT32, N, 1, 0, (void *)&angle.type_id[0]);
        GSDUtils::checkError(retval, m_fname);

        m_exec_conf->msg->notice(10) << "GSD: writing angles/group" << endl;
        retval = gsd_write_chunk(&m_handle, "angles/group", GSD_TYPE_UINT32, N, 3, 0, (void *)&angle.groups[0]);
        GSDUtils::checkError(retval, m_fname);
        }
    if (dihedral.size > 0)
        {
        m_exec_conf->msg->notice(10) << "GSD: writing dihedrals/N" << endl;
        uint32_t N = dihedral.size;
        int retval = gsd_write_chunk(&m_handle, "dihedrals/N", GSD_TYPE_UINT32, 1, 1, 0, (void *)&N);
        GSDUtils::checkError(retval, m_fname);

        writeTypeMapping("dihedrals/types", dihedral.type_mapping);

        m_exec_conf->msg->notice(10) << "GSD: writing dihedrals/typeid" << endl;
        retval = gsd_write_chunk(&m_handle, "dihedrals/typeid", GSD_TYPE_UINT32, N, 1, 0, (void *)&dihedral.type_id[0]);
        GSDUtils::checkError(retval, m_fname);

        m_exec_conf->msg->notice(10) << "GSD: writing dihedrals/group" << endl;
        retval = gsd_write_chunk(&m_handle, "dihedrals/group", GSD_TYPE_UINT32, N, 4, 0, (void *)&dihedral.groups[0]);
        GSDUtils::checkError(retval, m_fname);
        }
    if (improper.size > 0)
        {
        m_exec_conf->msg->notice(10) << "GSD: writing impropers/N" << endl;
        uint32_t N = improper.size;
        int retval = gsd_write_chunk(&m_handle, "impropers/N", GSD_TYPE_UINT32, 1, 1, 0, (void *)&N);
        GSDUtils::checkError(retval, m_fname);

        writeTypeMapping("impropers/types", improper.type_mapping);

        m_exec_conf->msg->notice(10) << "GSD: writing impropers/typeid" << endl;
        retval = gsd_write_chunk(&m_handle, "impropers/typeid", GSD_TYPE_UINT32, N, 1, 0, (void *)&improper.type_id[0]);
        GSDUtils::checkError(retval, m_fname);

        m_exec_conf->msg->notice(10) << "GSD: writing impropers/group" << endl;
        retval = gsd_write_chunk(&m_handle, "impropers/group", GSD_TYPE_UINT32, N, 4, 0, (void *)&improper.groups[0]);
        GSDUtils::checkError(retval, m_fname);
        }

    if (constraint.size > 0)
        {
        m_exec_conf->msg->notice(10) << "GSD: writing constraints/N" << endl;
        uint32_t N = constraint.size;
        int retval = gsd_write_chunk(&m_handle, "constraints/N", GSD_TYPE_UINT32, 1, 1, 0, (void *)&N);
        GSDUtils::checkError(retval, m_fname);

        m_exec_conf->msg->notice(10) << "GSD: writing constraints/value" << endl;
            {
            std::vector<float> data(N);
            data.reserve(1); //! make sure we allocate
            for (unsigned int i = 0; i < N; i++)
                data[i] = float(constraint.val[i]);

            retval = gsd_write_chunk(&m_handle, "constraints/value", GSD_TYPE_FLOAT, N, 1, 0, (void *)&data[0]);
            GSDUtils::checkError(retval, m_fname);
            }

        m_exec_conf->msg->notice(10) << "GSD: writing constraints/group" << endl;
        retval = gsd_write_chunk(&m_handle, "constraints/group", GSD_TYPE_UINT32, N, 2, 0, (void *)&constraint.groups[0]);
        GSDUtils::checkError(retval, m_fname);
        }

    if (pair.size > 0)
        {
        m_exec_conf->msg->notice(10) << "GSD: writing pairs/N" << endl;
        uint32_t N = pair.size;
        int retval = gsd_write_chunk(&m_handle, "pairs/N", GSD_TYPE_UINT32, 1, 1, 0, (void *)&N);
        GSDUtils::checkError(retval, m_fname);

        writeTypeMapping("pairs/types", pair.type_mapping);

        m_exec_conf->msg->notice(10) << "GSD: writing pairs/typeid" << endl;
        retval = gsd_write_chunk(&m_handle, "pairs/typeid", GSD_TYPE_UINT32, N, 1, 0, (void *)&pair.type_id[0]);
        GSDUtils::checkError(retval, m_fname);

        m_exec_conf->msg->notice(10) << "GSD: writing pairs/group" << endl;
        retval = gsd_write_chunk(&m_handle, "pairs/group", GSD_TYPE_UINT32, N, 2, 0, (void *)&pair.groups[0]);
        GSDUtils::checkError(retval, m_fname);
        }
    }

void GSDDumpWriter::writeLogQuantities(pybind11::dict dict)
    {
    bool root=true;
    #ifdef ENABLE_MPI
    root = m_exec_conf->isRoot();
    #endif

    // only evaluate the numpy array on the root rank
    if (root)
        {
        for (auto key_iter = dict.begin(); key_iter != dict.end(); ++key_iter)
            {
            std::string name = pybind11::cast<std::string>(key_iter->first);
            m_exec_conf->msg->notice(10) << "GSD: writing " << name << endl;

            pybind11::array arr = pybind11::array::ensure(key_iter->second,
                                                          pybind11::array::c_style);
            gsd_type type = GSD_TYPE_UINT8;
            auto dtype = arr.dtype();
            if (dtype.kind() == 'u' && dtype.itemsize() == 1)
                {
                type = GSD_TYPE_UINT8;
                }
            else if (dtype.kind() == 'u' && dtype.itemsize() == 2)
                {
                type = GSD_TYPE_UINT16;
                }
            else if (dtype.kind() == 'u' && dtype.itemsize() == 4)
                {
                type = GSD_TYPE_UINT32;
                }
            else if (dtype.kind() == 'u' && dtype.itemsize() == 8)
                {
                type = GSD_TYPE_UINT64;
                }
            else if (dtype.kind() == 'i' && dtype.itemsize() == 1)
                {
                type = GSD_TYPE_INT8;
                }
            else if (dtype.kind() == 'i' && dtype.itemsize() == 2)
                {
                type = GSD_TYPE_INT16;
                }
            else if (dtype.kind() == 'i' && dtype.itemsize() == 4)
                {
                type = GSD_TYPE_INT32;
                }
            else if (dtype.kind() == 'i' && dtype.itemsize() == 8)
                {
                type = GSD_TYPE_INT64;
                }
            else if (dtype.kind() == 'f' && dtype.itemsize() == 4)
                {
                type = GSD_TYPE_FLOAT;
                }
            else if (dtype.kind() == 'f' && dtype.itemsize() == 8)
                {
                type = GSD_TYPE_DOUBLE;
                }
            else if (dtype.kind() == 'b' && dtype.itemsize() == 1)
                {
                type = GSD_TYPE_UINT8;
                }
            else
                {
                throw range_error("Invalid numpy array format in gsd log data [" + name + "]: "
                                  + string(pybind11::str(arr.dtype())));
                }

            size_t M = 1;
            size_t N = 1;
            auto ndim = arr.ndim();
            if (ndim == 0)
                {
                // numpy converts scalars to arrays with zero dimensions
                // gsd treats them as 1x1 arrays.
                M = 1;
                N = 1;
                }
            if (ndim == 1)
                {
                N = arr.shape(0);
                M = 1;
                }
            if (ndim == 2)
                {
                N = arr.shape(0);
                M = arr.shape(1);
                if (M > std::numeric_limits<uint32_t>::max())
                    throw runtime_error("Array dimension too large in gsd log data [" + name + "]");
                }
            if (ndim > 2)
                {
                throw invalid_argument("Invalid numpy dimension in gsd log data [" + name + "]");
                }

            int retval = gsd_write_chunk(&m_handle,
                                        name.c_str(),
                                        type,
                                        N,
                                        (uint32_t)M,
                                        0,
                                        (void *)arr.data());
            GSDUtils::checkError(retval, m_fname);
            }
        }
    }

/*! Populate the m_nondefault map.
    Set entries to true when they exist in frame 0 of the file, otherwise, set them to false.
*/
void GSDDumpWriter::populateNonDefault()
    {
    int retval;

    // open the file in read only mode
    m_exec_conf->msg->notice(3) << "GSD: check frame 0 in gsd file " << m_fname << endl;
    retval = gsd_open(&m_handle, m_fname.c_str(), GSD_OPEN_READONLY);
    GSDUtils::checkError(retval, m_fname);

    // validate schema
    if (string(m_handle.header.schema) != string("hoomd"))
        {
        std::ostringstream s;
        s << "GSD: " << "Invalid schema in " << m_fname;
        throw runtime_error("Error opening GSD file");
        }
    if (m_handle.header.schema_version >= gsd_make_version(2,0))
        {
        std::ostringstream s;
        s << "GSD: " << "Invalid schema version in " << m_fname;
        throw runtime_error("Error opening GSD file");
        }

    for (auto const& chunk : particle_chunks)
        {
        const gsd_index_entry *entry = gsd_find_chunk(&m_handle, 0, chunk.c_str());
        m_nondefault[chunk] = (entry != nullptr);
        }

    // close the file
    gsd_close(&m_handle);
    }

void export_GSDDumpWriter(py::module& m)
    {
    py::bind_map<std::map<std::string, pybind11::function>>(m, "MapStringFunction");

    py::class_<GSDDumpWriter, Analyzer, std::shared_ptr<GSDDumpWriter> >(m,"GSDDumpWriter")
        .def(py::init< std::shared_ptr<SystemDefinition>, std::string, std::shared_ptr<ParticleGroup>, std::string, bool>())
        .def("setWriteAttribute", &GSDDumpWriter::setWriteAttribute)
        .def("setWriteProperty", &GSDDumpWriter::setWriteProperty)
        .def("setWriteMomentum", &GSDDumpWriter::setWriteMomentum)
        .def("setWriteTopology", &GSDDumpWriter::setWriteTopology)
        .def("writeLogQuantities", &GSDDumpWriter::writeLogQuantities)
        .def_property("log_writer", &GSDDumpWriter::getLogWriter, &GSDDumpWriter::setLogWriter)
        .def_property_readonly("filename", &GSDDumpWriter::getFilename)
        .def_property_readonly("mode", &GSDDumpWriter::getMode)
        .def_property_readonly("dynamic", &GSDDumpWriter::getDynamic)
        .def_property_readonly("truncate", &GSDDumpWriter::getTruncate)
        .def_property_readonly("filter", [](const std::shared_ptr<GSDDumpWriter> gsd)
                                             {
                                             return gsd->getGroup()->getFilter();
                                             })
    ;
    }<|MERGE_RESOLUTION|>--- conflicted
+++ resolved
@@ -277,13 +277,8 @@
 
     if (gsd_get_nframes(&m_handle) == 0)
         {
-<<<<<<< HEAD
-        m_exec_conf->msg->notice(10) << "dump.gsd: writing configuration/dimensions" << endl;
+        m_exec_conf->msg->notice(10) << "GSD: writing configuration/dimensions" << endl;
         uint8_t dimensions = (uint8_t)m_sysdef->getNDimensions();
-=======
-        m_exec_conf->msg->notice(10) << "GSD: writing configuration/dimensions" << endl;
-        uint8_t dimensions = m_sysdef->getNDimensions();
->>>>>>> ef6ac224
         retval = gsd_write_chunk(&m_handle, "configuration/dimensions", GSD_TYPE_UINT8, 1, 1, 0, (void *)&dimensions);
         GSDUtils::checkError(retval, m_fname);
         }
