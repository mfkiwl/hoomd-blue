# Copyright (c) 2009-2019 The Regents of the University of Michigan
# This file is part of the HOOMD-blue project, released under the BSD 3-Clause
# License.

""" HOOMD-blue python API

:py:mod:`hoomd` provides a high level user interface for defining and executing
simulations using HOOMD.

.. rubric:: API stability

:py:mod:`hoomd` is **stable**. When upgrading from version 3.x to 3.y (y > x),
existing job scripts that follow *documented* interfaces for functions and
classes will not require any modifications.

**Maintainer:** Joshua A. Anderson

"""

# Maintainer: joaander
import sys;
import ctypes;
import os;

# need to import HOOMD with RTLD_GLOBAL in python sitedir builds
if not ('NOT_HOOMD_PYTHON_SITEDIR' in os.environ):
    flags = sys.getdlopenflags();
    sys.setdlopenflags(flags | ctypes.RTLD_GLOBAL);

from hoomd import _hoomd;

if not ('NOT_HOOMD_PYTHON_SITEDIR' in os.environ):
    sys.setdlopenflags(flags);

from hoomd import meta
from hoomd import context
from hoomd import cite
from hoomd import analyze
from hoomd import benchmark
from hoomd import comm
from hoomd import compute
from hoomd import data
from hoomd import dump
from hoomd import group
from hoomd import init
from hoomd import integrate
from hoomd import option
from hoomd import update
from hoomd import util
from hoomd import variant
from hoomd import lattice
from hoomd import device
try:
    from hoomd import md
except ImportError:
    pass
try:
    from hoomd import hpmc
except ImportError:
    pass
try:
    from hoomd import dem
except ImportError:
    pass
# TODO: enable this import after updating MPCD to the new API
# try:
#     from hoomd import mpcd
# except ImportError:
#     pass

from hoomd.simulation import Simulation
from hoomd.state import State
from hoomd.operations import Operations
from hoomd.snapshot import Snapshot
from hoomd.box import Box
from hoomd import tuner
<<<<<<< HEAD
from hoomd.custom_action import CustomAction
from hoomd.custom_operation import _CustomOperation
from hoomd import output

=======
from hoomd import logging
from hoomd import custom
>>>>>>> 78f61916
from hoomd._hoomd import WalltimeLimitReached

_default_excepthook = sys.excepthook

def _hoomd_sys_excepthook(type, value, traceback):
    """Override Python's excepthook to abort MPI runs."""
    _default_excepthook(type, value, traceback)
    sys.stderr.flush()
    _hoomd.abort_mpi(comm._current_communicator.cpp_mpi_conf, 1)

sys.excepthook = _hoomd_sys_excepthook

__version__ = "2.9.0"<|MERGE_RESOLUTION|>--- conflicted
+++ resolved
@@ -74,15 +74,9 @@
 from hoomd.snapshot import Snapshot
 from hoomd.box import Box
 from hoomd import tuner
-<<<<<<< HEAD
-from hoomd.custom_action import CustomAction
-from hoomd.custom_operation import _CustomOperation
 from hoomd import output
-
-=======
 from hoomd import logging
 from hoomd import custom
->>>>>>> 78f61916
 from hoomd._hoomd import WalltimeLimitReached
 
 _default_excepthook = sys.excepthook
