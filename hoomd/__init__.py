--- conflicted
+++ resolved
@@ -6,50 +6,10 @@
 
 :py:mod:`hoomd` provides a high level user interface for defining and executing
 simulations using HOOMD.
-<<<<<<< HEAD
-
-.. rubric:: API stability
-
-:py:mod:`hoomd` is **stable**. When upgrading from version 3.x to 3.y (y > x),
-existing job scripts that follow *documented* interfaces for functions and
-classes will not require any modifications.
-
-**Maintainer:** Joshua A. Anderson
-
-=======
->>>>>>> d5d513db
 """
 import sys
 import os
 
-<<<<<<< HEAD
-# Maintainer: joaander
-import sys;
-import ctypes;
-import os;
-
-# need to import HOOMD with RTLD_GLOBAL in python sitedir builds
-if not ('NOT_HOOMD_PYTHON_SITEDIR' in os.environ):
-    flags = sys.getdlopenflags();
-    sys.setdlopenflags(flags | ctypes.RTLD_GLOBAL);
-
-from hoomd import _hoomd;
-
-if not ('NOT_HOOMD_PYTHON_SITEDIR' in os.environ):
-    sys.setdlopenflags(flags);
-
-from hoomd import meta
-from hoomd import context
-from hoomd import cite
-from hoomd import analyze
-from hoomd import benchmark
-from hoomd import comm
-from hoomd import compute
-from hoomd import dump
-from hoomd import init
-from hoomd import integrate
-from hoomd import option
-=======
 from hoomd import version
 from hoomd import trigger
 from hoomd import variant
@@ -57,19 +17,11 @@
 from hoomd import data
 from hoomd import filter
 from hoomd import device
->>>>>>> d5d513db
 from hoomd import update
 from hoomd import integrate
 from hoomd import communicator
 from hoomd import util
-<<<<<<< HEAD
-from hoomd import variant
-from hoomd import lattice
-from hoomd import device
-from hoomd import trigger
-=======
 from hoomd import write
->>>>>>> d5d513db
 try:
     from hoomd import md
 except ImportError:
@@ -88,44 +40,22 @@
 # except ImportError:
 #     pass
 
-<<<<<<< HEAD
-from hoomd.box import Box
-=======
->>>>>>> d5d513db
 from hoomd.simulation import Simulation
 from hoomd.state import State
 from hoomd.operations import Operations
 from hoomd.snapshot import Snapshot
 from hoomd import tune
-<<<<<<< HEAD
-from hoomd import output
-from hoomd import logging
-from hoomd import custom
-from hoomd._hoomd import WalltimeLimitReached
-
-_default_excepthook = sys.excepthook
-
-=======
 from hoomd import logging
 from hoomd import custom
 
 _default_excepthook = sys.excepthook
 
 
->>>>>>> d5d513db
 def _hoomd_sys_excepthook(type, value, traceback):
     """Override Python's excepthook to abort MPI runs."""
     _default_excepthook(type, value, traceback)
     sys.stderr.flush()
-<<<<<<< HEAD
-    _hoomd.abort_mpi(comm._current_communicator.cpp_mpi_conf, 1)
-
-sys.excepthook = _hoomd_sys_excepthook
-
-__version__ = "2.9.0"
-=======
     _hoomd.abort_mpi(communicator._current_communicator.cpp_mpi_conf, 1)
 
 
-sys.excepthook = _hoomd_sys_excepthook
->>>>>>> d5d513db
+sys.excepthook = _hoomd_sys_excepthook