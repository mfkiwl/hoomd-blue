// Copyright (c) 2009-2019 The Regents of the University of Michigan
// This file is part of the HOOMD-blue project, released under the BSD 3-Clause License.


// Maintainer: joaander

/*! \file GSDReader.cc
    \brief Defines the GSDReader class
*/

#include "GSDReader.h"
#include "SnapshotSystemData.h"
#include "ExecutionConfiguration.h"
#include "hoomd/extern/gsd.h"
#include <string.h>
#include <sstream>

#include <stdexcept>
using namespace std;

namespace py = pybind11;

/*! \param exec_conf The execution configuration
    \param name File name to read
    \param frame Frame index to read from the file
    \param from_end Count frames back from the end of the file

    The GSDReader constructor opens the GSD file, initializes an empty snapshot, and reads the file into
    memory (on the root rank).
*/
GSDReader::GSDReader(std::shared_ptr<const ExecutionConfiguration> exec_conf,
                     const std::string &name,
                     const uint64_t frame,
                     bool from_end)
    : m_exec_conf(exec_conf), m_timestep(0), m_name(name), m_frame(frame)
    {
    m_snapshot = std::shared_ptr< SnapshotSystemData<float> >(new SnapshotSystemData<float>);

    #ifdef ENABLE_MPI
    // if we are not the root processor, do not perform file I/O
    if (!m_exec_conf->isRoot())
        {
        return;
        }
    #endif

    // open the GSD file in read mode
    m_exec_conf->msg->notice(3) << "data.gsd_snapshot: open gsd file " << name << endl;
    int retval = gsd_open(&m_handle, name.c_str(), GSD_OPEN_READONLY);
    checkError(retval);

    // validate schema
    if (string(m_handle.header.schema) != string("hoomd"))
        {
        m_exec_conf->msg->error() << "data.gsd_snapshot: " << "Invalid schema in " << name << endl;
        throw runtime_error("Error opening GSD file");
        }
    if (m_handle.header.schema_version >= gsd_make_version(2,1))
        {
        m_exec_conf->msg->error() << "data.gsd_snapshot: " << "Invalid schema version in " << name << endl;
        throw runtime_error("Error opening GSD file");
        }

    // set frame from the end of the file if requested
    uint64_t nframes = gsd_get_nframes(&m_handle);
    if (from_end && frame <= nframes)
        m_frame = nframes - frame;

    // validate number of frames
    if (m_frame >= nframes)
        {
        m_exec_conf->msg->error() << "data.gsd_snapshot: " << "Cannot read frame " << m_frame << " " << name << " only has " << gsd_get_nframes(&m_handle) << " frames" << endl;
        throw runtime_error("Error opening GSD file");
        }

    readHeader();
    readParticles();
    readTopology();
    }

GSDReader::~GSDReader()
    {
    #ifdef ENABLE_MPI
    // if we are not the root processor, do not perform file I/O
    if (!m_exec_conf->isRoot())
        {
        return;
        }
    #endif

    gsd_close(&m_handle);
    }

/*! \param data Pointer to data to read into
    \param frame Frame index to read from
    \param name Name of the data chunk
    \param expected_size Expected size of the data chunk in bytes.
    \param cur_n N in the current frame.

    Attempts to read the data chunk of the given name at the given frame. If it is not present at this
    frame, attempt to read from frame 0. If it is also not present at frame 0, return false.
    If the found data chunk is not the expected size, throw an exception.

    Per the GSD spec, keep the default when the frame 0 N does not match the current N.

    Return true if data is actually read from the file.
*/
bool GSDReader::readChunk(void *data, uint64_t frame, const char *name, size_t expected_size, unsigned int cur_n)
    {
    const struct gsd_index_entry* entry = gsd_find_chunk(&m_handle, frame, name);
    if (entry == NULL && frame != 0)
        entry = gsd_find_chunk(&m_handle, 0, name);

    if (entry == NULL || (cur_n != 0 && entry->N != cur_n))
        {
        m_exec_conf->msg->notice(10) << "data.gsd_snapshot: chunk not found " << name << endl;
        return false;
        }
    else
        {
        m_exec_conf->msg->notice(7) << "data.gsd_snapshot: reading chunk " << name << endl;
        size_t actual_size = entry->N * entry->M * gsd_sizeof_type((enum gsd_type)entry->type);
        if (actual_size != expected_size)
            {
            m_exec_conf->msg->error() << "data.gsd_snapshot: " << "Expecting " << expected_size << " bytes in " << name << " but found " << actual_size << endl;
            throw runtime_error("Error reading GSD file");
            }
        int retval = gsd_read_chunk(&m_handle, data, entry);
        checkError(retval);

        return true;
        }
    }

/*! \param frame Frame index to read from
    \param name Name of the data chunk

    Attempts to read the data chunk of the given name at the given frame. If it is not present at this
    frame, attempt to read from frame 0. If it is also not present at frame 0, return an empty list.

    If the data chunk is found in the file, return a vector of string type names.
*/
std::vector<std::string> GSDReader::readTypes(uint64_t frame, const char *name)
    {
    m_exec_conf->msg->notice(7) << "data.gsd_snapshot: reading chunk " << name << endl;

    std::vector<std::string> type_mapping;

    // set the default particle type mapping per the GSD HOOMD Schema
    if (std::string(name) == "particles/types")
        type_mapping.push_back("A");

    const struct gsd_index_entry* entry = gsd_find_chunk(&m_handle, frame, name);
    if (entry == NULL && frame != 0)
        entry = gsd_find_chunk(&m_handle, 0, name);

    if (entry == NULL)
        return type_mapping;
    else
        {
        size_t actual_size = entry->N * entry->M * gsd_sizeof_type((enum gsd_type)entry->type);
        std::vector<char> data(actual_size);
        int retval = gsd_read_chunk(&m_handle, &data[0], entry);
        checkError(retval);

        type_mapping.clear();
        for (unsigned int i = 0; i < entry->N; i++)
            {
            size_t l = strnlen(&data[i*entry->M], entry->M);
            type_mapping.push_back(std::string(&data[i*entry->M], l));
            }

        return type_mapping;
        }
    }

/*! Read the same data chunks written by GSDDumpWriter::writeFrameHeader
*/
void GSDReader::readHeader()
    {
    readChunk(&m_timestep, m_frame, "configuration/step", 8);

    uint8_t dim = 3;
    readChunk(&dim, m_frame, "configuration/dimensions", 1);
    m_snapshot->dimensions = dim;

    float box[6] = {1.0f, 1.0f, 1.0f, 0.0f, 0.0f, 0.0f};
    readChunk(&box, m_frame, "configuration/box", 6*4);
    m_snapshot->global_box = BoxDim(box[0], box[1], box[2]);
    m_snapshot->global_box.setTiltFactors(box[3], box[4], box[5]);

    unsigned int N = 0;
    readChunk(&N, m_frame, "particles/N", 4);
    if (N == 0)
        {
        m_exec_conf->msg->error() << "data.gsd_snapshot: " << "cannot read a file with 0 particles" << endl;
        throw runtime_error("Error reading GSD file");
        }
    m_snapshot->particle_data.resize(N);
    }

/*! Read the same data chunks for particles
*/
void GSDReader::readParticles()
    {
    uint64_t N = m_snapshot->particle_data.size;
    m_snapshot->particle_data.type_mapping = readTypes(m_frame, "particles/types");

    // the snapshot already has default values, if a chunk is not found, the value
    // is already at the default, and the failed read is not a problem
    readChunk(&m_snapshot->particle_data.type[0], m_frame, "particles/typeid", N*4, N);
    readChunk(&m_snapshot->particle_data.mass[0], m_frame, "particles/mass", N*4, N);
    readChunk(&m_snapshot->particle_data.charge[0], m_frame, "particles/charge", N*4, N);
    readChunk(&m_snapshot->particle_data.diameter[0], m_frame, "particles/diameter", N*4, N);
    readChunk(&m_snapshot->particle_data.body[0], m_frame, "particles/body", N*4, N);
    readChunk(&m_snapshot->particle_data.inertia[0], m_frame, "particles/moment_inertia", N*12, N);
    readChunk(&m_snapshot->particle_data.pos[0], m_frame, "particles/position", N*12, N);
    readChunk(&m_snapshot->particle_data.orientation[0], m_frame, "particles/orientation", N*16, N);
    readChunk(&m_snapshot->particle_data.vel[0], m_frame, "particles/velocity", N*12, N);
    readChunk(&m_snapshot->particle_data.angmom[0], m_frame, "particles/angmom", N*16, N);
    readChunk(&m_snapshot->particle_data.image[0], m_frame, "particles/image", N*12, N);
    }

/*! Read the same data chunks for topology
*/
void GSDReader::readTopology()
    {
    uint64_t N = 0;
    readChunk(&N, m_frame, "bonds/N", 4);
    if (N > 0)
        {
        m_snapshot->bond_data.resize(N);
        m_snapshot->bond_data.type_mapping = readTypes(m_frame, "bonds/types");
        readChunk(&m_snapshot->bond_data.type_id[0], m_frame, "bonds/typeid", N*4, N);
        readChunk(&m_snapshot->bond_data.groups[0], m_frame, "bonds/group", N*8, N);
        }

    N = 0;
    readChunk(&N, m_frame, "angles/N", 4);
    if (N > 0)
        {
        m_snapshot->angle_data.resize(N);
        m_snapshot->angle_data.type_mapping = readTypes(m_frame, "angles/types");
        readChunk(&m_snapshot->angle_data.type_id[0], m_frame, "angles/typeid", N*4, N);
        readChunk(&m_snapshot->angle_data.groups[0], m_frame, "angles/group", N*12, N);
        }

    N = 0;
    readChunk(&N, m_frame, "dihedrals/N", 4);
    if (N > 0)
        {
        m_snapshot->dihedral_data.resize(N);
        m_snapshot->dihedral_data.type_mapping = readTypes(m_frame, "dihedrals/types");
        readChunk(&m_snapshot->dihedral_data.type_id[0], m_frame, "dihedrals/typeid", N*4, N);
        readChunk(&m_snapshot->dihedral_data.groups[0], m_frame, "dihedrals/group", N*16, N);
        }

    N = 0;
    readChunk(&N, m_frame, "impropers/N", 4);
    if (N > 0)
        {
        m_snapshot->improper_data.resize(N);
        m_snapshot->improper_data.type_mapping = readTypes(m_frame, "impropers/types");
        readChunk(&m_snapshot->improper_data.type_id[0], m_frame, "impropers/typeid", N*4, N);
        readChunk(&m_snapshot->improper_data.groups[0], m_frame, "impropers/group", N*16, N);
        }

    N = 0;
    readChunk(&N, m_frame, "constraints/N", 4);
    if (N > 0)
        {
        m_snapshot->constraint_data.resize(N);
        std::vector<float> data(N);
        readChunk(&data[0], m_frame, "constraints/value", N*4, N);
        for (unsigned int i=0; i < N; i++)
            m_snapshot->constraint_data.val[i] = Scalar(data[i]);

        readChunk(&m_snapshot->constraint_data.groups[0], m_frame, "constraints/group", N*8, N);
        }

    if (m_handle.header.schema_version >= gsd_make_version(1,1))
        {
        N = 0;
        readChunk(&N, m_frame, "pairs/N", 4);
        if (N > 0)
            {
            m_snapshot->pair_data.resize(N);
            m_snapshot->pair_data.type_mapping = readTypes(m_frame, "pairs/types");
            readChunk(&m_snapshot->pair_data.type_id[0], m_frame, "pairs/typeid", N*4, N);
            readChunk(&m_snapshot->pair_data.groups[0], m_frame, "pairs/group", N*8, N);
            }
        }
    }

pybind11::list GSDReader::readTypeShapesPy(uint64_t frame)
    {
    std::vector<std::string> type_mapping = this->readTypes(frame, "particles/type_shapes");
    pybind11::list type_shapes;
    for (unsigned int i = 0; i < type_mapping.size(); i++)
        type_shapes.append(type_mapping[i]);
    return type_shapes;
    }

<<<<<<< HEAD

GSDStateReader::GSDStateReader(const std::string &name, const int64_t frame)
    : m_name(name)
    {
    int retval = gsd_open(&m_handle, name.c_str(), GSD_OPEN_READONLY);
    if (retval == -1)
        {
        ostringstream s;
        s << "Error opening GSD file " << m_name << ": " << strerror(errno);
        throw runtime_error(s.str());
        }
    else if (retval == -2)
        {
        ostringstream s;
        s << "Error opening GSD file " << m_name << ": Not a valid GSD file.";
        throw runtime_error(s.str());
        }
    else if (retval == -3)
        {
        ostringstream s;
        s << "Error opening GSD file " << m_name << ": Invalid GSD file version. ";
        throw runtime_error(s.str());
        }
    else if (retval == -4)
        {
        ostringstream s;
        s << "Error opening GSD file " << m_name << ": Corrupt GSD file.";
        throw runtime_error(s.str());
        }
    else if (retval == -5)
        {
        ostringstream s;
        s << "Error opening GSD file " << m_name << ": Out of memory.";
        throw runtime_error(s.str());
        }
    else if (retval != 0)
        {
        ostringstream s;
        s << "Error opening GSD file " << m_name << ": Unknown error.";
        throw runtime_error(s.str());
        }

    // validate schema
    if (string(m_handle.header.schema) != string("hoomd"))
        {
        ostringstream s;
        s << "Error opening GSD file " << m_name << ": Invalid schema.";
        throw runtime_error(s.str());
        }
    if (m_handle.header.schema_version >= gsd_make_version(2,1))
        {
        ostringstream s;
        s << "Error opening GSD file " << m_name << ": Invalid schema version.";
        throw runtime_error(s.str());
        }

    // set frame from the end of the file if requested
    uint64_t nframes = gsd_get_nframes(&m_handle);
    if (frame < 0)
        {
        if (uint64_t(-frame) > nframes)
            {
            ostringstream s;
            s << "Error opening GSD file " << m_name << " - Frame " << m_frame
              << " is not in the file.";
            throw runtime_error(s.str());
            }

        m_frame = nframes + frame;
        }
    else
        {
        m_frame = frame;
        }

    // validate number of frames
    if (m_frame >= nframes)
        {
        ostringstream s;
        s << "Error opening GSD file " << m_name << " - Frame " << m_frame
          << " is not in the file.";
        throw runtime_error(s.str());
        }
    }

GSDStateReader::~GSDStateReader()
    {
    gsd_close(&m_handle);
    }

std::vector<std::string> GSDStateReader::getAvailableChunks(const std::string& base)
    {
    const char *match = base.c_str();
    const char *cur = gsd_find_matching_chunk_name(&m_handle, match, NULL);
    std::vector<std::string> result;

    while (cur != NULL)
        {
        // add the chunk to the list if it is present in the given frame or in frame 0
        if (gsd_find_chunk(&m_handle, m_frame, cur) != NULL
              || gsd_find_chunk(&m_handle, 0, cur) != NULL)
            {
            result.push_back(std::string(cur));
            }
        cur = gsd_find_matching_chunk_name(&m_handle, match, cur);
        }
    return result;
    }

pybind11::array GSDStateReader::readChunk(const std::string& name)
    {
    pybind11::array result;
    const struct gsd_index_entry* entry = gsd_find_chunk(&m_handle, m_frame, name.c_str());
    if (entry == NULL && m_frame != 0)
        {
        entry = gsd_find_chunk(&m_handle, 0, name.c_str());
        }
    if (entry == NULL)
        {
        throw runtime_error("Could not find GSD chunk: " + name);
        }

    std::vector<size_t> dims;
    dims.push_back(entry->N);
    if (entry->M > 1)
        {
        dims.push_back(entry->M);
        }

    if (entry->type == GSD_TYPE_UINT8)
        {
        result = pybind11::array(pybind11::dtype::of<uint8_t>(), dims);
        }
    else if (entry->type == GSD_TYPE_UINT16)
        {
        result = pybind11::array(pybind11::dtype::of<uint16_t>(), dims);
        }
    else if (entry->type == GSD_TYPE_UINT32)
        {
        result = pybind11::array(pybind11::dtype::of<uint32_t>(), dims);
        }
    else if (entry->type == GSD_TYPE_UINT64)
        {
        result = pybind11::array(pybind11::dtype::of<uint64_t>(), dims);
        }
    else if (entry->type == GSD_TYPE_INT8)
        {
        result = pybind11::array(pybind11::dtype::of<int8_t>(), dims);
        }
    else if (entry->type == GSD_TYPE_INT16)
        {
        result = pybind11::array(pybind11::dtype::of<int16_t>(), dims);
        }
    else if (entry->type == GSD_TYPE_INT32)
        {
        result = pybind11::array(pybind11::dtype::of<int32_t>(), dims);
        }
    else if (entry->type == GSD_TYPE_INT64)
        {
        result = pybind11::array(pybind11::dtype::of<int64_t>(), dims);
        }
    else if (entry->type == GSD_TYPE_FLOAT)
        {
        result = pybind11::array(pybind11::dtype::of<float>(), dims);
        }
    else if (entry->type == GSD_TYPE_DOUBLE)
        {
        result = pybind11::array(pybind11::dtype::of<double>(), dims);
        }
    else
        {
        throw runtime_error("Invalid GSD type");
        }

    int retval = gsd_read_chunk(&m_handle, result.mutable_data(), entry);

    if (retval == -1)
        {
        ostringstream s;
        s << "Error reading GSD file " << m_name << ": " << strerror(errno);
        throw runtime_error(s.str());
        }
    else if (retval == -2)
        {
        ostringstream s;
        s << "Error reading GSD file " << m_name << ": Unknown error.";
        throw runtime_error(s.str());
        }
    else if (retval == -3)
        {
        ostringstream s;
        s << "Error reading GSD file " << m_name << "Corrupt GSD file.";
        throw runtime_error(s.str());
        }
    else if (retval != 0)
        {
        ostringstream s;
        s << "Error reading GSD file " << m_name << "Unknown error.";
        throw runtime_error(s.str());
        }

    return result;
=======
void GSDReader::checkError(int retval)
    {
    // checkError prints errors and then throws exceptions for common gsd error codes
    if (retval == GSD_ERROR_IO)
        {
        m_exec_conf->msg->error() << "dump.gsd: " << strerror(errno) << " - " << m_name << endl;
        throw runtime_error("Error reading GSD file");
        }
    else if (retval == GSD_ERROR_INVALID_ARGUMENT)
        {
        m_exec_conf->msg->error() << "dump.gsd: Invalid argument" " - " << m_name << endl;
        throw runtime_error("Error reading GSD file");
        }
    else if (retval == GSD_ERROR_NOT_A_GSD_FILE)
        {
        m_exec_conf->msg->error() << "dump.gsd: Not a GSD file" " - " << m_name << endl;
        throw runtime_error("Error reading GSD file");
        }
    else if (retval == GSD_ERROR_INVALID_GSD_FILE_VERSION)
        {
        m_exec_conf->msg->error() << "dump.gsd: Invalid GSD file version" " - " << m_name << endl;
        throw runtime_error("Error reading GSD file");
        }
    else if (retval == GSD_ERROR_FILE_CORRUPT)
        {
        m_exec_conf->msg->error() << "dump.gsd: File corrupt" " - " << m_name << endl;
        throw runtime_error("Error reading GSD file");
        }
    else if (retval == GSD_ERROR_MEMORY_ALLOCATION_FAILED)
        {
        m_exec_conf->msg->error() << "dump.gsd: Memory allocation failed" " - " << m_name << endl;
        throw runtime_error("Error reading GSD file");
        }
    else if (retval == GSD_ERROR_NAMELIST_FULL)
        {
        m_exec_conf->msg->error() << "dump.gsd: Namelist full" " - " << m_name << endl;
        throw runtime_error("Error reading GSD file");
        }
    else if (retval == GSD_ERROR_FILE_MUST_BE_WRITABLE)
        {
        m_exec_conf->msg->error() << "dump.gsd: File must be writeable" " - " << m_name << endl;
        throw runtime_error("Error reading GSD file");
        }
    else if (retval == GSD_ERROR_FILE_MUST_BE_READABLE)
        {
        m_exec_conf->msg->error() << "dump.gsd: File must be readable" " - " << m_name << endl;
        throw runtime_error("Error reading GSD file");
        }
    else if (retval != GSD_SUCCESS)
        {
        m_exec_conf->msg->error() << "dump.gsd: " << "Unknown error " << retval << " reading: "
                                  << m_name << endl;
        throw runtime_error("Error reading GSD file");
        }
>>>>>>> 524380cc
    }

void export_GSDReader(py::module& m)
    {
    py::class_< GSDReader, std::shared_ptr<GSDReader> >(m,"GSDReader")
    .def(py::init<std::shared_ptr<const ExecutionConfiguration>, const string&, const uint64_t, bool>())
    .def("getTimeStep", &GSDReader::getTimeStep)
    .def("getSnapshot", &GSDReader::getSnapshot)
    .def("clearSnapshot", &GSDReader::clearSnapshot)
    .def("readTypeShapesPy", &GSDReader::readTypeShapesPy)
    ;

    py::class_< GSDStateReader, std::shared_ptr<GSDStateReader> >(m, "GSDStateReader")
        .def(py::init<const std::string&, int64_t>())
        .def("getAvailableChunks", &GSDStateReader::getAvailableChunks)
        .def("readChunk", &GSDStateReader::readChunk)
        ;
    }<|MERGE_RESOLUTION|>--- conflicted
+++ resolved
@@ -301,48 +301,67 @@
     return type_shapes;
     }
 
-<<<<<<< HEAD
+void GSDReader::checkError(int retval)
+    {
+    // checkError prints errors and then throws exceptions for common gsd error codes
+    if (retval == GSD_ERROR_IO)
+        {
+        m_exec_conf->msg->error() << "dump.gsd: " << strerror(errno) << " - " << m_name << endl;
+        throw runtime_error("Error reading GSD file");
+        }
+    else if (retval == GSD_ERROR_INVALID_ARGUMENT)
+        {
+        m_exec_conf->msg->error() << "dump.gsd: Invalid argument" " - " << m_name << endl;
+        throw runtime_error("Error reading GSD file");
+        }
+    else if (retval == GSD_ERROR_NOT_A_GSD_FILE)
+        {
+        m_exec_conf->msg->error() << "dump.gsd: Not a GSD file" " - " << m_name << endl;
+        throw runtime_error("Error reading GSD file");
+        }
+    else if (retval == GSD_ERROR_INVALID_GSD_FILE_VERSION)
+        {
+        m_exec_conf->msg->error() << "dump.gsd: Invalid GSD file version" " - " << m_name << endl;
+        throw runtime_error("Error reading GSD file");
+        }
+    else if (retval == GSD_ERROR_FILE_CORRUPT)
+        {
+        m_exec_conf->msg->error() << "dump.gsd: File corrupt" " - " << m_name << endl;
+        throw runtime_error("Error reading GSD file");
+        }
+    else if (retval == GSD_ERROR_MEMORY_ALLOCATION_FAILED)
+        {
+        m_exec_conf->msg->error() << "dump.gsd: Memory allocation failed" " - " << m_name << endl;
+        throw runtime_error("Error reading GSD file");
+        }
+    else if (retval == GSD_ERROR_NAMELIST_FULL)
+        {
+        m_exec_conf->msg->error() << "dump.gsd: Namelist full" " - " << m_name << endl;
+        throw runtime_error("Error reading GSD file");
+        }
+    else if (retval == GSD_ERROR_FILE_MUST_BE_WRITABLE)
+        {
+        m_exec_conf->msg->error() << "dump.gsd: File must be writeable" " - " << m_name << endl;
+        throw runtime_error("Error reading GSD file");
+        }
+    else if (retval == GSD_ERROR_FILE_MUST_BE_READABLE)
+        {
+        m_exec_conf->msg->error() << "dump.gsd: File must be readable" " - " << m_name << endl;
+        throw runtime_error("Error reading GSD file");
+        }
+    else if (retval != GSD_SUCCESS)
+        {
+        m_exec_conf->msg->error() << "dump.gsd: " << "Unknown error " << retval << " reading: "
+                                  << m_name << endl;
+        throw runtime_error("Error reading GSD file");
+        }
+    }
 
 GSDStateReader::GSDStateReader(const std::string &name, const int64_t frame)
     : m_name(name)
     {
     int retval = gsd_open(&m_handle, name.c_str(), GSD_OPEN_READONLY);
-    if (retval == -1)
-        {
-        ostringstream s;
-        s << "Error opening GSD file " << m_name << ": " << strerror(errno);
-        throw runtime_error(s.str());
-        }
-    else if (retval == -2)
-        {
-        ostringstream s;
-        s << "Error opening GSD file " << m_name << ": Not a valid GSD file.";
-        throw runtime_error(s.str());
-        }
-    else if (retval == -3)
-        {
-        ostringstream s;
-        s << "Error opening GSD file " << m_name << ": Invalid GSD file version. ";
-        throw runtime_error(s.str());
-        }
-    else if (retval == -4)
-        {
-        ostringstream s;
-        s << "Error opening GSD file " << m_name << ": Corrupt GSD file.";
-        throw runtime_error(s.str());
-        }
-    else if (retval == -5)
-        {
-        ostringstream s;
-        s << "Error opening GSD file " << m_name << ": Out of memory.";
-        throw runtime_error(s.str());
-        }
-    else if (retval != 0)
-        {
-        ostringstream s;
-        s << "Error opening GSD file " << m_name << ": Unknown error.";
-        throw runtime_error(s.str());
-        }
+    checkError(retval);
 
     // validate schema
     if (string(m_handle.header.schema) != string("hoomd"))
@@ -477,89 +496,74 @@
         }
 
     int retval = gsd_read_chunk(&m_handle, result.mutable_data(), entry);
-
-    if (retval == -1)
-        {
-        ostringstream s;
-        s << "Error reading GSD file " << m_name << ": " << strerror(errno);
-        throw runtime_error(s.str());
-        }
-    else if (retval == -2)
-        {
-        ostringstream s;
-        s << "Error reading GSD file " << m_name << ": Unknown error.";
-        throw runtime_error(s.str());
-        }
-    else if (retval == -3)
-        {
-        ostringstream s;
-        s << "Error reading GSD file " << m_name << "Corrupt GSD file.";
-        throw runtime_error(s.str());
-        }
-    else if (retval != 0)
-        {
-        ostringstream s;
-        s << "Error reading GSD file " << m_name << "Unknown error.";
-        throw runtime_error(s.str());
-        }
+    checkError(retval);
 
     return result;
-=======
-void GSDReader::checkError(int retval)
+    }
+
+void GSDStateReader::checkError(int retval)
     {
     // checkError prints errors and then throws exceptions for common gsd error codes
     if (retval == GSD_ERROR_IO)
         {
-        m_exec_conf->msg->error() << "dump.gsd: " << strerror(errno) << " - " << m_name << endl;
-        throw runtime_error("Error reading GSD file");
+        ostringstream s;
+        s << "Error reading GSD file:" << m_name <<  " - " << strerror(errno);
+        throw runtime_error(s.str());
         }
     else if (retval == GSD_ERROR_INVALID_ARGUMENT)
         {
-        m_exec_conf->msg->error() << "dump.gsd: Invalid argument" " - " << m_name << endl;
-        throw runtime_error("Error reading GSD file");
+        ostringstream s;
+        s << "Error reading GSD file:" << m_name <<  " - Invalid argument.";
+        throw runtime_error(s.str());
         }
     else if (retval == GSD_ERROR_NOT_A_GSD_FILE)
         {
-        m_exec_conf->msg->error() << "dump.gsd: Not a GSD file" " - " << m_name << endl;
-        throw runtime_error("Error reading GSD file");
+        ostringstream s;
+        s << "Error reading GSD file:" << m_name <<  " - Not a GSD file.";
+        throw runtime_error(s.str());
         }
     else if (retval == GSD_ERROR_INVALID_GSD_FILE_VERSION)
         {
-        m_exec_conf->msg->error() << "dump.gsd: Invalid GSD file version" " - " << m_name << endl;
-        throw runtime_error("Error reading GSD file");
+        ostringstream s;
+        s << "Error reading GSD file:" << m_name <<  " - Invalid GSD file version.";
+        throw runtime_error(s.str());
         }
     else if (retval == GSD_ERROR_FILE_CORRUPT)
         {
-        m_exec_conf->msg->error() << "dump.gsd: File corrupt" " - " << m_name << endl;
-        throw runtime_error("Error reading GSD file");
+        ostringstream s;
+        s << "Error reading GSD file:" << m_name <<  " - File corrupt.";
+        throw runtime_error(s.str());
         }
     else if (retval == GSD_ERROR_MEMORY_ALLOCATION_FAILED)
         {
-        m_exec_conf->msg->error() << "dump.gsd: Memory allocation failed" " - " << m_name << endl;
-        throw runtime_error("Error reading GSD file");
+        ostringstream s;
+        s << "Error reading GSD file:" << m_name <<  " - Memory allocation failed.";
+        throw runtime_error(s.str());
         }
     else if (retval == GSD_ERROR_NAMELIST_FULL)
         {
-        m_exec_conf->msg->error() << "dump.gsd: Namelist full" " - " << m_name << endl;
-        throw runtime_error("Error reading GSD file");
+        ostringstream s;
+        s << "Error reading GSD file:" << m_name <<  " - Namelist full.";
+        throw runtime_error(s.str());
         }
     else if (retval == GSD_ERROR_FILE_MUST_BE_WRITABLE)
         {
-        m_exec_conf->msg->error() << "dump.gsd: File must be writeable" " - " << m_name << endl;
-        throw runtime_error("Error reading GSD file");
+        ostringstream s;
+        s << "Error reading GSD file:" << m_name <<  " - File must be writeable.";
+        throw runtime_error(s.str());
         }
     else if (retval == GSD_ERROR_FILE_MUST_BE_READABLE)
         {
-        m_exec_conf->msg->error() << "dump.gsd: File must be readable" " - " << m_name << endl;
-        throw runtime_error("Error reading GSD file");
+        ostringstream s;
+        s << "Error reading GSD file:" << m_name <<  " - File must be readable.";
+        throw runtime_error(s.str());
         }
     else if (retval != GSD_SUCCESS)
         {
-        m_exec_conf->msg->error() << "dump.gsd: " << "Unknown error " << retval << " reading: "
-                                  << m_name << endl;
-        throw runtime_error("Error reading GSD file");
-        }
->>>>>>> 524380cc
+        ostringstream s;
+        s << "Error reading GSD file:" << m_name <<  " - Unknown error.";
+        throw runtime_error(s.str());
+        }
     }
 
 void export_GSDReader(py::module& m)
