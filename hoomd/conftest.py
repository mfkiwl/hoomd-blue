--- conflicted
+++ resolved
@@ -47,23 +47,6 @@
 
     namespace['gpu_not_available'] = _n_available_gpu == 0
 
-<<<<<<< HEAD
-
-pytest_collect_file = sybil.Sybil(
-    parsers=[
-        sybil.parsers.rest.PythonCodeBlockParser(),
-        sybil.parsers.rest.SkipParser(),
-    ],
-    # Despite being documented as fnmatch syntax, in practice patterns matches
-    # whole relative paths. TODO:when all code examples function, search
-    # *.py, */*.py, */*/*.py, ... as many levels deep as needed.
-    patterns=[
-        'device.py', 'md/methods/methods.py', 'md/methods/thermostats.py',
-        "write/hdf5.py"
-    ],
-    setup=setup_sybil_tests,
-    fixtures=['tmp_path']).pytest()
-=======
     try:
         import cupy
     except ImportError:
@@ -89,7 +72,6 @@
         ],
         setup=setup_sybil_tests,
         fixtures=['tmp_path']).pytest()
->>>>>>> 4d39c3bf
 
 
 @pytest.fixture(scope='session', params=devices)
