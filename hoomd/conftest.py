--- conflicted
+++ resolved
@@ -2,14 +2,10 @@
 # This file is part of the HOOMD-blue project, released under the BSD 3-Clause
 # License.
 
-<<<<<<< HEAD
 """Code to support unit and validation tests.
 
 ``conftest`` is not part of HOOMD-blue's public API.
 """
-=======
-"""Pytest fixtures and common test functions."""
->>>>>>> 40d1c3d2
 
 import pickle
 import pytest
@@ -175,19 +171,20 @@
 
 @pytest.fixture(scope='session')
 def fcc_snapshot_factory(device):
-    """Make a snapshot with particles in a fcc structure
-
-    Args:
-        particle_types: List of particle type names
-        a: Lattice constant
-        n: Number of unit cells along each box edge
-        r: Amount to randomly perturb particles in x,y,z
-
-    Place particles in a fcc structure. The box is cubic with a side length of
-    ``n * a``. There will be ``4 * n**3`` particles in the snapshot.
-    """
+    """Make a snapshot with particles in a fcc structure."""
 
     def make_snapshot(particle_types=['A'], a=1, n=7, r=0):
+        """Make a snapshot with particles in a fcc structure.
+
+        Args:
+            particle_types: List of particle type names
+            a: Lattice constant
+            n: Number of unit cells along each box edge
+            r: Amount to randomly perturb particles in x,y,z
+
+        Place particles in a fcc structure. The box is cubic with a side length
+        of ``n * a``. There will be ``4 * n**3`` particles in the snapshot.
+        """
         s = Snapshot(device.communicator)
 
         if s.exists:
@@ -357,7 +354,8 @@
         block_mean = []
         block_variance = []
 
-        # take means of blocks and the mean/variance of all blocks, growing blocks by factors of 2
+        # take means of blocks and the mean/variance of all blocks, growing
+        # blocks by factors of 2
         block_size = 1
         while block_size <= N // 8:
             num_blocks = N // block_size
@@ -383,7 +381,7 @@
         block_relative_error = numpy.sqrt(self._block_variance) / numpy.fabs(
             self._block_mean)
         relative_error_derivative = (
-            np.diff(block_relative_error) / np.diff(self._block_sizes))
+            numpy.diff(block_relative_error) / numpy.diff(self._block_sizes))
         if numpy.all(relative_error_derivative > 0):
             warnings.warn("Block averaging failed to plateau, run longer")
 
@@ -460,4 +458,5 @@
         self.data = []
 
     def act(self, timestep):
+        """Add the attribute value to the list."""
         self.data.append(getattr(self._operation, self._attribute))