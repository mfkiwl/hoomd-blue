# Copyright (c) 2009-2021 The Regents of the University of Michigan
# This file is part of the HOOMD-blue project, released under the BSD 3-Clause
# License.

"""Test hoomd.hpmc.field."""

import hoomd
import pytest
import numpy as np

valid_constructor_args = [
    dict(reference_positions=[[0, 0, 0]],
         reference_orientations=[[1, 0, 0, 0]],
         k_translational=1.0,
         k_rotational=1.0,
         symmetries=[[1, 0, 0, 0]]),
]


@pytest.mark.cpu
@pytest.mark.parametrize("constructor_args", valid_constructor_args)
def test_valid_construction_harmonicfield(device, constructor_args):
    """Test that HarmonicField can be constructed with valid arguments."""
    field = hoomd.hpmc.field.Harmonic(**constructor_args)

    # validate the params were set properly
    for attr, value in constructor_args.items():
        assert np.all(getattr(field, attr) == value)


@pytest.mark.cpu
def test_attaching(device, simulation_factory, two_particle_snapshot_factory):
    mc = hoomd.hpmc.integrate.Sphere()
    mc.shape['A'] = dict(diameter=0)

    # create simulation & attach objects
    sim = simulation_factory(two_particle_snapshot_factory())
    sim.operations.integrator = mc

    # create field
    snapshot = sim.state.get_snapshot()
    if device.communicator.rank == 0:
        reference_positions = snapshot.particles.position
        reference_orientations = snapshot.particles.orientation
    else:
        reference_positions = [[0, 0, 0], [0, 0, 0]]
        reference_orientations = [[1, 0, 0, 0], [1, 0, 0, 0]]
    lattice = hoomd.hpmc.field.Harmonic(
        reference_positions=reference_positions,
        reference_orientations=reference_orientations,
        k_translational=1.0,
        k_rotational=1.0,
        symmetries=[[1, 0, 0, 0]])
    mc.external_potential = lattice

    # create C++ mirror classes and set parameters
    sim.run(0)

    # make sure objecst are attached
    assert mc._attached
    assert lattice._attached


@pytest.mark.cpu
def test_detaching(device, simulation_factory, two_particle_snapshot_factory):
    mc = hoomd.hpmc.integrate.Sphere()
    mc.shape['A'] = dict(diameter=0)

    # create simulation & attach objects
    sim = simulation_factory(two_particle_snapshot_factory())
    sim.operations.integrator = mc

    # create harmonic field
    snapshot = sim.state.get_snapshot()
    if device.communicator.rank == 0:
        reference_positions = snapshot.particles.position
        reference_orientations = snapshot.particles.orientation
    else:
        reference_positions = [[0, 0, 0], [0, 0, 0]]
        reference_orientations = [[1, 0, 0, 0], [1, 0, 0, 0]]
    lattice = hoomd.hpmc.field.Harmonic(
        reference_positions=reference_positions,
        reference_orientations=reference_orientations,
        k_translational=1.0,
        k_rotational=1.0,
        symmetries=[[1, 0, 0, 0]])
    mc.external_potential = lattice

    # create C++ mirror classes and set parameters
    sim.run(0)

    # make sure objecst are attached
    sim.operations.remove(mc)
    assert not mc._attached
    assert not lattice._attached


@pytest.mark.cpu
def test_harmonic_displacement_energy(device, simulation_factory,
                                     two_particle_snapshot_factory):
    """Ensure harmonic displacements result in expected energy."""
    mc = hoomd.hpmc.integrate.Sphere()
    mc.shape['A'] = dict(diameter=0)

    # create simulation & attach objects
    sim = simulation_factory(two_particle_snapshot_factory())
    sim.operations.integrator = mc

    # create harmonic field
    k_trans = 1.0
    snapshot = sim.state.get_snapshot()
    if device.communicator.rank == 0:
        reference_positions = snapshot.particles.position
        reference_orientations = snapshot.particles.orientation
    else:
        reference_positions = [[0, 0, 0], [0, 0, 0]]
        reference_orientations = [[1, 0, 0, 0], [1, 0, 0, 0]]
    lattice = hoomd.hpmc.field.Harmonic(
        reference_positions=reference_positions,
        reference_orientations=reference_orientations,
        k_translational=k_trans,
        k_rotational=1.0,
        symmetries=[[1, 0, 0, 0]])
    mc.external_potential = lattice

    dx = 0.01
    disp = np.array([dx, 0, 0])
    lattice.reference_positions = lattice.reference_positions + disp

    # run and check energy
    sim.run(0)
    assert np.allclose(lattice.energy,
                       0.5 * dx**2 * k_trans * sim.state.N_particles)


@pytest.mark.cpu
<<<<<<< HEAD
def test_harmonic_displacement(device, simulation_factory,
                                     two_particle_snapshot_factory):
    """Ensure particles remain close to reference positions."""
=======
def test_lattice_displacement(device, simulation_factory,
                              two_particle_snapshot_factory):
    """Ensure particles remain close to lattice sites."""
>>>>>>> d095a5e2
    mc = hoomd.hpmc.integrate.Sphere()
    particle_diameter = 0.5
    mc.shape['A'] = dict(diameter=particle_diameter)

    # create simulation & attach objects
    sim = simulation_factory(two_particle_snapshot_factory())
    sim.operations.integrator = mc

    # create lattice field
    k_trans = 100.0
    snapshot = sim.state.get_snapshot()
    if device.communicator.rank == 0:
        reference_positions = snapshot.particles.position
        reference_orientations = snapshot.particles.orientation
    else:
        reference_positions = [[0, 0, 0], [0, 0, 0]]
        reference_orientations = [[1, 0, 0, 0], [1, 0, 0, 0]]
    lattice = hoomd.hpmc.field.Harmonic(
        reference_positions=reference_positions,
        reference_orientations=reference_orientations,
        k_translational=k_trans,
        k_rotational=1.0,
        symmetries=[[1, 0, 0, 0]])
    mc.external_potential = lattice

    # run and check that particles haven't moved farther than half a diameter
    sim.run(100)
    snapshot = sim.state.get_snapshot()
    if device.communicator.rank == 0:
        new_positions = snapshot.particles.position
        dx = np.linalg.norm(new_positions - reference_positions, axis=1)
        assert np.all(np.less(dx, particle_diameter / 2))<|MERGE_RESOLUTION|>--- conflicted
+++ resolved
@@ -134,15 +134,9 @@
 
 
 @pytest.mark.cpu
-<<<<<<< HEAD
 def test_harmonic_displacement(device, simulation_factory,
                                      two_particle_snapshot_factory):
     """Ensure particles remain close to reference positions."""
-=======
-def test_lattice_displacement(device, simulation_factory,
-                              two_particle_snapshot_factory):
-    """Ensure particles remain close to lattice sites."""
->>>>>>> d095a5e2
     mc = hoomd.hpmc.integrate.Sphere()
     particle_diameter = 0.5
     mc.shape['A'] = dict(diameter=particle_diameter)
