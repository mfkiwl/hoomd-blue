// Copyright (c) 2009-2019 The Regents of the University of Michigan
// This file is part of the HOOMD-blue project, released under the BSD 3-Clause License.

#pragma once
#include "hoomd/HOOMDMath.h"
#include "hoomd/BoxDim.h"
#include "HPMCPrecisionSetup.h"
#include "hoomd/VectorMath.h"
#include "ShapeSphere.h"
#include "ShapeConvexPolyhedron.h"
#include "ShapeSpheropolyhedron.h"
#include "GPUTree.h"
#include <hoomd/extern/triangle_triangle.h>

#include <cfloat>

#ifdef __HIPCC__
#define DEVICE __device__
#define HOSTDEVICE __host__ __device__
#else
#define DEVICE
#define HOSTDEVICE
#include <iostream>
#endif

/* This overlap check has been optimized to the best of my ability. However, further optimizations
  may still be possible, in particular regarding the tree traversal and the type of bounding volume
  hierarchy. Generally, I have found OBB's to perform superior to AABB's and spheres, because they
  are tightly fitting. The tandem overlap check is also faster than checking all leaves against the
  tree on the CPU. On the GPU, leave against tree traversal may be faster due to the possibility of
  parallelizing over the leave nodes, but that also leads to longer autotuning times. Even though
  tree traversal is non-recursive, occasionally I see stack errors (= overflows) on Pascal GPUs when
  the shape is highly complicated. Then the stack frame could be increased using
  cudaDeviceSetLimit(). Since GPU performance is mostly deplorable for concave polyhedra, I have not
  put much effort into optimizing for that code path. The parallel overlap check code path has been
  left in here for future experimentation, and can be enabled by uncommenting the below line.
*/
// uncomment for parallel overlap checks
//#define LEAVES_AGAINST_TREE_TRAVERSAL

namespace hpmc
{
namespace detail
{

/** Polyhedron shape

    Define the parameters of a general polyhedron for HPMC shape overlap checks. Polyhedra are
    defined N vertices and a triangle mesh indexed on those vertices. The shape data precomputes an
    OBB tree of the triangles for use in an efficient overlap check.

     The polyhedrons's diameter is precomputed from the vertex farthest from the origin. Arrays are
    stored in ManagedArray to support arbitrary numbers of verticles.
*/
struct TriangleMesh : ShapeParams
    {
    TriangleMesh()
        : verts(), face_offs(), face_verts(), face_overlap(), n_faces(0), ignore(0),
          hull_only(0), sweep_radius(0.0), diameter(0.0)
        {
        };

    #ifndef __HIPCC__
    /** Initialize with a given number of vertices and vaces
    */
    TriangleMesh(unsigned int n_verts_,
                 unsigned int n_faces_,
                 unsigned int n_face_verts_,
                 bool managed)
        : n_verts(n_verts_), n_faces(n_faces_), hull_only(0), sweep_radius(0), diameter(0.0)
        {
        verts = ManagedArray<vec3<OverlapReal> >(n_verts, managed);
        face_offs = ManagedArray<unsigned int>(n_faces+1, managed);
        face_verts = ManagedArray<unsigned int>(n_face_verts_, managed);
        face_overlap = ManagedArray<unsigned int>(n_faces, managed);
        std::fill(face_overlap.get(), face_overlap.get()+n_faces, 1);
        }

    /// Construct from a Python dictionary
    TriangleMesh(pybind11::dict v, bool managed=false)
        {
        pybind11::list verts_list = v["vertices"];
        pybind11::list face_list = v["faces"];
        pybind11::object overlap = v["overlap"];
        pybind11::tuple origin_tuple = v["origin"];

        if (len(origin_tuple) != 3)
            throw std::runtime_error("origin must have 3 elements");

        OverlapReal R = v["sweep_radius"].cast<OverlapReal>();
        ignore = v["ignore_statistics"].cast<unsigned int>();
        hull_only = v["hull_only"].cast<unsigned int>();
        n_verts = pybind11::len(verts_list);
        n_faces = pybind11::len(face_list);
        origin = vec3<OverlapReal>(pybind11::cast<OverlapReal>(origin_tuple[0]),
                                   pybind11::cast<OverlapReal>(origin_tuple[1]),
                                   pybind11::cast<OverlapReal>(origin_tuple[2]));

        unsigned int leaf_capacity = v["capacity"].cast<unsigned int>();

<<<<<<< HEAD
=======
        // compute convex hull of vertices
        typedef quickhull::Vector3<OverlapReal> vec;
        std::vector<vec> qh_pts;
        for (unsigned int i = 0; i < n_verts; i++)
            {
            pybind11::list vert_list = verts_list[i];
            if (len(vert_list) != 3)
                throw std::runtime_error("Each vertex must have 3 elements");
            vec vert;
            vert.x = pybind11::cast<OverlapReal>(vert_list[0]);
            vert.y = pybind11::cast<OverlapReal>(vert_list[1]);
            vert.z = pybind11::cast<OverlapReal>(vert_list[2]);
            qh_pts.push_back(vert);
            }

        quickhull::QuickHull<OverlapReal> qh;
        auto hull = qh.getConvexHull(qh_pts, true, false);
        auto vertexBuffer = hull.getVertexBuffer();

        convex_hull_verts = PolyhedronVertices(vertexBuffer.size(), managed);
>>>>>>> 8842247d
        verts = ManagedArray<vec3<OverlapReal> >(n_verts, managed);
        face_offs = ManagedArray<unsigned int>(n_faces + 1, managed);
        face_verts = ManagedArray<unsigned int>(n_faces * 3, managed);
        face_overlap = ManagedArray<unsigned int>(n_faces, managed);

        sweep_radius = R;

        face_offs[0] = 0;
        for (unsigned int i = 1; i <= n_faces; i++)
            {
            face_offs[i] = face_offs[i-1] + 3;
            }

        if (overlap.is(pybind11::none()))
            {
            for (unsigned int i = 0; i < n_faces; i++)
                {
                face_overlap[i] = 1;
                }
            }
       else
            {
            pybind11::list overlap_list = overlap;
            if (pybind11::len(overlap_list) != n_faces)
                {
                throw std::runtime_error("Number of member overlap flags must be equal to number faces");
                }
            for (unsigned int i = 0; i < n_faces; i++)
                {
                face_overlap[i] = pybind11::cast<unsigned int>(overlap_list[i]);
                }
           }
        // extract the verts from the python list and compute the radius on the way
        OverlapReal radius_sq = OverlapReal(0.0);
        for (unsigned int i = 0; i < n_verts; i++)
            {
            pybind11::list vert_list = verts_list[i];
            if (len(vert_list) != 3)
                throw std::runtime_error("Each vertex must have 3 elements");
            vec3<OverlapReal> vert;
            vert.x = pybind11::cast<OverlapReal>(vert_list[0]);
            vert.y = pybind11::cast<OverlapReal>(vert_list[1]);
            vert.z = pybind11::cast<OverlapReal>(vert_list[2]);
            verts[i] = vert;
            radius_sq = max(radius_sq, dot(vert, vert));
            }

        // extract the faces
        for (unsigned int i = 0; i < n_faces; i++)
            {
            pybind11::list face_i = face_list[i];
            if (len(face_i) != 3)
                throw std::runtime_error("Each face must have 3 vertices");

            for (unsigned int j = 0; j < 3; j++)
                {
                unsigned int k = pybind11::cast<unsigned int>(face_i[j]);
                if (k >= n_verts)
                    {
                    std::ostringstream oss;
                    oss << "Invalid vertex index " << k << " specified" << std::endl;
                    throw std::runtime_error(oss.str());
                    }

                face_verts[i*3 + j] = k;
                }
            }

        // construct bounding box tree
        hpmc::detail::OBB *obbs = new hpmc::detail::OBB[n_faces];
        std::vector<std::vector<vec3<OverlapReal> > > internal_coordinates;

        for (unsigned int i = 0; i < n_faces; ++i)
            {
            std::vector<vec3<OverlapReal> > face_vec;

            unsigned int n_vert = 0;
            for (unsigned int j = face_offs[i]; j < face_offs[i+1]; ++j)
                {
                face_vec.push_back(verts[face_verts[j]]);
                n_vert++;
                }

            std::vector<OverlapReal> vertex_radii(n_vert, sweep_radius);
            obbs[i] = hpmc::detail::compute_obb(face_vec, vertex_radii, false);
            obbs[i].mask = face_overlap[i];
            internal_coordinates.push_back(face_vec);
            }

        OBBTree tree_obb;
        tree_obb.buildTree(obbs, internal_coordinates, sweep_radius, n_faces, leaf_capacity);
        tree = GPUTree(tree_obb, managed);
        delete [] obbs;

        // set the diameter
        diameter = 2*(sqrt(radius_sq)+sweep_radius);
        }

    /// Convert parameters to a python dictionary
    pybind11::dict asDict()
        {
        pybind11::dict v;
        pybind11::list face_list;

        for (unsigned int i = 0; i < n_faces; i++)
            {
            pybind11::list face_vert;
            face_vert.append(face_verts[i*3]);
            face_vert.append(face_verts[i*3+1]);
            face_vert.append(face_verts[i*3+2]);
            face_list.append(pybind11::tuple(face_vert));
            }

        pybind11::list vert_list;
        for(unsigned int i = 0; i < n_verts; i++)
            {
            pybind11::list vert;
            vert.append(verts[i].x);
            vert.append(verts[i].y);
            vert.append(verts[i].z);
            vert_list.append(pybind11::tuple(vert));
            }

        pybind11::list overlap_list;
        for (unsigned int i = 0; i < face_overlap.size(); i++)
            {
            overlap_list.append(face_overlap[i]);
            }

        pybind11::list origin_list;
        origin_list.append(origin.x);
        origin_list.append(origin.y);
        origin_list.append(origin.z);

        v["vertices"] = vert_list;
        v["faces"] = face_list;
        v["overlap"] = overlap_list;
        v["sweep_radius"] = sweep_radius;
        v["ignore_statistics"] = ignore;
        v["capacity"] = tree.getLeafNodeCapacity();
        v["origin"] = pybind11::tuple(origin_list);
        v["hull_only"] = hull_only;
        return v;
        }

    #endif

    /// Tree for fast locality lookups
    GPUTree tree;

    /// Vertex coordinates
    ManagedArray<vec3<OverlapReal> > verts;

    /// Offset of every face in the list of vertices per face
    ManagedArray<unsigned int> face_offs;

    /// Ordered vertex IDs of every face
    ManagedArray<unsigned int> face_verts;

    /// Overlap mask per face
    ManagedArray<unsigned int> face_overlap;

    /// Number of vertices
    unsigned int n_verts;

    /// Number of faces
    unsigned int n_faces;

    /// True when move statistics should not be counted
    unsigned int ignore;

    /// Origin point inside the shape
    vec3<OverlapReal> origin;

    /// If 1, only the hull of the shape is considered for overlaps
    unsigned int hull_only;

    /// Radius of a sweeping sphere
    OverlapReal sweep_radius;

    /// Pre-calculated diameter
    OverlapReal diameter;


    DEVICE void load_shared(char *& ptr, unsigned int &available_bytes)
        {
        tree.load_shared(ptr, available_bytes);
        verts.load_shared(ptr, available_bytes);
        face_offs.load_shared(ptr, available_bytes);
        face_verts.load_shared(ptr, available_bytes);
        face_overlap.load_shared(ptr, available_bytes);
        }

    HOSTDEVICE void allocate_shared(char *& ptr, unsigned int &available_bytes) const
        {
        tree.allocate_shared(ptr, available_bytes);
        verts.allocate_shared(ptr, available_bytes);
        face_offs.allocate_shared(ptr, available_bytes);
        face_verts.allocate_shared(ptr, available_bytes);
        face_overlap.allocate_shared(ptr, available_bytes);
        }

    #ifdef ENABLE_HIP
    void set_memory_hint() const
        {
        tree.set_memory_hint();
        verts.set_memory_hint();
        face_offs.set_memory_hint();
        face_verts.set_memory_hint();
        face_overlap.set_memory_hint();
        }
    #endif
    } __attribute__((aligned(32)));
}; // end namespace detail

/** General polyhedron shape

    Implement the HPMC shape interface for general polyhedra.
*/
struct ShapePolyhedron
    {
    //. Define the parameter type
    typedef detail::TriangleMesh param_type;

    /// Temporary storage for depletant insertion
    typedef struct {} depletion_storage_type;

    /// Construct a shape at a given orientation
    DEVICE ShapePolyhedron(const quat<Scalar>& _orientation, const param_type& _params)
        : orientation(_orientation), data(_params), tree(_params.tree)
        {
        }

    /// Check if the shape may be rotated
    DEVICE bool hasOrientation() { return data.n_verts > 1; }

    /// Check if this shape should be ignored in the move statistics
    DEVICE bool ignoreStatistics() const { return data.ignore; }

    /// Get the circumsphere diameter of the shape
    DEVICE OverlapReal getCircumsphereDiameter() const
        {
        // return the precomputed diameter
        return data.diameter;
        }

    /// Get the in-sphere radius of the shape
    DEVICE OverlapReal getInsphereRadius() const
        {
        // not implemented
        return OverlapReal(0.0);
        }

    /// Return true if this is a sphero-shape
    DEVICE OverlapReal isSpheroPolyhedron() const
        {
        return data.sweep_radius != OverlapReal(0.0);
        }

    #ifndef __HIPCC__
    std::string getShapeSpec() const
        {
        unsigned int n_verts = data.n_verts;
        unsigned int n_faces = data.n_faces;

        std::ostringstream shapedef;
        if (n_verts == 1 && data.verts[0].x == 0.0f && data.verts[0].y == data.verts[0].x && data.verts[0].y == data.verts[0].z)
            {
            shapedef << "{\"type\": \"Sphere\", \"diameter\": " << data.sweep_radius*OverlapReal(2.0) << "}";
            }
        else
            {
            shapedef << "{\"type\": \"Mesh\", \"vertices\": [";
            for (unsigned int i = 0; i < n_verts-1; i++)
                {
                shapedef << "[" << data.verts[i].x << ", " << data.verts[i].y << ", " << data.verts[i].z << "], ";
                }
            shapedef << "[" << data.verts[n_verts-1].x << ", " << data.verts[n_verts-1].y << ", " << data.verts[n_verts-1].z << "]], \"indices\": [";
            unsigned int nverts_face, offset;
            for (unsigned int i = 0; i < n_faces; i++)
                {
                // Number of vertices of ith face
                nverts_face = data.face_offs[i + 1] - data.face_offs[i];
                offset = data.face_offs[i];
                shapedef << "[";
                for (unsigned int j = 0; j < nverts_face-1; j++)
                    {
                    shapedef << data.face_verts[offset+j] << ", ";
                    }
                shapedef << data.face_verts[offset+nverts_face-1];
                if (i == n_faces-1)
                    shapedef << "]]}";
                else
                    shapedef << "], ";
                }
            }
        return shapedef.str();
        }
    #endif

    /// Return the bounding box of the shape in world coordinates
    DEVICE detail::AABB getAABB(const vec3<Scalar>& pos) const
        {
        return detail::AABB(pos, data.diameter/Scalar(2));
        }

    /// Return a tight fitting OBB
    DEVICE detail::OBB getOBB(const vec3<Scalar>& pos) const
        {
        // just use the AABB for now
        return detail::OBB(getAABB(pos));
        }

    /// Returns true if this shape splits the overlap check over several threads of a warp using threadIdx.x
    HOSTDEVICE static bool isParallel()
        {
        #ifdef LEAVES_AGAINST_TREE_TRAVERSAL
        return true;
        #else
        return false;
        #endif
        }

    /// Returns true if the overlap check supports sweeping both shapes by a sphere of given radius
    HOSTDEVICE static bool supportsSweepRadius()
        {
        return false;
        }

    /// Orientation of the shape
    quat<Scalar> orientation;

    /// Vertices
    const detail::TriangleMesh& data;

    /// Tree for particle features
    const detail::GPUTree &tree;
    };

DEVICE inline OverlapReal det_4x4(vec3<OverlapReal> a, vec3<OverlapReal> b, vec3<OverlapReal> c, vec3<OverlapReal> d)
    {
    return dot(cross(c,d),b-a)+dot(cross(a,b),d-c);
    }

// Clamp n to lie within the range [min, max]
DEVICE inline OverlapReal clamp(OverlapReal n, OverlapReal min, OverlapReal max) {
    if (n < min) return min;
    if (n > max) return max;
    return n;
    }

/** From Real Time Collision Detection (Christer Ericson)
   Computes closest points C1 and C2 of S1(s)=P1+s*(Q1-P1) and
   S2(t)=P2+t*(Q2-P2), returning s and t. Function result is squared
   distance between between S1(s) and S2(t)
*/
DEVICE inline OverlapReal closestPtSegmentSegment(const vec3<OverlapReal> p1, const vec3<OverlapReal>& q1,
    const vec3<OverlapReal>& p2, const vec3<OverlapReal>& q2, OverlapReal &s, OverlapReal &t, vec3<OverlapReal> &c1, vec3<OverlapReal> &c2, OverlapReal abs_tol)
    {
    vec3<OverlapReal> d1 = q1 - p1; // Direction vector of segment S1
    vec3<OverlapReal> d2 = q2 - p2; // Direction vector of segment S2
    vec3<OverlapReal> r = p1 - p2;
    OverlapReal a = dot(d1, d1); // Squared length of segment S1, always nonnegative
    OverlapReal e = dot(d2, d2); // Squared length of segment S2, always nonnegative
    OverlapReal f = dot(d2, r);

    // Check if either or both segments degenerate into points
    if (CHECK_ZERO(a,abs_tol) && CHECK_ZERO(e,abs_tol))
        {
        // Both segments degenerate into points
        s = t = OverlapReal(0.0);
        c1 = p1;
        c2 = p2;
        return dot(c1 - c2, c1 - c2);
        }

    if (CHECK_ZERO(a, abs_tol)) {
        // First segment degenerates into a point
        s = OverlapReal(0.0);
        t = f / e; // s = 0 => t = (b*s + f) / e = f / e
        t = clamp(t, OverlapReal(0.0), OverlapReal(1.0));
        }
    else
        {
        OverlapReal c = dot(d1, r);

        if (CHECK_ZERO(e, abs_tol))
            {
            // Second segment degenerates into a point
            t = OverlapReal(0.0);
            s = clamp(-c / a, OverlapReal(0.0), OverlapReal(1.0)); // t = 0 => s = (b*t - c) / a = -c / a
            }
        else
            {
            // The general nondegenerate case starts here
            OverlapReal b = dot(d1, d2);
            OverlapReal denom = a*e-b*b; // Always nonnegative

            // If segments not parallel, compute closest point on L1 to L2 and
            // clamp to segment S1. Else pick arbitrary s (here 0)
            if (denom != OverlapReal(0.0))
                {
                s = clamp((b*f - c*e) / denom, OverlapReal(0.0), OverlapReal(1.0));
                }
             else
                s = OverlapReal(0.0);

            // Compute point on L2 closest to S1(s) using
            // t = dot((P1 + D1*s) - P2,D2) / dot(D2,D2) = (b*s + f) / e
            t = (b*s + f) / e;
            // If t in [0,1] done. Else clamp t, recompute s for the new value
            // of t using s = dot((P2 + D2*t) - P1,D1) / dot(D1,D1)= (t*b - c) / a
            // and clamp s to [0, 1]
            if (t < OverlapReal(0.0))
                {
                t = OverlapReal(0.0);
                s = clamp(-c / a, OverlapReal(0.0), OverlapReal(1.0));
                }
             else if (t > OverlapReal(1.0))
                {
                t = OverlapReal(1.0);
                s = clamp((b - c) / a, OverlapReal(0.0), OverlapReal(1.0));
                }
             }
        }

    c1 = p1 + d1 * s;
    c2 = p2 + d2 * t;
    return dot(c1 - c2, c1 - c2);
    }

/** Test if a point lies on a line segment
    @param v The vertex coordinates
    @param a First point of line segment
    @param b Second point of line segment
 */
DEVICE inline bool test_vertex_line_segment_overlap(const vec3<OverlapReal>& v,
                                                    const vec3<OverlapReal>& a,
                                                    const vec3<OverlapReal>& b,
                                                    OverlapReal abs_tol)
    {
    vec3<OverlapReal> c = cross(v-a, b-a);
    OverlapReal d = dot(v - a, b - a)/dot(b-a,b-a);
    return (CHECK_ZERO(dot(c,c),abs_tol) && d >= OverlapReal(0.0) && d <= OverlapReal(1.0));
    }
/** Test for intersection of line segments in 3D

    @param p Support vertex of first line segment
    @param q Support vertex of second line segment
    @param a Vector between endpoints of first line segment
    @param b Vector between endpoints of second line segment
    @returns true if line segments intersect or overlap
*/
DEVICE inline bool test_line_segment_overlap(const vec3<OverlapReal>& p,
                                             const vec3<OverlapReal>& q,
                                             const vec3<OverlapReal>& a,
                                             const vec3<OverlapReal>& b,
                                             OverlapReal abs_tol)
    {
    /*
    if (det_4x4(p,q,p+a,q+b))
        return false; // line segments are skew
    */
    // 2d coordinate frame ex,ey
    vec3<OverlapReal> ex = a;
    OverlapReal mag_r = fast::sqrt(dot(ex,ex));
    ex /= mag_r;
    vec3<OverlapReal> ey = cross(ex,b);
    ey = cross(ey,ex);

    if (dot(ey,ey)) ey *= fast::rsqrt(dot(ey,ey));

    vec2<OverlapReal> r(mag_r, OverlapReal(0.0));
    vec2<OverlapReal> s(dot(b,ex),dot(b,ey));
    OverlapReal denom = (r.x*s.y-r.y*s.x);
    vec2<OverlapReal> del(dot(q - p, ex), dot(q - p, ey));

    if (CHECK_ZERO(denom,abs_tol))
        {
        // collinear or parallel?
        vec3<OverlapReal> c = cross(q-p,a);
        if (dot(c,c))
            return false; // parallel

        OverlapReal t = dot(del,r);
        OverlapReal u = -dot(del,s);
        if ((t < 0 || t > dot(r,r)) && (u < 0 || u > dot(s,s)))
            return false; // collinear, disjoint

        // collinear, overlapping
        return true;
        }

    OverlapReal t = (del.x*s.y - del.y*s.x)/denom;
    OverlapReal u = (del.x*r.y - del.y*r.x)/denom;

    if (t >= OverlapReal(0.0) && t <= OverlapReal(1.0) &&
        u >= OverlapReal(0.0) && u <= OverlapReal(1.0))
        {
        // intersection
        return true;
        }
    return false;
    }

/** compute shortest distance between two triangles
    @returns square of shortest distance
*/
DEVICE inline OverlapReal shortest_distance_triangles(
    const vec3<OverlapReal> &a1,
    const vec3<OverlapReal> &b1,
    const vec3<OverlapReal> &c1,
    const vec3<OverlapReal> &a2,
    const vec3<OverlapReal> &b2,
    const vec3<OverlapReal> &c2,
    OverlapReal abs_tol)
    {
    // nine pairs of edges
    OverlapReal dmin_sq(FLT_MAX);
    vec3<OverlapReal> p1, p2;
    OverlapReal s,t;
    OverlapReal dsq;
    dsq = closestPtSegmentSegment(a1,b1,a2,b2, s,t,p1,p2, abs_tol);
    if (dsq < dmin_sq)
        dmin_sq = dsq;
    dsq = closestPtSegmentSegment(a1,b1,a2,c2, s,t,p1,p2, abs_tol);
    if (dsq < dmin_sq)
        dmin_sq = dsq;
    dsq = closestPtSegmentSegment(a1,b1,b2,c2, s,t,p1,p2, abs_tol);
    if (dsq < dmin_sq)
        dmin_sq = dsq;
    dsq = closestPtSegmentSegment(a1,c1,a2,b2, s,t,p1,p2, abs_tol);
    if (dsq < dmin_sq)
        dmin_sq = dsq;
    dsq = closestPtSegmentSegment(a1,c1,a2,c2, s,t,p1,p2, abs_tol);
    if (dsq < dmin_sq)
        dmin_sq = dsq;
    dsq = closestPtSegmentSegment(a1,c1,b2,c2, s,t,p1,p2, abs_tol);
    if (dsq < dmin_sq)
        dmin_sq = dsq;
    dsq = closestPtSegmentSegment(b1,c1,a2,b2, s,t,p1,p2, abs_tol);
    if (dsq < dmin_sq)
        dmin_sq = dsq;
    dsq = closestPtSegmentSegment(b1,c1,a2,c2, s,t,p1,p2, abs_tol);
    if (dsq < dmin_sq)
        dmin_sq = dsq;
    dsq = closestPtSegmentSegment(b1,c1,b2,c2, s,t,p1,p2, abs_tol);
    if (dsq < dmin_sq)
        dmin_sq = dsq;

    // six vertex-triangle distances
    vec3<OverlapReal> p;
    p = detail::closestPointOnTriangle(a1, a2, b2, c2);
    dsq = dot(p-a1,p-a1);
    if (dsq < dmin_sq)
        dmin_sq  = dsq;
    p = detail::closestPointOnTriangle(b1, a2, b2, c2);
    dsq = dot(p-b1,p-b1);
    if (dsq < dmin_sq)
        dmin_sq  = dsq;
    p = detail::closestPointOnTriangle(c1, a2, b2, c2);
    dsq = dot(p-c1,p-c1);
    if (dsq < dmin_sq)
        dmin_sq  = dsq;
    p = detail::closestPointOnTriangle(a2, a1, b1, c1);
    dsq = dot(p-a2,p-a2);
    if (dsq < dmin_sq)
        dmin_sq  = dsq;
    p = detail::closestPointOnTriangle(b2, a1, b1, c1);
    dsq = dot(p-b2,p-b2);
    if (dsq < dmin_sq)
        dmin_sq  = dsq;
    p = detail::closestPointOnTriangle(c2, a1, b1, c1);
    dsq = dot(p-c2,p-c2);
    if (dsq < dmin_sq)
        dmin_sq  = dsq;
    return dmin_sq;
    }

/** Test overlap in narrow phase
    @param dr separation vector between the particles, IN THE REFERENCE FRAME of b
    @param a first shape
    @param b second shape
    @param cur_node_a Node in a's tree to check
    @param cur_node_a Node in b's tree to check
    @param err gets incremented if there are errors (not currently implemented)
    @param abs_tol an absolute tolerance for the triangle triangle check
 */
DEVICE inline bool test_narrow_phase_overlap( vec3<OverlapReal> dr,
                                              const ShapePolyhedron& a,
                                              const ShapePolyhedron& b,
                                              unsigned int cur_node_a,
                                              unsigned int cur_node_b,
                                              unsigned int &err,
                                              OverlapReal abs_tol)
    {
    // loop through faces of cur_node_a
    unsigned int na = a.tree.getNumParticles(cur_node_a);
    unsigned int nb = b.tree.getNumParticles(cur_node_b);

    for (unsigned int i= 0; i< na; i++)
        {
        unsigned int iface = a.tree.getParticleByNode(cur_node_a, i);
        // Load number of face vertices
        unsigned int nverts_a = a.data.face_offs[iface + 1] - a.data.face_offs[iface];
        unsigned int offs_a = a.data.face_offs[iface];
        unsigned mask_a = a.data.face_overlap[iface];

        float U[3][3];
        quat<OverlapReal> q(conj(quat<OverlapReal>(b.orientation))*quat<OverlapReal>(a.orientation));
        if (nverts_a > 2)
            {
            for (unsigned int ivert = 0; ivert < 3; ++ivert)
                {
                unsigned int idx_a = a.data.face_verts[offs_a+ivert];
                vec3<float> v = a.data.verts[idx_a];
                v = rotate(quat<float>(q),v) + vec3<float>(dr);
                U[ivert][0] = v.x; U[ivert][1] = v.y; U[ivert][2] = v.z;
                }
            }

        // loop through faces of cur_node_b
        for (unsigned int j= 0; j< nb; j++)
            {
            unsigned int nverts_b, offs_b;
            unsigned int jface = b.tree.getParticleByNode(cur_node_b, j);
            // fetch next face of particle b
            nverts_b = b.data.face_offs[jface + 1] - b.data.face_offs[jface];
            offs_b = b.data.face_offs[jface];
            unsigned int mask_b = b.data.face_overlap[jface];
            // only check overlaps if required

            if (! (mask_a & mask_b)) continue;
            if (nverts_a > 2 && nverts_b > 2)
                {
                float V[3][3];
                for (unsigned int ivert = 0; ivert < 3; ++ivert)
                    {
                    unsigned int idx_b = b.data.face_verts[offs_b+ivert];
                    vec3<float> v = b.data.verts[idx_b];
                    V[ivert][0] = v.x; V[ivert][1] = v.y; V[ivert][2] = v.z;
                    }
                // check collision between triangles
                if (NoDivTriTriIsect(V[0],V[1],V[2],U[0],U[1],U[2],abs_tol))
                    {
                    return true;
                    }
                }

            if (a.isSpheroPolyhedron() || b.isSpheroPolyhedron())
                {
                OverlapReal dsqmin(FLT_MAX);
                // Load vertex 0 on a
                unsigned int idx_a = a.data.face_verts[offs_a];
                vec3<OverlapReal> a0 = a.data.verts[idx_a];
                a0 = rotate(q, a0) + dr;
                // vertex 0 on b
                unsigned int idx_b = b.data.face_verts[offs_b];
                vec3<OverlapReal> b0 = b.data.verts[idx_b];
                vec3<OverlapReal> b1, b2;
                if (nverts_b > 1)
                    {
                    // vertex 1 on b
                    idx_b = b.data.face_verts[offs_b + 1];
                    b1 = b.data.verts[idx_b];
                    // vertex 2 on b
                    idx_b = b.data.face_verts[offs_b + 2];
                    b2 = b.data.verts[idx_b];
                    }
                if (nverts_b > 1 && nverts_a == 1)
                    {
                    // optimization, test vertex against triangle b
                    vec3<OverlapReal> p;
                    p = detail::closestPointOnTriangle(a0, b0, b1, b2);
                    dsqmin = dot(p-a0,p-a0);
                    }
                vec3<OverlapReal> a1, a2;
                if (nverts_a > 1)
                    {
                    // vertex 1 on a
                    idx_a = a.data.face_verts[offs_a + 1];
                    a1 = a.data.verts[idx_a];
                    a1 = rotate(q, a1) + dr;
                    // vertex 2 on a
                    idx_a = a.data.face_verts[offs_a + 2];
                    a2 = a.data.verts[idx_a];
                    a2 = rotate(q, a2) + dr;
                    }
                if (nverts_a > 1 && nverts_b == 1)
                    {
                    // optimization, test vertex against triangle a
                    vec3<OverlapReal> p;
                    p = detail::closestPointOnTriangle(b0, a0, a1, a2);
                    dsqmin = dot(p-b0,p-b0);
                    }
                if (nverts_b > 1 && nverts_a > 1)
                    {
                    dsqmin = shortest_distance_triangles(a0, a1, a2, b0, b1, b2, abs_tol);
                    }
                if (nverts_a == 1 && nverts_b == 1)
                    {
                    // trivial case
                    dsqmin = dot(a0-b0,a0-b0);
                    }
                OverlapReal R_ab = a.data.sweep_radius + b.data.sweep_radius;
                if (R_ab*R_ab >= dsqmin)
                    {
                    // overlap of spherotriangles
                    return true;
                    }
                }
            } // end loop over faces of b
        } // end loop over over faces of a
    return false;
    }

/** From Real-time Collision Detection (Christer Ericson)
    Given ray pq and triangle abc, returns whether segment intersects
    triangle and if so, also returns the barycentric coordinates (u,v,w)
    of the intersection point
    Note: the triangle is assumed to be oriented counter-clockwise when viewed from the direction of p
*/
DEVICE inline bool IntersectRayTriangle(const vec3<OverlapReal>& p, const vec3<OverlapReal>& q,
     const vec3<OverlapReal>& a, const vec3<OverlapReal>& b, const vec3<OverlapReal>& c,
    OverlapReal &u, OverlapReal &v, OverlapReal &w, OverlapReal &t)
    {
    vec3<OverlapReal> ab = b - a;
    vec3<OverlapReal> ac = c - a;
    vec3<OverlapReal> qp = p - q;
    // Compute triangle normal. Can be precalculated or cached if
    // intersecting multiple segments against the same triangle
    vec3<OverlapReal> n = cross(ab, ac);
    // Compute denominator d. If d <= 0, segment is parallel to or points
    // away from triangle, so exit early
    float d = dot(qp, n);
    if (d <= OverlapReal(0.0)) return false;
    // Compute intersection t value of pq with plane of triangle. A ray
    // intersects iff 0 <= t. Segment intersects iff 0 <= t <= 1. Delay
    // dividing by d until intersection has been found to pierce triangle
    vec3<OverlapReal> ap = p - a;
    t = dot(ap, n);
    if (t < OverlapReal(0.0)) return false;
    // For segment; exclude this code line for a ray test
    // Compute barycentric coordinate components and test if within bounds
    vec3<OverlapReal> e = cross(qp, ap);
    v = dot(ac, e);
    if (v < OverlapReal(0.0) || v > d) return false;
    w = -dot(ab, e);
    if (w < OverlapReal(0.0) || v + w > d) return false;
    // Segment/ray intersects triangle. Perform delayed division and
    // compute the last barycentric coordinate component
    float ood = OverlapReal(1.0) / d;
    t *= ood;
    v *= ood;
    w *= ood;
    u = OverlapReal(1.0) - v - w;
    return true;
    }

#ifndef __HIPCC__
//! Traverse the bounding volume test tree recursively
inline bool BVHCollision(const ShapePolyhedron& a, const ShapePolyhedron &b,
     unsigned int cur_node_a, unsigned int cur_node_b,
     const quat<OverlapReal>& q, const vec3<OverlapReal>& dr, unsigned int &err, OverlapReal abs_tol)
    {
    detail::OBB obb_a = a.tree.getOBB(cur_node_a);
    obb_a.affineTransform(q, dr);
    detail::OBB obb_b = b.tree.getOBB(cur_node_b);
    if (!overlap(obb_a, obb_b)) return false;
    if (a.tree.isLeaf(cur_node_a))
        {
        if (b.tree.isLeaf(cur_node_b))
            {
            return test_narrow_phase_overlap(dr, a, b, cur_node_a, cur_node_b, err, abs_tol);
            }
        else
            {
            unsigned int left_b = b.tree.getLeftChild(cur_node_b);
            unsigned int right_b = b.tree.getEscapeIndex(left_b);
            return BVHCollision(a, b, cur_node_a, left_b, q, dr, err, abs_tol)
                || BVHCollision(a, b, cur_node_a, right_b, q, dr, err, abs_tol);
            }
        }
    else
        {
        if (b.tree.isLeaf(cur_node_b))
            {
            unsigned int left_a = a.tree.getLeftChild(cur_node_a);
            unsigned int right_a = a.tree.getEscapeIndex(left_a);
            return BVHCollision(a, b, left_a, cur_node_b, q, dr, err, abs_tol)
                || BVHCollision(a, b, right_a, cur_node_b, q, dr, err, abs_tol);
            }
        else
            {
            unsigned int left_a = a.tree.getLeftChild(cur_node_a);
            unsigned int right_a = a.tree.getEscapeIndex(left_a);
            unsigned int left_b = b.tree.getLeftChild(cur_node_b);
            unsigned int right_b = b.tree.getEscapeIndex(left_b);
            return BVHCollision(a, b, left_a, left_b, q, dr, err, abs_tol)
                || BVHCollision(a, b, left_a, right_b, q, dr, err, abs_tol)
                || BVHCollision(a, b, right_a, left_b, q, dr, err, abs_tol)
                || BVHCollision(a, b, right_a, right_b, q, dr, err, abs_tol);
            }
        }
    }
#endif

/** Polyhedron overlap test
    @param r_ab Vector defining the position of shape b relative to shape a (r_b - r_a)
    @param a first shape
    @param b second shape
    @param err in/out variable incremented when error conditions occur in the overlap test
    @param sweep_radius Additional sphere radius to sweep the shapes by
    @returns true when *a* and *b* overlap, and false when they are disjoint
*/
template<>
DEVICE inline bool test_overlap(const vec3<Scalar>& r_ab,
                                 const ShapePolyhedron& a,
                                 const ShapePolyhedron& b,
                                 unsigned int& err,
                                 Scalar sweep_radius_a,
                                 Scalar sweep_radius_b)
    {
    OverlapReal DaDb = a.getCircumsphereDiameter() + b.getCircumsphereDiameter();
    const OverlapReal abs_tol(DaDb*1e-12);
    vec3<OverlapReal> dr = r_ab;

    /*
     * This overlap test checks if an edge of one polyhedron is overlapping with a face of the other
     */
    /*
     * This overlap test checks if either
     * a) an edge of one polyhedron intersects the face of the other
     * b) the center of mass of one polyhedron is contained in the other
     */
    #ifdef __HIPCC__
    const detail::GPUTree& tree_a = a.tree;
    const detail::GPUTree& tree_b = b.tree;
    #endif
    #ifdef LEAVES_AGAINST_TREE_TRAVERSAL
    #ifdef __HIPCC__
    // Parallel tree traversal
    unsigned int offset = threadIdx.x;
    unsigned int stride = blockDim.x;
    #else
    unsigned int offset = 0;
    unsigned int stride = 1;
    #endif
    if (tree_a.getNumLeaves() <= tree_b.getNumLeaves())
        {
        for (unsigned int cur_leaf_a = offset; cur_leaf_a < tree_a.getNumLeaves(); cur_leaf_a += stride)
            {
            unsigned int cur_node_a = tree_a.getLeafNode(cur_leaf_a);
            hpmc::detail::OBB obb_a = tree_a.getOBB(cur_node_a);
            // rotate and translate a's obb into b's body frame
            vec3<OverlapReal> dr_rot(rotate(conj(b.orientation),-r_ab));
            obb_a.affineTransform(conj(b.orientation)*a.orientation, dr_rot);
            unsigned cur_node_b = 0;
            while (cur_node_b < tree_b.getNumNodes())
                {
                unsigned int query_node = cur_node_b;
                if (tree_b.queryNode(obb_a, cur_node_b) && test_narrow_phase_overlap(dr_rot, a, b, cur_node_a, query_node, err, abs_tol)) return true;
                }
            }
        }
    else
        {
        for (unsigned int cur_leaf_b = offset; cur_leaf_b < tree_b.getNumLeaves(); cur_leaf_b += stride)
            {
            unsigned int cur_node_b = tree_b.getLeafNode(cur_leaf_b);
            hpmc::detail::OBB obb_b = tree_b.getOBB(cur_node_b);
            // rotate and translate b's obb into a's body frame
            vec3<OverlapReal> dr_rot(rotate(conj(a.orientation),r_ab));
            obb_b.affineTransform(conj(a.orientation)*b.orientation, dr_rot);
            unsigned cur_node_a = 0;
            while (cur_node_a < tree_a.getNumNodes())
                {
                unsigned int query_node = cur_node_a;
                if (tree_a.queryNode(obb_b, cur_node_a) && test_narrow_phase_overlap(dr_rot, b, a, cur_node_b, query_node, err,abs_tol)) return true;
                }
            }
        }
    #else

    vec3<OverlapReal> dr_rot(rotate(conj(b.orientation),-r_ab));
    quat<OverlapReal> q(conj(b.orientation)*a.orientation);

    #ifndef __HIPCC__
    if (BVHCollision(a,b,0,0, q, dr_rot, err, abs_tol)) return true;
    #else

    // stackless traversal on GPU
    unsigned long int stack = 0;
    unsigned int cur_node_a = 0;
    unsigned int cur_node_b = 0;
    detail::OBB obb_a = tree_a.getOBB(cur_node_a);
    obb_a.affineTransform(q, dr_rot);
    detail::OBB obb_b = tree_b.getOBB(cur_node_b);
    while (cur_node_a != tree_a.getNumNodes() && cur_node_b != tree_b.getNumNodes())
        {
        unsigned int query_node_a = cur_node_a;
        unsigned int query_node_b = cur_node_b;
        if (detail::traverseBinaryStack(tree_a, tree_b, cur_node_a, cur_node_b, stack, obb_a, obb_b, q,dr_rot)
            && test_narrow_phase_overlap(dr_rot, a, b, query_node_a, query_node_b, err, abs_tol)) return true;
        }

    #endif
    #endif
    // no intersecting edge, check if one polyhedron is contained in the other
    // if shape(A) == shape(B), only consider intersections
    if (&a.data == &b.data) return false;
    for (unsigned int ord = 0; ord < 2; ++ord)
        {
        // load shape
        const ShapePolyhedron &s1 = (ord == 0) ? b : a;
        // if the shape is a hull only, skip
        if (s1.data.hull_only) continue;
        vec3<OverlapReal> p;
        if (ord == 0)
            {
            p = -dr+rotate(quat<OverlapReal>(a.orientation),a.data.origin);
            }
        else
            {
            p = dr+rotate(quat<OverlapReal>(b.orientation),b.data.origin);
            }

        // Check if s0 is contained in s1 by shooting a ray from its origin
        // in direction of origin separation
        vec3<OverlapReal> n = dr+rotate(quat<OverlapReal>(b.orientation),b.data.origin)-
            rotate(quat<OverlapReal>(a.orientation),a.data.origin);
        // rotate ray in coordinate system of shape s1
        p = rotate(conj(quat<OverlapReal>(s1.orientation)), p);
        n = rotate(conj(quat<OverlapReal>(s1.orientation)), n);
        if (ord != 0)
            {
            n = -n;
            }

        vec3<OverlapReal> q = p + n;
        unsigned int n_overlap = 0;
        // query ray against OBB tree
        unsigned cur_node_s1 = 0;
        while (cur_node_s1 < s1.tree.getNumNodes())
            {
            unsigned int query_node = cur_node_s1;
            if (s1.tree.queryRay(p,n, cur_node_s1, abs_tol))
                {
                unsigned int n_faces = s1.tree.getNumParticles(query_node);
                // loop through faces
                for (unsigned int j = 0; j < n_faces; j ++)
                    {
                    // fetch next face
                    unsigned int jface = s1.tree.getParticleByNode(query_node, j);
                    unsigned int offs_b = s1.data.face_offs[jface];
                    if (s1.data.face_offs[jface + 1] - offs_b < 3) continue;
                    // Load vertex 0
                    vec3<OverlapReal> v_b[3];
                    unsigned int idx_v = s1.data.face_verts[offs_b];
                    v_b[0] = s1.data.verts[idx_v];
                    // vertex 1
                    idx_v = s1.data.face_verts[offs_b + 1];
                    v_b[1] = s1.data.verts[idx_v];
                    // vertex 2
                    idx_v = s1.data.face_verts[offs_b + 2];
                    v_b[2] = s1.data.verts[idx_v];
                    OverlapReal u,v,w,t;
                    // two-sided triangle test
                    if (IntersectRayTriangle(p, q, v_b[0], v_b[1], v_b[2],u,v,w,t)
                     || IntersectRayTriangle(p, q, v_b[2], v_b[1], v_b[0],u,v,w,t))
                        {
                        n_overlap++;
                        }
                    }
                }
            }

        // apply odd parity rule
        if (n_overlap % 2)
            {
            return true;
            }
        }

    return false;
    }

#ifndef __HIPCC__
/// Return the shape parameters in the `type_shape` format
template<>
inline std::string getShapeSpec(const ShapePolyhedron& s)
    {
    auto& data = s.data;
    unsigned int n_verts = data.n_verts;
    unsigned int n_faces = data.n_faces;
    std::ostringstream shapedef;
    shapedef << "{\"type\": \"Mesh\", \"vertices\": [";
    for (unsigned int i = 0; i < n_verts-1; i++)
        {
        shapedef << "[" << data.verts[i].x << ", " << data.verts[i].y << ", "
                 << data.verts[i].z << "], ";
        }
    shapedef << "[" << data.verts[n_verts-1].x << ", " << data.verts[n_verts-1].y
             << ", " << data.verts[n_verts-1].z << "]], \"indices\": [";

    unsigned int nverts_face, offset;
    for (unsigned int i = 0; i < n_faces; i++)
        {
        // Number of vertices of ith face
        nverts_face = data.face_offs[i + 1] - data.face_offs[i];
        offset = data.face_offs[i];
        shapedef << "[";
        for (unsigned int j = 0; j < nverts_face-1; j++)
            {
            shapedef << data.face_verts[offset+j] << ", ";
            }
        shapedef << data.face_verts[offset+nverts_face-1];
        if (i == n_faces-1)
            shapedef << "]]}";
        else
            shapedef << "], ";
        }
    return shapedef.str();
    }
#endif


}; // end namespace hpmc

#undef DEVICE
#undef HOSTDEVICE<|MERGE_RESOLUTION|>--- conflicted
+++ resolved
@@ -98,29 +98,6 @@
 
         unsigned int leaf_capacity = v["capacity"].cast<unsigned int>();
 
-<<<<<<< HEAD
-=======
-        // compute convex hull of vertices
-        typedef quickhull::Vector3<OverlapReal> vec;
-        std::vector<vec> qh_pts;
-        for (unsigned int i = 0; i < n_verts; i++)
-            {
-            pybind11::list vert_list = verts_list[i];
-            if (len(vert_list) != 3)
-                throw std::runtime_error("Each vertex must have 3 elements");
-            vec vert;
-            vert.x = pybind11::cast<OverlapReal>(vert_list[0]);
-            vert.y = pybind11::cast<OverlapReal>(vert_list[1]);
-            vert.z = pybind11::cast<OverlapReal>(vert_list[2]);
-            qh_pts.push_back(vert);
-            }
-
-        quickhull::QuickHull<OverlapReal> qh;
-        auto hull = qh.getConvexHull(qh_pts, true, false);
-        auto vertexBuffer = hull.getVertexBuffer();
-
-        convex_hull_verts = PolyhedronVertices(vertexBuffer.size(), managed);
->>>>>>> 8842247d
         verts = ManagedArray<vec3<OverlapReal> >(n_verts, managed);
         face_offs = ManagedArray<unsigned int>(n_faces + 1, managed);
         face_verts = ManagedArray<unsigned int>(n_faces * 3, managed);
