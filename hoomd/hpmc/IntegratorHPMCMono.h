--- conflicted
+++ resolved
@@ -790,100 +790,6 @@
     }
 
 template <class Shape>
-<<<<<<< HEAD
-void IntegratorHPMCMono<Shape>::printStats()
-    {
-    IntegratorHPMC::printStats();
-
-    const std::vector<hpmc_implicit_counters_t>& result = getImplicitCounters(1);
-    hpmc_counters_t counters = getCounters(1);
-
-    // reduce over all types
-    unsigned long long int total_insert_count = 0;
-    unsigned long long int total_insert_accept_count = 0;
-    unsigned long long int total_insert_accept_count_sq = 0;
-    for (unsigned int i = 0; i < m_depletant_idx.getNumElements(); ++i)
-        {
-        total_insert_count += result[i].insert_count;
-        total_insert_accept_count += result[i].insert_accept_count;
-        total_insert_accept_count_sq += result[i].insert_accept_count_sq;
-        }
-
-    bool has_depletants = false;
-    for (unsigned int i = 0; i < this->m_pdata->getNTypes(); ++i)
-        {
-        for (unsigned int j = 0; j < this->m_pdata->getNTypes(); ++j)
-            {
-            if (m_fugacity[m_depletant_idx(i,j)] != 0.0)
-                {
-                has_depletants = true;
-                break;
-                }
-            }
-        }
-
-    if (!has_depletants)
-        return;
-
-    this->m_exec_conf->msg->notice(2) << "-- Implicit depletants stats:" << "\n";
-    this->m_exec_conf->msg->notice(2) << "Depletant insertions per trial move:      "
-        << double(total_insert_count)/double(counters.getNMoves()) << "\n";
-
-    // supply additional statistics
-    for (unsigned int i = 0; i < this->m_pdata->getNTypes(); ++i)
-        {
-        for (unsigned int j = i; j < this->m_pdata->getNTypes(); ++j)
-            {
-            if (m_fugacity[m_depletant_idx(i,j)] != 0.0)
-                {
-                this->m_exec_conf->msg->notice(3) << "('" << this->m_pdata->getNameByType(i) << "','"
-                    << this->m_pdata->getNameByType(j) << "') : "
-                    << double(result[this->m_depletant_idx(i,j)].insert_count)/double(counters.getNMoves()) << std::endl;
-                }
-            }
-        }
-
-    double var = double(total_insert_accept_count)-double(total_insert_accept_count_sq)/double(total_insert_count);
-    var /= double(total_insert_count);
-
-    this->m_exec_conf->msg->notice(2) << "Insertion standard dev per depletant:     "
-        << sqrt(var) << std::endl;
-
-    for (unsigned int i = 0; i < this->m_pdata->getNTypes(); ++i)
-        {
-        for (unsigned int j = i; j < this->m_pdata->getNTypes(); ++j)
-            {
-            if (m_fugacity[m_depletant_idx(i,j)] != 0.0)
-                {
-                double var = double(result[m_depletant_idx(i,j)].insert_accept_count)-
-                    double(result[m_depletant_idx(i,j)].insert_accept_count_sq)
-                    /double(result[m_depletant_idx(i,j)].insert_count);
-                var /= double(result[m_depletant_idx(i,j)].insert_count);
-
-                this->m_exec_conf->msg->notice(3) << "('" << this->m_pdata->getNameByType(i) << "','"
-                    << this->m_pdata->getNameByType(j) << "') : " << sqrt(var) << std::endl;
-                }
-            }
-        }
-
-    /*unsigned int max_height = 0;
-    unsigned int total_height = 0;
-
-    for (unsigned int i = 0; i < m_pdata->getN(); i++)
-        {
-        unsigned int height = m_aabb_tree.height(i);
-        if (height > max_height)
-            max_height = height;
-        total_height += height;
-        }
-
-    m_exec_conf->msg->notice(2) << "Avg AABB tree height: " << total_height / Scalar(m_pdata->getN()) << std::endl;
-    m_exec_conf->msg->notice(2) << "Max AABB tree height: " << max_height << std::endl;*/
-    }
-
-template <class Shape>
-=======
->>>>>>> d21e9c78
 void IntegratorHPMCMono<Shape>::resetStats()
     {
     IntegratorHPMC::resetStats();
@@ -950,12 +856,7 @@
     m_ntrial = ntrial;
 
     // depletant related counters
-<<<<<<< HEAD
     GlobalArray<hpmc_implicit_counters_t> implicit_count(depletant_idx.getNumElements(), this->m_exec_conf);
-=======
-    unsigned int old_ntypes = (unsigned int)m_implicit_count.getNumElements();
-    m_implicit_count.resize(this->m_pdata->getNTypes());
->>>>>>> d21e9c78
 
         {
         ArrayHandle<hpmc_implicit_counters_t> h_old_implicit_count(m_implicit_count, access_location::host, access_mode::read);
@@ -1024,31 +925,10 @@
         }
 
     // Combine the three seeds to generate RNG for poisson distribution
-<<<<<<< HEAD
     hoomd::RandomGenerator rng_depletants(
         hoomd::RNGIdentifier::HPMCDepletants,
         this->m_seed+this->m_exec_conf->getRank(),
         timestep);
-=======
-    #ifndef ENABLE_TBB
-    hoomd::RandomGenerator rng_depletants(this->m_seed,
-        timestep,
-        this->m_exec_conf->getRank(),
-        hoomd::RNGIdentifier::HPMCDepletants);
-    #else
-    // create one RNG per thread
-    tbb::enumerable_thread_specific< hoomd::RandomGenerator > rng_depletants_parallel([=]
-        {
-        std::vector<unsigned int> seed_seq(5);
-        std::hash<std::thread::id> hash;
-        return hoomd::RandomGenerator(this->m_seed,
-            timestep,
-            this->m_exec_conf->getRank(),
-            (uint32_t)(hash(std::this_thread::get_id())),
-            hoomd::RNGIdentifier::HPMCDepletants);
-        });
-    #endif
->>>>>>> d21e9c78
 
     if (this->m_prof) this->m_prof->push(this->m_exec_conf, "HPMC update");
 
@@ -2588,13 +2468,7 @@
     unsigned int timestep, hoomd::RandomGenerator& rng_depletants,
     unsigned int seed_i_old, unsigned int seed_i_new)
     {
-<<<<<<< HEAD
     const unsigned int n_images = this->m_image_list.size();
-=======
-    bool accept = true;
-
-    const unsigned int n_images = (unsigned int)this->m_image_list.size();
->>>>>>> d21e9c78
     unsigned int ndim = this->m_sysdef->getNDimensions();
 
     Shape shape_old(quat<Scalar>(h_orientation[i]), this->m_params[typ_i]);
@@ -2930,17 +2804,13 @@
 
                         vec3<Scalar> r_i_test = pos_test - (new_config ? pos_i : pos_i_old);
                             {
-<<<<<<< HEAD
                             const Shape& shape = !new_config ? shape_old : shape_i;
 
                             OverlapReal rsq = dot(r_i_test,r_i_test);
                             OverlapReal DaDb = shape_test_a.getCircumsphereDiameter() + shape.getCircumsphereDiameter();
-=======
-                            vec3<Scalar> r_ij = pos_i_old - pos_test;
-                            OverlapReal rsq = OverlapReal(dot(r_ij,r_ij));
-                            OverlapReal DaDb = OverlapReal(shape_test.getCircumsphereDiameter() + shape_old.getCircumsphereDiameter() + Scalar(2.0)*m_sweep_radius);
->>>>>>> d21e9c78
                             bool circumsphere_overlap = (rsq*OverlapReal(4.0) <= DaDb * DaDb);
+
+                            if (h_overlaps[this->m_overlap_idx(type_a, typ_i)])
 
                             if (h_overlaps[this->m_overlap_idx(type_a, typ_i)])
                                 {
@@ -2973,13 +2843,8 @@
                             {
                             const Shape& shape = !new_config ? shape_old : shape_i;
 
-<<<<<<< HEAD
                             OverlapReal rsq = dot(r_i_test,r_i_test);
                             OverlapReal DaDb = shape_test_b.getCircumsphereDiameter() + shape.getCircumsphereDiameter();
-=======
-                            OverlapReal rsq = OverlapReal(dot(r_ij,r_ij));
-                            OverlapReal DaDb = OverlapReal(shape_test.getCircumsphereDiameter() + shape_i.getCircumsphereDiameter() + Scalar(2.0)*m_sweep_radius);
->>>>>>> d21e9c78
                             bool circumsphere_overlap = (rsq*OverlapReal(4.0) <= DaDb * DaDb);
 
                             if (h_overlaps[this->m_overlap_idx(type_b, typ_i)])
@@ -3068,19 +2933,11 @@
                             #endif
                             } // end loop over intersections
 
-<<<<<<< HEAD
                         // indicator function for MC integration
                         unsigned int chi = n_overlap > 0;
-=======
-                            // need to enable later when we have a better way of excluding particles from the image list calculation
-                            bool circumsphere_overlap = true || (h_overlaps[this->m_overlap_idx(type,typ_i)] && h_overlaps[this->m_overlap_idx(type,typ_j)]);
-                            circumsphere_overlap = circumsphere_overlap && check_circumsphere_overlap_three(shape_old, shape_j, shape_test,
-                                    r_ij, -r_jk+r_ij, OverlapReal(m_sweep_radius), OverlapReal(m_sweep_radius), 0.0);
->>>>>>> d21e9c78
 
                         Scalar betaF = log(1.0+(Scalar)chi/(Scalar)ntrial);
 
-<<<<<<< HEAD
                         if ((repulsive && new_config) || (!repulsive && !new_config))
                             {
                             #ifdef ENABLE_TBB
@@ -3096,38 +2953,6 @@
                             #else
                             ln_numerator[i_trial] += betaF;
                             #endif
-=======
-                            if (in_intersection_volume)
-                                {
-                                // check triple overlap with i at new position
-                                r_ij = vec3<Scalar>(postype_j) - pos_i - this->m_image_list[image_i[m]];
-                                r_jk = ((i == j) ? pos_i : vec3<Scalar>(h_postype[j])) - pos_test - this->m_image_list[image_i[m]];
-
-                                // need to enable later when we have a better way of excluding particles from the image list calculation
-                                bool circumsphere_overlap = true || (h_overlaps[this->m_overlap_idx(type,typ_i)] && h_overlaps[this->m_overlap_idx(type,typ_j)]);
-                                circumsphere_overlap = circumsphere_overlap && check_circumsphere_overlap_three(shape_i, shape_j, shape_test, r_ij, -r_jk+r_ij,
-                                    OverlapReal(m_sweep_radius), OverlapReal(m_sweep_radius), 0.0);
-
-                                if (circumsphere_overlap
-                                    && test_overlap_intersection(shape_i, (i == j) ? shape_i : shape_j, shape_test, r_ij, -r_jk+r_ij, err,
-                                        m_sweep_radius, m_sweep_radius, 0.0))
-                                    in_intersection_volume = false;
-                                }
-                            }
-                        else
-                            {
-                            // check circumsphere overlap
-                            OverlapReal rsq = OverlapReal(dot(r_jk,r_jk));
-                            OverlapReal DaDb = OverlapReal(shape_test.getCircumsphereDiameter() + shape_j.getCircumsphereDiameter() + Scalar(2.0)*m_sweep_radius);
-                            bool circumsphere_overlap = (rsq*OverlapReal(4.0) <= DaDb * DaDb);
-
-                            if (h_overlaps[this->m_overlap_idx(type,typ_j)]
-                                && circumsphere_overlap
-                                && test_overlap(r_jk, shape_test, shape_j, err, 0.0, m_sweep_radius))
-                                {
-                                in_intersection_volume = true;
-                                }
->>>>>>> d21e9c78
                             }
                         } // end loop over depletants
                     #ifdef ENABLE_TBB
@@ -3416,7 +3241,6 @@
                                     counters.overlap_checks++;
                                     #endif
 
-<<<<<<< HEAD
                                     unsigned int err = 0;
                                     if (circumsphere_overlap &&
                                         test_overlap(r_i_test_other, shape, shape_test_b, err))
@@ -3434,11 +3258,6 @@
                             unsigned int tag_i = h_tag[i];
                             unsigned int tag_k = new_config ? tag_j_new[k] : tag_j_old[k];
                             unsigned int n_overlap = 0;
-=======
-                            OverlapReal rsq = OverlapReal(dot(r_ij,r_ij));
-                            OverlapReal DaDb = OverlapReal(shape_test.getCircumsphereDiameter() + shape_i.getCircumsphereDiameter() + OverlapReal(2.0)*m_sweep_radius);
-                            bool circumsphere_overlap = (rsq*OverlapReal(4.0) <= DaDb * DaDb);
->>>>>>> d21e9c78
 
                             for (unsigned int m = 0; m < n_intersect; ++m)
                                 {
@@ -3497,85 +3316,13 @@
                                     counters.overlap_err_count++;
                                 #endif
                                 }
-<<<<<<< HEAD
-=======
-                            }
-
-                        if (!overlap_new)
-                            continue;
-
-                        // Check if the old configuration of particle i generates an overlap
-                        bool overlap_old = false;
-
-                        vec3<Scalar> r_ij = vec3<Scalar>(h_postype[i]) - pos_test;
-
-                        OverlapReal rsq = OverlapReal(dot(r_ij,r_ij));
-                        OverlapReal DaDb = OverlapReal(shape_test.getCircumsphereDiameter() + shape_old.getCircumsphereDiameter() + OverlapReal(2.0)*m_sweep_radius);
-                        bool circumsphere_overlap = (rsq*OverlapReal(4.0) <= DaDb * DaDb);
-
-                        if (m_quermass || h_overlaps[this->m_overlap_idx(type, typ_i)])
-                            {
-                            #ifdef ENABLE_TBB
-                            thread_counters.local().overlap_checks++;
-                            #else
-                            counters.overlap_checks++;
-                            #endif
-
-                            unsigned int err = 0;
-                            if (circumsphere_overlap && test_overlap(r_ij, shape_test, shape_old, err, 0.0, m_sweep_radius))
-                                {
-                                overlap_old = true;
-                                }
-                            if (err)
-                            #ifdef ENABLE_TBB
-                                thread_counters.local().overlap_err_count++;
-                            #else
-                                counters.overlap_err_count++;
-                            #endif
-                            }
-
-                        if (overlap_old)
-                            {
-                            // all is ok
-                            continue;
-                            }
-                        }
-
-                    bool in_new_intersection_volume = false;
-
-                    vec3<Scalar> pos_i_old(h_postype[i]);
-
-                    for (unsigned int m = 0; m < intersect_i.size(); ++m)
-                        {
-                        // read in its position and orientation
-                        unsigned int j = intersect_i[m];
-
-                        vec3<Scalar> r_jk = ((i == j) ? pos_i : vec3<Scalar>(h_postype[j])) - pos_test -
-                            this->m_image_list[image_i[m]];
-
-                        unsigned int typ_j = (i == j) ? typ_i : __scalar_as_int(h_postype[j].w);
-                        Shape shape_j((i == j) ? shape_i.orientation : quat<Scalar>(h_orientation[j]), this->m_params[typ_j]);
-
-                        #ifdef ENABLE_TBB
-                        thread_counters.local().overlap_checks++;
-                        #else
-                        counters.overlap_checks++;
-                        #endif
->>>>>>> d21e9c78
 
                             bool overlap_ik = ((overlap_k_a && overlap_i_b) || (overlap_k_b && overlap_i_a)) && (tag_i > tag_k);
                             bool overlap_ik_other = ((overlap_k_a && overlap_i_other_b) || (overlap_k_b && overlap_i_other_a))
                                 && (tag_i > tag_k);
 
-<<<<<<< HEAD
                             // indicator function for MC integration
                             unsigned int chi = 0;
-=======
-                            // need to enable later when we have a better way of excluding particles from the image list calculation
-                            bool circumsphere_overlap = true || (h_overlaps[this->m_overlap_idx(type,typ_i)] && h_overlaps[this->m_overlap_idx(type,typ_j)]);
-                            circumsphere_overlap = circumsphere_overlap && check_circumsphere_overlap_three(shape_i, shape_j, shape_test, r_ij, r_ij - r_jk,
-                                OverlapReal(m_sweep_radius), OverlapReal(m_sweep_radius), 0.0);
->>>>>>> d21e9c78
 
                             if (!overlap_ik_other && overlap_ik && !n_overlap)
                                 chi = 1;
@@ -3584,7 +3331,6 @@
 
                             if ((repulsive && new_config) || (!repulsive && !new_config))
                                 {
-<<<<<<< HEAD
                                 #ifdef ENABLE_TBB
                                 thread_ln_denominator.local()[i_trial] += betaF;
                                 #else
@@ -3592,39 +3338,6 @@
                                 #endif
                                 }
                             else
-=======
-                                // check triple overlap with old configuration
-                                r_ij = vec3<Scalar>(h_postype[j]) - pos_i_old - this->m_image_list[image_i[m]];
-                                r_jk = vec3<Scalar>(h_postype[j]) - pos_test - this->m_image_list[image_i[m]];
-
-                                // need to enable later when we have a better way of excluding particles from the image list calculation
-                                bool circumsphere_overlap = true || (h_overlaps[this->m_overlap_idx(type,typ_i)] && h_overlaps[this->m_overlap_idx(type,typ_j)]);
-                                circumsphere_overlap = circumsphere_overlap && check_circumsphere_overlap_three(shape_old, shape_j, shape_test, r_ij, r_ij - r_jk,
-                                    OverlapReal(m_sweep_radius), OverlapReal(m_sweep_radius), 0.0);
-
-                                if (circumsphere_overlap
-                                    && test_overlap_intersection(shape_old, (i == j) ? shape_old : shape_j, shape_test, r_ij, r_ij - r_jk, err,
-                                        m_sweep_radius, m_sweep_radius, 0.0))
-                                    in_new_intersection_volume = false;
-                                }
-                            if (err)
-                            #ifdef ENABLE_TBB
-                                thread_counters.local().overlap_err_count++;
-                            #else
-                                counters.overlap_err_count++;
-                            #endif
-                            }
-                        else
-                            {
-                            // check circumsphere overlap
-                            OverlapReal rsq = OverlapReal(dot(r_jk,r_jk));
-                            OverlapReal DaDb = OverlapReal(shape_test.getCircumsphereDiameter() + shape_j.getCircumsphereDiameter() + OverlapReal(2.0)*m_sweep_radius);
-                            bool circumsphere_overlap = (rsq*OverlapReal(4.0) <= DaDb * DaDb);
-
-                            if (h_overlaps[this->m_overlap_idx(type,typ_j)]
-                                && circumsphere_overlap
-                                && test_overlap(r_jk, shape_test, shape_j, err, 0.0, m_sweep_radius))
->>>>>>> d21e9c78
                                 {
                                 #ifdef ENABLE_TBB
                                 thread_ln_numerator.local()[i_trial] += betaF;
