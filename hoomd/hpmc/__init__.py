# -*- coding: iso-8859-1 -*-
# this file exists to mark this directory as a python module

"""Hard particle Monte Carlo.

HPMC performs hard particle Monte Carlo simulations of a variety of classes of
shapes.
"""

# need to import all submodules defined in this directory
from hoomd.hpmc import integrate
from hoomd.hpmc import update
from hoomd.hpmc import compute
from hoomd.hpmc import field
from hoomd.hpmc import tune
<<<<<<< HEAD
from hoomd.hpmc import shape_move
=======
from hoomd.hpmc import pair
from hoomd.hpmc import external
>>>>>>> e574b49f
<|MERGE_RESOLUTION|>--- conflicted
+++ resolved
@@ -13,9 +13,6 @@
 from hoomd.hpmc import compute
 from hoomd.hpmc import field
 from hoomd.hpmc import tune
-<<<<<<< HEAD
-from hoomd.hpmc import shape_move
-=======
 from hoomd.hpmc import pair
 from hoomd.hpmc import external
->>>>>>> e574b49f
+from hoomd.hpmc import shape_move