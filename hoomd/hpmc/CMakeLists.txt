# Maintainer: joaander

option(ENABLE_HPMC_SPHINX_GPU "Enable sphinx on the GPU" OFF)
if (ENABLE_HPMC_SPHINX_GPU)
    add_definitions(-DENABLE_SPHINX_GPU)
endif()

set(_hpmc_sources   module.cc
                    module_external_field.cc
                    module_sphere.cc
                    module_convex_polygon.cc
                    module_simple_polygon.cc
                    module_spheropolygon.cc
                    module_polyhedron.cc
                    module_ellipsoid.cc
                    module_faceted_sphere.cc
                    module_sphinx.cc
<<<<<<< HEAD
                    module_union_sphere8.cc
                    module_union_sphere16.cc
                    module_union_sphere32.cc
                    module_union_sphere64.cc
                    module_union_sphere128.cc
                    module_union_sphere256.cc
                    module_union_sphere512.cc
                    module_convex_polyhedron8.cc
                    module_convex_polyhedron16.cc
                    module_convex_polyhedron32.cc
                    module_convex_polyhedron64.cc
                    module_convex_polyhedron128.cc
                    module_convex_spheropolyhedron8.cc
                    module_convex_spheropolyhedron16.cc
                    module_convex_spheropolyhedron32.cc
                    module_convex_spheropolyhedron64.cc
                    module_convex_spheropolyhedron128.cc
                    module_updater_shape.cc
                    ShapeUtils.cc
=======
                    module_union_convex_polyhedron.cc
                    module_union_sphere.cc
                    module_convex_polyhedron.cc
                    module_convex_spheropolyhedron.cc
>>>>>>> a53ceb43
                    UpdaterBoxMC.cc
                    IntegratorHPMC.cc
                    )

set(_hpmc_headers
    AnalyzerSDF.h
    ComputeFreeVolumeGPU.h
    ComputeFreeVolume.h
    ExternalFieldComposite.h
    ExternalField.h
    ExternalFieldLattice.h
    ExternalFieldWall.h
    GPUTree.h
    HPMCCounters.h
    HPMCPrecisionSetup.h
    IntegratorHPMC.h
    IntegratorHPMCMonoGPU.h
    IntegratorHPMCMono.h
    IntegratorHPMCMonoImplicitGPU.h
    IntegratorHPMCMonoImplicit.h
    IntegratorHPMCMonoImplicitNew.h
    IntegratorHPMCMonoImplicitNewGPU.h
    MinkowskiMath.h
    modules.h
    Moves.h
    OBB.h
    OBBTree.h
    ShapeConvexPolygon.h
    ShapeConvexPolyhedron.h
    ShapeEllipsoid.h
    ShapeFacetedSphere.h
    ShapePolyhedron.h
    ShapeProxy.h
    ShapeSimplePolygon.h
    ShapeSphere.h
    ShapeSpheropolygon.h
    ShapeSpheropolyhedron.h
    ShapeSphinx.h
    ShapeUnion.h
    SphinxOverlap.h
    UpdaterExternalFieldWall.h
    UpdaterMuVT.h
    UpdaterMuVTImplicit.h
    UpdaterRemoveDrift.h
    XenoCollide2D.h
    XenoCollide3D.h
    )

# if (ENABLE_CUDA)
# list(APPEND _hpmc_sources
#                            )
# endif()

set(_hpmc_cu_sources IntegratorHPMCMonoGPU.cu
                     IntegratorHPMCMonoImplicitGPU.cu
                     all_kernels_sphere.cu
                     all_kernels_convex_polygon.cu
                     all_kernels_simple_polygon.cu
                     all_kernels_spheropolygon.cu
                     all_kernels_polyhedron.cu
                     all_kernels_ellipsoid.cu
                     all_kernels_faceted_sphere.cu
                     all_kernels_sphinx.cu
                     all_kernels_union_convex_polyhedron.cu
                     all_kernels_union_sphere.cu
                     all_kernels_convex_polyhedron.cu
                     all_kernels_convex_spheropolyhedron.cu
                     )

# quiet some warnings locally on files we can't modify
if(CMAKE_COMPILER_IS_GNUCXX OR "${CMAKE_CXX_COMPILER_ID}" MATCHES "Clang")
    set_source_files_properties(IntegratorHPMCMonoImplicitGPU.cu PROPERTIES COMPILE_FLAGS "-Wno-deprecated-declarations")
endif()

# Need to define NO_IMPORT_ARRAY in every file but module.cc
set_source_files_properties(${_hpmc_sources} ${_hpmc_cu_sources} PROPERTIES COMPILE_DEFINITIONS NO_IMPORT_ARRAY)

if (ENABLE_CUDA)
CUDA_COMPILE(_CUDA_GENERATED_FILES ${_hpmc_cu_sources} OPTIONS ${CUDA_ADDITIONAL_OPTIONS} SHARED)
endif (ENABLE_CUDA)

add_library (_hpmc SHARED ${_hpmc_sources} ${_CUDA_GENERATED_FILES})

# link the library to its dependencies
target_link_libraries(_hpmc _hoomd ${HOOMD_COMMON_LIBS})

# if we are compiling with MPI support built in, set appropriate
# compiler/linker flags
if (ENABLE_MPI)
   if(MPI_COMPILE_FLAGS)
       set_target_properties(_hpmc PROPERTIES COMPILE_FLAGS "${MPI_CXX_COMPILE_FLAGS}")
   endif(MPI_COMPILE_FLAGS)
   if(MPI_LINK_FLAGS)
       set_target_properties(_hpmc PROPERTIES LINK_FLAGS "${MPI_CXX_LINK_FLAGS}")
   endif(MPI_LINK_FLAGS)
endif(ENABLE_MPI)

##################################
# change the name of the library to be a valid python module
# tweak the properties of the output to make a functional python module
set_target_properties(_hpmc PROPERTIES PREFIX "" OUTPUT_NAME "_hpmc")

# .dylib is not recognized as a python module by python on Mac OS X
if(APPLE)
    set_target_properties(_hpmc PROPERTIES SUFFIX ".so")
endif(APPLE)
fix_cudart_rpath(_hpmc)

# install the library
install(TARGETS _hpmc
        LIBRARY DESTINATION ${PYTHON_MODULE_BASE_DIR}/hpmc
        )

################ Python only modules
# copy python modules to the build directory to make it a working python package
MACRO(copy_file file)
    add_custom_command (
        OUTPUT ${file}
        DEPENDS ${file}
        POST_BUILD
        COMMAND    ${CMAKE_COMMAND}
        ARGS       -E copy ${CMAKE_CURRENT_SOURCE_DIR}/${file} ${CMAKE_CURRENT_BINARY_DIR}/${file}
        COMMENT    "Copy hoomd/hpmc/${file}"
    )
ENDMACRO(copy_file)

set(files   analyze.py
            compute.py
            data.py
            __init__.py
            integrate.py
            update.py
            util.py
            field.py
    )

install(FILES ${files}
        DESTINATION ${PYTHON_MODULE_BASE_DIR}/hpmc
       )

foreach(file ${files})
    copy_file(${file})
endforeach()

add_custom_target(copy_hpmc ALL DEPENDS ${files})

# copy python modules to the build directory to make it a working python package
MACRO(copy_header file)
    add_custom_command (
        OUTPUT ${file}
        POST_BUILD
        COMMAND    ${CMAKE_COMMAND}
        ARGS       -E copy ${CMAKE_CURRENT_SOURCE_DIR}/${file} ${CMAKE_CURRENT_BINARY_DIR}/../include/hoomd/hpmc/${file}
        COMMENT    "Copy hoomd/include/hoomd/hpmc/${file}"
    )
ENDMACRO(copy_header)

# install headers in installation target
install(FILES ${_hpmc_headers}
        DESTINATION ${PYTHON_MODULE_BASE_DIR}/include/hoomd/hpmc
       )

if (COPY_HEADERS)
# copy headers into build directory
foreach(file ${_hpmc_headers})
    copy_header(${file})
endforeach()

add_custom_target(copy_hpmc_headers ALL DEPENDS ${_hpmc_headers})
endif()

if (BUILD_TESTING)
    add_subdirectory(test-py)
    add_subdirectory(test)
endif()

if (BUILD_VALIDATION)
    add_subdirectory(validation)
endif()<|MERGE_RESOLUTION|>--- conflicted
+++ resolved
@@ -15,32 +15,12 @@
                     module_ellipsoid.cc
                     module_faceted_sphere.cc
                     module_sphinx.cc
-<<<<<<< HEAD
-                    module_union_sphere8.cc
-                    module_union_sphere16.cc
-                    module_union_sphere32.cc
-                    module_union_sphere64.cc
-                    module_union_sphere128.cc
-                    module_union_sphere256.cc
-                    module_union_sphere512.cc
-                    module_convex_polyhedron8.cc
-                    module_convex_polyhedron16.cc
-                    module_convex_polyhedron32.cc
-                    module_convex_polyhedron64.cc
-                    module_convex_polyhedron128.cc
-                    module_convex_spheropolyhedron8.cc
-                    module_convex_spheropolyhedron16.cc
-                    module_convex_spheropolyhedron32.cc
-                    module_convex_spheropolyhedron64.cc
-                    module_convex_spheropolyhedron128.cc
-                    module_updater_shape.cc
-                    ShapeUtils.cc
-=======
                     module_union_convex_polyhedron.cc
                     module_union_sphere.cc
                     module_convex_polyhedron.cc
                     module_convex_spheropolyhedron.cc
->>>>>>> a53ceb43
+                    module_updater_shape.cc
+                    ShapeUtils.cc
                     UpdaterBoxMC.cc
                     IntegratorHPMC.cc
                     )
