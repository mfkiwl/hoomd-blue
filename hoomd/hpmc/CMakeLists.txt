# Maintainer: joaander

option(ENABLE_HPMC_SPHINX_GPU "Enable sphinx on the GPU" OFF)
if (ENABLE_HPMC_SPHINX_GPU)
    add_definitions(-DENABLE_SPHINX_GPU)
endif()

set(_hpmc_sources   module.cc
                    module_external_field.cc
                    module_sphere.cc
                    module_convex_polygon.cc
                    module_simple_polygon.cc
                    module_spheropolygon.cc
                    module_polyhedron.cc
                    module_ellipsoid.cc
                    module_faceted_ellipsoid.cc
                    module_sphinx.cc
                    module_union_convex_polyhedron.cc
                    module_union_faceted_ellipsoid.cc
                    module_union_sphere.cc
                    module_convex_polyhedron.cc
                    module_convex_spheropolyhedron.cc
                    UpdaterBoxMC.cc
                    UpdaterQuickCompress.cc
                    IntegratorHPMC.cc
                    )

set(_hpmc_headers
    AnalyzerSDF.h
    ComputeFreeVolumeGPU.cuh
    ComputeFreeVolumeGPU.h
    ComputeFreeVolume.h
    ExternalFieldComposite.h
    ExternalField.h
    ExternalFieldLattice.h
    ExternalFieldWall.h
    GSDHPMCSchema.h
    GPUHelpers.cuh
    GPUTree.h
    HPMCCounters.h
    HPMCMiscFunctions.h
    HPMCPrecisionSetup.h
    IntegratorHPMC.h
    IntegratorHPMCMonoGPU.cuh
    IntegratorHPMCMonoGPUJIT.inc
    IntegratorHPMCMonoGPU.h
    IntegratorHPMCMono.h
    MAP3D.h
    MinkowskiMath.h
    modules.h
    Moves.h
    OBB.h
    OBBTree.h
    ShapeConvexPolygon.h
    ShapeConvexPolyhedron.h
    ShapeEllipsoid.h
    ShapeFacetedEllipsoid.h
    ShapePolyhedron.h
    ShapeSimplePolygon.h
    ShapeSphere.h
    ShapeSpheropolygon.h
    ShapeSpheropolyhedron.h
    ShapeSphinx.h
    ShapeUnion.h
    SphinxOverlap.h
    UpdaterClusters.h
    UpdaterExternalFieldWall.h
    UpdaterMuVT.h
    UpdaterQuickCompress.h
    UpdaterRemoveDrift.h
    XenoCollide2D.h
    XenoCollide3D.h
    )

set(_hpmc_cu_sources IntegratorHPMCMonoGPU.cu
                     all_kernels_sphere.cu
                     all_kernels_convex_polygon.cu
                     all_kernels_simple_polygon.cu
                     all_kernels_spheropolygon.cu
                     all_kernels_polyhedron.cu
                     all_kernels_ellipsoid.cu
                     all_kernels_faceted_ellipsoid.cu
                     all_kernels_sphinx.cu
                     all_kernels_union_spheropolyhedron.cu
                     all_kernels_union_faceted_ellipsoid.cu
                     all_kernels_union_sphere.cu
                     all_kernels_convex_polyhedron.cu
                     all_kernels_convex_spheropolyhedron.cu
                     )

if (ENABLE_HIP)
set(_cuda_sources ${_hpmc_cu_sources})
endif (ENABLE_HIP)

pybind11_add_module(_hpmc SHARED ${_hpmc_sources} ${_cuda_sources} ${_hpmc_headers} NO_EXTRAS)
# alias into the HOOMD namespace so that plugins and symlinked components both work
add_library(HOOMD::_hpmc ALIAS _hpmc)

if (APPLE)
set_target_properties(_hpmc PROPERTIES INSTALL_RPATH "@loader_path/..;@loader_path")
else()
set_target_properties(_hpmc PROPERTIES INSTALL_RPATH "$ORIGIN/..;$ORIGIN")
endif()

# link the library to its dependencies
target_link_libraries(_hpmc PUBLIC _hoomd)

fix_cudart_rpath(_hpmc)

# install the library
install(TARGETS _hpmc EXPORT HOOMDTargets
        LIBRARY DESTINATION ${PYTHON_SITE_INSTALL_DIR}/hpmc
        )

################ Python only modules
# copy python modules to the build directory to make it a working python package
set(files   analyze.py
            compute.py
            __init__.py
            integrate.py
            update.py
            util.py
            field.py
    )

install(FILES ${files}
        DESTINATION ${PYTHON_SITE_INSTALL_DIR}/hpmc
       )

copy_files_to_build("${files}" "hpmc" "*.py")

# install headers in installation target
install(FILES ${_hpmc_headers}
        DESTINATION ${PYTHON_SITE_INSTALL_DIR}/include/hoomd/hpmc
       )

add_subdirectory(pytest)
<<<<<<< HEAD
=======
add_subdirectory(tune)
>>>>>>> d5d513db

if (BUILD_TESTING)
    # add_subdirectory(test-py)
    add_subdirectory(test)
endif()

if (BUILD_VALIDATION)
    # add_subdirectory(validation)
endif()<|MERGE_RESOLUTION|>--- conflicted
+++ resolved
@@ -135,10 +135,7 @@
        )
 
 add_subdirectory(pytest)
-<<<<<<< HEAD
-=======
 add_subdirectory(tune)
->>>>>>> d5d513db
 
 if (BUILD_TESTING)
     # add_subdirectory(test-py)
