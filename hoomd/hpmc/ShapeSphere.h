--- conflicted
+++ resolved
@@ -7,12 +7,9 @@
 #include "hoomd/VectorMath.h"
 #include "Moves.h"
 #include "hoomd/AABB.h"
-<<<<<<< HEAD
 #include "hoomd/hpmc/OBB.h"
 #include "hoomd/hpmc/HPMCMiscFunctions.h"
-=======
 #include <sstream>
->>>>>>> 4db71012
 
 #include <stdexcept>
 
@@ -150,14 +147,13 @@
         return detail::AABB(pos, params.radius);
         }
 
-<<<<<<< HEAD
     //! Return a tight fitting OBB
     DEVICE detail::OBB getOBB(const vec3<Scalar>& pos) const
         {
         // just use the AABB for now
         return detail::OBB(getAABB(pos));
         }
-=======
+
     #ifndef NVCC
     std::string getShapeSpec() const
         {
@@ -166,7 +162,6 @@
         return shapedef.str();
         }
     #endif
->>>>>>> 4db71012
 
     //! Returns true if this shape splits the overlap check over several threads of a warp using threadIdx.x
     HOSTDEVICE static bool isParallel() { return false; }
