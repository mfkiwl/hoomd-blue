# Copyright (c) 2009-2021 The Regents of the University of Michigan
# This file is part of the HOOMD-blue project, released under the BSD 3-Clause
# License.

"""Hard particle Monte Carlo integrators."""

from hoomd import _hoomd
from hoomd.data.parameterdicts import TypeParameterDict, ParameterDict
from hoomd.data.typeconverter import OnlyIf, to_type_converter
from hoomd.data.typeparam import TypeParameter
from hoomd.hpmc import _hpmc
from hoomd.integrate import BaseIntegrator
from hoomd.logging import log
import hoomd
import json


class HPMCIntegrator(BaseIntegrator):
    """Base class hard particle Monte Carlo integrator.

    Note:
        :py:class:`HPMCIntegrator` is the base class for all HPMC integrators.
        Users should not instantiate this class directly. The attributes
        documented here are available to all HPMC integrators.

    .. rubric:: Hard particle Monte Carlo

    In hard particle Monte Carlo systems, the particles in the
    `hoomd.Simulation` `hoomd.State` are extended objects with positions and
    orientations. During each time step of a `hoomd.Simulation.run`, `nselect`
    trial moves are attempted for each particle in the system.

    A trial move may be a rotation or a translation move, selected randomly
    according to the `translation_move_probability`. Translation trial moves are
    selected randomly from a sphere of radius `d`, where `d` is set
    independently for each particle type. Rotational trial moves are selected
    with a maximum move size of `a`, where `a` is set independently for each
    particle type. In 2D simulations, `a` is the maximum angle (in radians) by
    which a particle will be rotated. In 3D, `a` is the magnitude of the random
    rotation quaternion as defined in Frenkel and Smit.
    `translation_move_probability` can be set to 0 or 1 to enable only rotation
    or translation moves, respectively.

    Note:
        Full trajectory reproducibility is only possible with the same HOOMD
        binary installation, hardware, and execution configuration.
        Recompiling with different options, using a different version of HOOMD,
        running on a different hardware platform, or changing the parallel
        execution configuration may produce different trajectories due to
        limited floating point precision or parallel algorithmic differences.

    After proposing the trial move, the HPMC integrator checks to see if the
    new particle configuration overlaps with any other particles in the system.
    If there are overlaps, it rejects the move. It accepts the move when there
    are no overlaps.

    Setting elements of `interaction_matrix` to False disables overlap checks
    between specific particle types. `interaction_matrix` is a particle types
    by particle types matrix allowing for non-additive systems.

    The `fugacity` parameter enables implicit depletants when non-zero.
    TODO: Describe implicit depletants algorithm. No need to write this now,
    as Jens is rewriting the implementation.

    .. rubric:: Writing type_shapes to GSD files.

    Use a Logger in combination with a HPMC integrator and a GSD writer to write
    ``type_shapes`` to the GSD file for use with OVITO. For example::

        mc = hoomd.hpmc.integrate.Sphere()
        log = hoomd.logging.Logger()
        log.add(mc, quantities=['type_shapes'])
        gsd = hoomd.write.GSD(
            'trajectory.gsd', hoomd.trigger.Periodic(1000), log=log)

    .. rubric:: Parameters

    Attributes:
        a (`TypeParameter` [``particle type``, `float`]):
            Maximum size of rotation trial moves.

        d (`TypeParameter` [``particle type``, `float`]):
            Maximum size of displacement trial moves
            (distance units).

        depletant_fugacity (`TypeParameter` [\
                            `tuple` [``particle type``, ``particle type``],\
                            `float`]):
            Depletant fugacity (in units of 1/volume) (**default:** ``0``)

            Allows setting the fugacity per particle type, e.g. `('A','A')`
            refers to a depletant of type **A**. The option to set a type pair
            is temporary and will be removed in the release version.

        depletant_ntrial (`TypeParameter` [``particle type``, `int`]):
            Multiplicative factor for the number of times a depletant is
            inserted. This factor is accounted for in the acceptance criterion
            so that detailed balance is unchanged. Higher values of ntrial (than
            one) can be used to reduce the variance of the free energy estimate
            and improve the acceptance rate of the Markov chain.

        interaction_matrix (`TypeParameter` [\
                            `tuple` [``particle type``, ``particle type``],\
                            `bool`]):
            Set to `False` for a pair of particle types to disable
            overlap checks between particles of those types (**default:**
            `True`).

        translation_move_probability (float): Fraction of moves to be selected
            as translation moves.

        nselect (int): Number of trial moves to perform per particle per
            timestep.

    .. rubric:: Attributes
    """
    _remove_for_pickling = BaseIntegrator._remove_for_pickling + ('_cpp_cell',)
    _skip_for_equality = BaseIntegrator._skip_for_equality | {'_cpp_cell'}
    _cpp_cls = None

    def __init__(self, d, a, translation_move_probability, nselect):
        super().__init__()

        # Set base parameter dict for hpmc integrators
        param_dict = ParameterDict(
            translation_move_probability=float(translation_move_probability),
            nselect=int(nselect))
        self._param_dict.update(param_dict)
        self._potential = None
        self._field = None

        # Set standard typeparameters for hpmc integrators
        typeparam_d = TypeParameter('d',
                                    type_kind='particle_types',
                                    param_dict=TypeParameterDict(float(d),
                                                                 len_keys=1))
        typeparam_a = TypeParameter('a',
                                    type_kind='particle_types',
                                    param_dict=TypeParameterDict(float(a),
                                                                 len_keys=1))

        typeparam_fugacity = TypeParameter('depletant_fugacity',
                                           type_kind='particle_types',
                                           param_dict=TypeParameterDict(
                                               0., len_keys=2))

        typeparam_ntrial = TypeParameter('depletant_ntrial',
                                         type_kind='particle_types',
                                         param_dict=TypeParameterDict(
                                             1, len_keys=2))

        typeparam_inter_matrix = TypeParameter('interaction_matrix',
                                               type_kind='particle_types',
                                               param_dict=TypeParameterDict(
                                                   True, len_keys=2))

        self._extend_typeparam([
            typeparam_d, typeparam_a, typeparam_fugacity, typeparam_ntrial,
            typeparam_inter_matrix
        ])

    def _add(self, simulation):
        """Add the operation to a simulation.

        HPMC uses RNGs. Warn the user if they did not set the seed.
        """
        if simulation is not None:
            simulation._warn_if_seed_unset()

        super()._add(simulation)
        if self._field is not None:
            self._field._add()
        if self._potential is not None:
            self._potential._add()

    def _attach(self):
        """Initialize the reflected c++ class."""
        sys_def = self._simulation.state._cpp_sys_def
        if (isinstance(self._simulation.device, hoomd.device.GPU)
                and (self._cpp_cls + 'GPU') in _hpmc.__dict__):
            self._cpp_cell = _hoomd.CellListGPU(sys_def)
            if self._simulation._system_communicator is not None:
                self._cpp_cell.setCommunicator(
                    self._simulation._system_communicator)
            self._cpp_obj = getattr(_hpmc,
                                    self._cpp_cls + 'GPU')(sys_def,
                                                           self._cpp_cell)
        else:
            if isinstance(self._simulation.device, hoomd.device.GPU):
                self._simulation.device._cpp_msg.warning(
                    "Falling back on CPU. No GPU implementation for shape.\n")
            self._cpp_obj = getattr(_hpmc, self._cpp_cls)(sys_def)
            self._cpp_cell = None

        super()._attach()
<<<<<<< HEAD
        if self._field is not None:
            self._field._attach()
            self._cpp_obj.setExternalField(self._field._cpp_obj)
        if self._potential is not None:
            self._potential._attach()
            self._cpp_obj.setPatchEnergy(self._potential._cpp_obj)
=======

    # Set the external field
    def set_external(self, ext):  # noqa - to be rewritten
        self._cpp_obj.setExternalField(ext.cpp_compute)

    # Set the patch
    def set_PatchEnergyEvaluator(self, patch):  # noqa - to be rewritten
        self._cpp_obj.setPatchEnergy(patch.cpp_evaluator)
>>>>>>> fb2d30d3

    # TODO need to validate somewhere that quaternions are normalized

    @property
    def type_shapes(self):
        """list[dict]: Description of shapes in ``type_shapes`` format."""
        raise NotImplementedError(
            "You are using a shape type that is not implemented! "
            "If you want it, please modify the "
            "hoomd.hpmc.integrate.HPMCIntegrator.get_type_shapes function.")

    def _return_type_shapes(self):
        if not self._attached:
            return None
        type_shapes = self._cpp_obj.getTypeShapesPy()
        ret = [json.loads(json_string) for json_string in type_shapes]
        return ret

    @log(category='sequence')
    def map_overlaps(self):
        """list[tuple[int, int]]: List of overlapping particles.

        The list contains one entry for each overlapping pair of particles. When
        a tuple ``(i,j)`` is present in the list, there is an overlap between
        the particles with tags ``i`` and ``j``.

        Attention:
            `map_overlaps` does not support MPI parallel simulations.
        """
        if (not self._attached
                or self._simulation.device.communicator.num_ranks > 1):
            return None
        return self._cpp_obj.mapOverlaps()

    def map_energies(self):
        """Build an energy map of the system.

        Returns:
            List of tuples. The i,j entry contains the pairwise interaction
            energy of the ith and jth particles (by tag)

        Note:
            :py:meth:`map_energies` does not support MPI parallel simulations.

        Attention:
            `map_energies` is not yet implemented in HOOMD v3.x.

        Example:
            mc = hpmc.integrate.shape(...)
            mc.shape_param.set(...)
            energy_map = np.asarray(mc.map_energies())
        """
        raise NotImplementedError("map_energies will be implemented in a future"
                                  "release.")
        # TODO: update map_energies to new API

        self.update_forces()
        N = hoomd.context.current.system_definition.getParticleData(
        ).getMaximumTag() + 1
        energy_map = self.cpp_integrator.mapEnergies()
        return list(zip(*[iter(energy_map)] * N))

    @log
    def overlaps(self):
        """int: Number of overlapping particle pairs."""
        if not self._attached:
            return None
        self._cpp_obj.communicate(True)
        return self._cpp_obj.countOverlaps(False)

    def test_overlap(self,
                     type_i,
                     type_j,
                     rij,
                     qi,
                     qj,
                     use_images=True,
                     exclude_self=False):
        """Test overlap between two particles.

        Args:
            type_i (str): Type of first particle
            type_j (str): Type of second particle
            rij (tuple): Separation vector **rj**-**ri** between the particle
              centers
            qi (tuple): Orientation quaternion of first particle
            qj (tuple): Orientation quaternion of second particle
            use_images (bool): If True, check for overlap between the periodic
              images of the particles by adding
              the image vector to the separation vector
            exclude_self (bool): If both **use_images** and **exclude_self** are
              true, exclude the primary image

        For two-dimensional shapes, pass the third dimension of **rij** as zero.

        Attention:
            `test_overlap` is not yet implemented in HOOMD v3.x.

        Returns:
            True if the particles overlap.
        """
        raise NotImplementedError("map_energies will be implemented in a future"
                                  "release.")
        self.update_forces()

        ti = hoomd.context.current.system_definition.getParticleData(
        ).getTypeByName(type_i)
        tj = hoomd.context.current.system_definition.getParticleData(
        ).getTypeByName(type_j)

        rij = hoomd.util.listify(rij)
        qi = hoomd.util.listify(qi)
        qj = hoomd.util.listify(qj)
        return self._cpp_obj.py_test_overlap(ti, tj, rij, qi, qj, use_images,
                                             exclude_self)

    @log(category='sequence')
    def translate_moves(self):
        """tuple[int, int]: Count of the accepted and rejected translate moves.

        Note:
            The counts are reset to 0 at the start of each
            `hoomd.Simulation.run`.
        """
        if self._attached:
            return self._cpp_obj.getCounters(1).translate
        else:
            return None

    @log(category='sequence')
    def rotate_moves(self):
        """tuple[int, int]: Count of the accepted and rejected rotate moves.

        Note:
            The counts are reset to 0 at the start of each
            `hoomd.Simulation.run`.
        """
        if self._attached:
            return self._cpp_obj.getCounters(1).rotate
        else:
            return None

    @log
    def mps(self):
        """float: Number of trial moves performed per second.

        Note:
            The count is reset at the start of each `hoomd.Simulation.run`.
        """
        if self._attached:
            return self._cpp_obj.getMPS()
        else:
            return None

    @property
    def counters(self):
        """Trial move counters.

        The counter object has the following attributes:

        * ``translate``: `tuple` [`int`, `int`] - Number of accepted and
          rejected translate trial moves.
        * ``rotate``: `tuple` [`int`, `int`] - Number of accepted and rejected
          rotate trial moves.
        * ``overlap_checks``: `int` - Number of overlap checks performed.
        * ``overlap_errors``: `int` - Number of overlap checks that were too
          close to resolve.

        Note:
            The counts are reset to 0 at the start of each
            `hoomd.Simulation.run`.
        """
        if self._attached:
            return self._cpp_obj.getCounters(1)
        else:
            return None

    @property
    def potential(self):
        return self._potential

    @potential.setter
    def potential(self, new_potential):
        if not isinstance(new_potential, hoomd.hpmc.pair.user.CPPPotentialBase):
            raise TypeError(
                "Potentials should be an instance of CPPPotentialBase")
        if self._added:
            new_potential._add(self._simulation)
        if self._attached:
            new_potential.attach()
            self._cpp_obj.setPatchEnergy(new_potential._cpp_obj)
            if self._potential is not None:
                self._potential.detach()
        if self._added and self._potential is not None:
            self._potential._remove()
        self._potential = new_potential

    @property
    def field(self):
        return self._field

    @field.setter
    def field(self, new_field):
        if not isinstance(
                new_field, hoomd.hpmc.external.user.CPPExternalField):
            raise TypeError(
                "External potentials should be an instance of CPPExternalField")
        if self._added:
            new_field._add(self._simulation)
        if self._attached:
            new_field._attach()
            self._cpp_obj.setExternalField(new_field._cpp_obj)
            if self._field is not None:
                self._field.detach()
        if self._added and self._field is not None:
            self._field._remove()
        self._field = new_field


class Sphere(HPMCIntegrator):
    """Hard sphere Monte Carlo.

    Args:
        d (float): Default maximum size of displacement trial moves
            (distance units).

        a (float): Default maximum size of rotation trial moves.

        translation_move_probability (float): Fraction of moves that are
            translation moves.

        nselect (int): Number of trial moves to perform per particle per
            timestep.

    Perform hard particle Monte Carlo of spheres defined by their diameter
    (see `shape`). When the shape parameter ``orientable`` is `False` (the
    default), `Sphere` only applies translation trial moves and ignores
    ``translation_move_probability``.

    Tip:
        Use spheres with ``diameter=0`` in conjunction with `jit` potentials
        for Monte Carlo simulations of particles interacting by pair potential
        with no hard core.

    Tip:
        Use `Sphere` in a 2D simulation to perform Monte Carlo on hard disks.

    Important:
        Assign a `shape` specification for each particle type in the
        `hoomd.State`.

    Examples::

        mc = hoomd.hpmc.integrate.Sphere(d=0.3, a=0.4)
        mc.shape["A"] = dict(diameter=1.0)
        mc.shape["B"] = dict(diameter=2.0)
        mc.shape["C"] = dict(diameter=1.0, orientable=True)
        print('diameter = ', mc.shape["A"]["diameter"])

    Depletants Example::

        mc = hoomd.hpmc.integrate.Sphere(d=0.3, a=0.4, nselect=8)
        mc.shape["A"] = dict(diameter=1.0)
        mc.shape["B"] = dict(diameter=1.0)
        mc.depletant_fugacity["B"] = 3.0

    Attributes:
        shape (`TypeParameter` [``particle type``, `dict`]):
            The shape parameters for each particle type. The dictionary has the
            following keys:

            * ``diameter`` (`float`, **required**) - Sphere diameter
              (distance units).
            * ``ignore_statistics`` (`bool`, **default:** `False`) - set to
              `True` to ignore tracked statistics.
            * ``orientable`` (`bool`, **default:** `False`) - set to `True` to
              allow rotation moves on this particle type.
    """
    _cpp_cls = 'IntegratorHPMCMonoSphere'

    def __init__(self,
                 d=0.1,
                 a=0.1,
                 translation_move_probability=0.5,
                 nselect=4):

        # initialize base class
        super().__init__(d, a, translation_move_probability, nselect)

        typeparam_shape = TypeParameter('shape',
                                        type_kind='particle_types',
                                        param_dict=TypeParameterDict(
                                            diameter=float,
                                            ignore_statistics=False,
                                            orientable=False,
                                            len_keys=1))
        self._add_typeparam(typeparam_shape)

    @log(category='object')
    def type_shapes(self):
        """list[dict]: Description of shapes in ``type_shapes`` format.

        Examples:
            The types will be 'Sphere' regardless of dimensionality.

            >>> mc.type_shapes
            [{'type': 'Sphere', 'diameter': 1},
             {'type': 'Sphere', 'diameter': 2}]
        """
        return super()._return_type_shapes()


class ConvexPolygon(HPMCIntegrator):
    """Hard convex polygon Monte Carlo.

    Args:
        d (float): Default maximum size of displacement trial moves
            (distance units).

        a (float): Default maximum size of rotation trial moves.

        translation_move_probability (float): Fraction of moves that are
            translation moves.

        nselect (int): Number of trial moves to perform per particle per
            timestep.

    Perform hard particle Monte Carlo of convex polygons defined by their
    vertices (see `shape`).

    Important:
        `ConvexPolygon` simulations must be performed in 2D systems.

    See Also:
        Use `SimplePolygon` for concave polygons.

    Important:
        Assign a `shape` specification for each particle type in the
        `hoomd.State`.

    Examples::

        mc = hoomd.hpmc.integrate.ConvexPolygon(d=0.3, a=0.4)
        mc.shape["A"] = dict(vertices=[(-0.5, -0.5),
                                       (0.5, -0.5),
                                       (0.5, 0.5),
                                       (-0.5, 0.5)]);
        print('vertices = ', mc.shape["A"]["vertices"])

    Attributes:
        shape (`TypeParameter` [``particle type``, `dict`]):
            The shape parameters for each particle type. The dictionary has the
            following keys.

            * ``vertices`` (`list` [`tuple` [`float`, `float`]], **required**) -
              vertices of the polygon (distance units).

              * Vertices **MUST** be specified in a *counter-clockwise* order.
              * The origin **MUST** be contained within the polygon.
              * Points inside the polygon **MUST NOT** be included.
              * The origin centered circle that encloses all vertices should
                be of minimal size for optimal performance.

            * ``ignore_statistics`` (`bool`, **default:** `False`) - set to
              `True` to ignore tracked statistics.
            * ``sweep_radius`` (`float`, **default:** 0.0) - Ignored, but
              present because `ConvexPolygon` shares data structures with
              `ConvexSpheropolygon`.

          Warning:
              HPMC does not check that all vertex requirements are met.
              Undefined behavior **will result** when they are violated.

    """
    _cpp_cls = 'IntegratorHPMCMonoConvexPolygon'

    def __init__(self,
                 d=0.1,
                 a=0.1,
                 translation_move_probability=0.5,
                 nselect=4):

        # initialize base class
        super().__init__(d, a, translation_move_probability, nselect)

        typeparam_shape = TypeParameter('shape',
                                        type_kind='particle_types',
                                        param_dict=TypeParameterDict(
                                            vertices=[(float, float)],
                                            ignore_statistics=False,
                                            sweep_radius=0.0,
                                            len_keys=1,
                                        ))

        self._add_typeparam(typeparam_shape)

    @log(category='object')
    def type_shapes(self):
        """list[dict]: Description of shapes in ``type_shapes`` format.

        Example:
            >>> mc.type_shapes()
            [{'type': 'Polygon', 'sweep_radius': 0,
              'vertices': [[-0.5, -0.5], [0.5, -0.5], [0.5, 0.5], [-0.5, 0.5]]}]
        """
        return super(ConvexPolygon, self)._return_type_shapes()


class ConvexSpheropolygon(HPMCIntegrator):
    """Hard convex spheropolygon Monte Carlo.

    Args:
        d (float): Default maximum size of displacement trial moves
            (distance units).

        a (float): Default maximum size of rotation trial moves.

        translation_move_probability (float): Fraction of moves that are
            translation moves.

        nselect (int): Number of trial moves to perform per particle per
            timestep.

    Perform hard particle Monte Carlo of convex spheropolygons defined by their
    vertices and a sweep radius (see `shape`). A spheropolygon is is a polygon
    rounded by a disk swept along the perimeter. The sweep radius may be 0.

    Important:
        `ConvexSpheropolygon` simulations must be performed in 2D systems.

    Tip:
        A 1-vertex spheropolygon is a disk and a 2-vertex spheropolygon is a
        rounded rectangle.

    Important:
        Assign a `shape` specification for each particle type in the
        `hoomd.State`.

    Examples::

        mc = hoomd.hpmc.integrate.ConvexSpheropolygon(d=0.3, a=0.4)
        mc.shape["A"] = dict(vertices=[(-0.5, -0.5),
                                       (0.5, -0.5),
                                       (0.5, 0.5),
                                       (-0.5, 0.5)],
                             sweep_radius=0.1);

        mc.shape["A"] = dict(vertices=[(0,0)],
                             sweep_radius=0.5,
                             ignore_statistics=True);

        print('vertices = ', mc.shape["A"]["vertices"])

    Attributes:
        shape (`TypeParameter` [``particle type``, `dict`]):
            The shape parameters for each particle type. The dictionary has the
            following keys:

            * ``vertices`` (`list` [`tuple` [`float`, `float`]], **required**) -
              vertices of the polygon  (distance units).

              * The origin **MUST** be contained within the spheropolygon.
              * Points inside the polygon should not be included.
              * The origin centered circle that encloses all vertices should
                be of minimal size for optimal performance.

            * ``ignore_statistics`` (`bool`, **default:** `False`) - set to
              `True` to ignore tracked statistics.
            * ``sweep_radius`` (**default:** 0.0) - radius of the disk swept
              around the edges of the polygon (distance units). Set a non-zero
              ``sweep_radius`` to create a spheropolygon.

            Warning:
                HPMC does not check that all vertex requirements are met.
                Undefined behavior will result when they are violated.
    """

    _cpp_cls = 'IntegratorHPMCMonoSpheropolygon'

    def __init__(self,
                 d=0.1,
                 a=0.1,
                 translation_move_probability=0.5,
                 nselect=4):

        # initialize base class
        super().__init__(d, a, translation_move_probability, nselect)

        typeparam_shape = TypeParameter('shape',
                                        type_kind='particle_types',
                                        param_dict=TypeParameterDict(
                                            vertices=[(float, float)],
                                            sweep_radius=0.0,
                                            ignore_statistics=False,
                                            len_keys=1))

        self._add_typeparam(typeparam_shape)

    @log(category='object')
    def type_shapes(self):
        """list[dict]: Description of shapes in ``type_shapes`` format.

        Example:
            >>> mc.type_shapes()
            [{'type': 'Polygon', 'sweep_radius': 0.1,
              'vertices': [[-0.5, -0.5], [0.5, -0.5], [0.5, 0.5], [-0.5, 0.5]]}]
        """
        return super(ConvexSpheropolygon, self)._return_type_shapes()


class SimplePolygon(HPMCIntegrator):
    """Hard simple polygon Monte Carlo.

    Args:
        d (float): Default maximum size of displacement trial moves
            (distance units).

        a (float): Default maximum size of rotation trial moves.

        translation_move_probability (float): Fraction of moves that are
            translation moves.

        nselect (int): Number of trial moves to perform per particle per
            timestep.

    Perform hard particle Monte Carlo of simple polygons defined by their
    vertices (see `shape`).

    Important:
        `SimplePolygon` simulations must be performed in 2D systems.

    See Also:
        Use `ConvexPolygon` for faster performance with convex polygons.

    Important:
        Assign a `shape` specification for each particle type in the
        `hoomd.State`.

    Examples::

        mc = hpmc.integrate.SimplePolygon(d=0.3, a=0.4)
        mc.shape["A"] = dict(vertices=[(0, 0.5),
                                       (-0.5, -0.5),
                                       (0, 0),
                                       (0.5, -0.5)]);
        print('vertices = ', mc.shape["A"]["vertices"])


    Attributes:
        shape (`TypeParameter` [``particle type``, `dict`]):
            The shape parameters for each particle type. The dictionary has the
            following keys:

            * ``vertices`` (`list` [`tuple` [`float`, `float`]], **required**) -
              vertices of the polygon (distance units).

              * Vertices **MUST** be specified in a *counter-clockwise* order.
              * The polygon may be concave, but edges must not cross.
              * The origin may be inside or outside the shape.
              * The origin centered circle that encloses all vertices should
                be of minimal size for optimal performance.

            * ``ignore_statistics`` (`bool`, **default:** `False`) - set to
              `True` to ignore tracked statistics.
            * ``sweep_radius`` (`float`, **default:** 0.0) - Ignored, but
              present because `SimplePolygon` shares data structures with
              `ConvexSpheropolygon`.

            Warning:
                HPMC does not check that all vertex requirements are met.
                Undefined behavior will result when they are violated.

    """

    _cpp_cls = 'IntegratorHPMCMonoSimplePolygon'

    def __init__(self,
                 d=0.1,
                 a=0.1,
                 translation_move_probability=0.5,
                 nselect=4):

        # initialize base class
        super().__init__(d, a, translation_move_probability, nselect)

        typeparam_shape = TypeParameter('shape',
                                        type_kind='particle_types',
                                        param_dict=TypeParameterDict(
                                            vertices=[(float, float)],
                                            ignore_statistics=False,
                                            sweep_radius=0,
                                            len_keys=1))

        self._add_typeparam(typeparam_shape)

    @log(category='object')
    def type_shapes(self):
        """list[dict]: Description of shapes in ``type_shapes`` format.

        Example:
            >>> mc.type_shapes()
            [{'type': 'Polygon', 'sweep_radius': 0,
              'vertices': [[-0.5, -0.5], [0.5, -0.5], [0.5, 0.5], [-0.5, 0.5]]}]
        """
        return super(SimplePolygon, self)._return_type_shapes()


class Polyhedron(HPMCIntegrator):
    """Hard polyhedra Monte Carlo.

    Args:
        d (float): Default maximum size of displacement trial moves
            (distance units).

        a (float): Default maximum size of rotation trial moves.

        translation_move_probability (float): Fraction of moves that are
            translation moves.

        nselect (int): Number of trial moves to perform per particle per
            timestep.

    Perform hard particle Monte Carlo of general polyhedra defined by their
    vertices and faces (see `shape`). `Polyhedron` supports triangle meshes and
    spheres only. The mesh must be free of self-intersections.

    See Also:
        Use `ConvexPolyhedron` for faster performance with convex polyhedra.

    Note:
        This shape uses an internal OBB tree for fast collision queries.
        Depending on the number of constituent faces in the tree, different
        values of the number of faces per leaf node may yield different
        optimal performance. The capacity of leaf nodes is configurable.

    Important:
        Assign a `shape` specification for each particle type in the
        `hoomd.State`.

    Example::

        mc = hpmc.integrate.Polyhedron(d=0.3, a=0.4)
        mc.shape["A"] = dict(vertices=[(-0.5, -0.5, -0.5),
                                       (-0.5, -0.5, 0.5),
                                       (-0.5, 0.5, -0.5),
                                       (-0.5, 0.5, 0.5),
                                       (0.5, -0.5, -0.5),
                                       (0.5, -0.5, 0.5),
                                       (0.5, 0.5, -0.5),
                                       (0.5, 0.5, 0.5)],
                            faces=[[0, 2, 6],
                                   [6, 4, 0],
                                   [5, 0, 4],
                                   [5, 1, 0],
                                   [5, 4, 6],
                                   [5, 6, 7],
                                   [3, 2, 0],
                                   [3, 0, 1],
                                   [3, 6, 2],
                                   [3, 7, 6],
                                   [3, 1, 5],
                                   [3, 5, 7]])
        print('vertices = ', mc.shape["A"]["vertices"])
        print('faces = ', mc.shape["A"]["faces"])

    Depletants Example::

        mc = hpmc.integrate.Polyhedron(d=0.3, a=0.4, nselect=1)
        cube_verts = [(-0.5, -0.5, -0.5),
                      (-0.5, -0.5, 0.5),
                      (-0.5, 0.5, -0.5),
                      (-0.5, 0.5, 0.5),
                      (0.5, -0.5, -0.5),
                      (0.5, -0.5, 0.5),
                      (0.5, 0.5, -0.5),
                      (0.5, 0.5, 0.5)];
        cube_faces = [[0, 2, 6],
                      [6, 4, 0],
                      [5, 0, 4],
                      [5,1,0],
                      [5,4,6],
                      [5,6,7],
                      [3,2,0],
                      [3,0,1],
                      [3,6,2],
                      [3,7,6],
                      [3,1,5],
                      [3,5,7]]
        tetra_verts = [(0.5, 0.5, 0.5),
                       (0.5, -0.5, -0.5),
                       (-0.5, 0.5, -0.5),
                       (-0.5, -0.5, 0.5)];
        tetra_faces = [[0, 1, 2], [3, 0, 2], [3, 2, 1], [3,1,0]];

        mc.shape["A"] = dict(vertices=cube_verts, faces=cube_faces);
        mc.shape["B"] = dict(vertices=tetra_verts,
                             faces=tetra_faces,
                             origin = (0,0,0));
        mc.depletant_fugacity["B"] = 3.0

    Attributes:
        shape (`TypeParameter` [``particle type``, `dict`]):
            The shape parameters for each particle type. The dictionary has the
            following keys:

            * ``vertices`` (`list` [`tuple` [`float`, `float`, `float`]],
              **required**) - vertices of the polyhedron (distance units).

              * The origin **MUST** strictly be contained in the generally
                nonconvex volume defined by the vertices and faces.
              * The origin centered sphere that encloses all vertices should
                be of minimal size for optimal performance.

            * ``faces`` (`list` [`tuple` [`int`, `int`, `int`], **required**) -
              Vertex indices for every triangle in the mesh.

              * For visualization purposes, the faces **MUST** be defined with
                a counterclockwise winding order to produce an outward normal.

            * ``ignore_statistics`` (`bool`, **default:** `False`) - set to
              `True` to ignore tracked statistics.
            * ``sweep_radius`` (`float`, **default:** 0.0) - radius of the
              sphere swept around the surface of the polyhedron (distance
              units). Set a non-zero sweep_radius to create a spheropolyhedron.
            * ``overlap`` (`list` [`int`], **default:** None) - Check for
              overlaps between faces when ``overlap [i] & overlap[j]`` is
              nonzero (``&`` is the bitwise AND operator). When not `None`,
              ``overlap`` must have a length equal to that of ``faces``. When
              `None` (the default), ``overlap`` is initialized with all 1's.
            * ``capacity`` (`int`, **default:** 4) - set the maximum number of
              particles per leaf node to adjust performance.
            * ``origin`` (`tuple` [`float`, `float`, `float`],
              **default:** (0,0,0)) - a point strictly inside the shape, needed
              for correctness of overlap checks.
            * ``hull_only`` (`bool`, **default:** `False`) - When `True`, only
              check for intersections between the convex hulls.

            Warning:
                HPMC does not check that all vertex requirements are met.
                Undefined behavior will result when they are violated.
    """

    _cpp_cls = 'IntegratorHPMCMonoPolyhedron'

    def __init__(self,
                 d=0.1,
                 a=0.1,
                 translation_move_probability=0.5,
                 nselect=4):

        # initialize base class
        super().__init__(d, a, translation_move_probability, nselect)

        typeparam_shape = TypeParameter('shape',
                                        type_kind='particle_types',
                                        param_dict=TypeParameterDict(
                                            vertices=[(float, float, float)],
                                            faces=[(int, int, int)],
                                            sweep_radius=0.0,
                                            capacity=4,
                                            origin=(0., 0., 0.),
                                            hull_only=False,
                                            overlap=OnlyIf(to_type_converter(
                                                [bool]),
                                                           allow_none=True),
                                            ignore_statistics=False,
                                            len_keys=1,
                                            _defaults={'overlap': None}))

        self._add_typeparam(typeparam_shape)

    @log(category='object')
    def type_shapes(self):
        """list[dict]: Description of shapes in ``type_shapes`` format.

        Example:
            >>> mc.type_shapes()
            [{'type': 'Mesh', 'vertices': [[0.5, 0.5, 0.5], [0.5, -0.5, -0.5],
              [-0.5, 0.5, -0.5], [-0.5, -0.5, 0.5]],
              'faces': [[0, 1, 2], [0, 3, 1], [0, 2, 3], [1, 3, 2]]}]
        """
        return super(Polyhedron, self)._return_type_shapes()


class ConvexPolyhedron(HPMCIntegrator):
    """Hard convex polyhedron Monte Carlo.

    Args:
        d (float): Default maximum size of displacement trial moves
            (distance units).

        a (float): Default maximum size of rotation trial moves.

        translation_move_probability (float): Fraction of moves that are
            translation moves.

        nselect (int): Number of trial moves to perform per particle per
            timestep.

    Perform hard particle Monte Carlo of convex polyhedra defined by their
    vertices (see `shape`).

    See Also:
        Use `Polyhedron` for concave polyhedra.

    Important:
        Assign a `shape` specification for each particle type in the
        `hoomd.State`.

    Example::

        mc = hpmc.integrate.ConvexPolyhedron(d=0.3, a=0.4)
        mc.shape["A"] = dict(vertices=[(0.5, 0.5, 0.5),
                                       (0.5, -0.5, -0.5),
                                       (-0.5, 0.5, -0.5),
                                       (-0.5, -0.5, 0.5)]);
        print('vertices = ', mc.shape["A"]["vertices"])

    Depletants Example::

        mc = hpmc.integrate.ConvexPolyhedron(d=0.3,
                                             a=0.4,
                                             nselect=1)
        mc.shape["A"] = dict(vertices=[(0.5, 0.5, 0.5),
                                       (0.5, -0.5, -0.5),
                                       (-0.5, 0.5, -0.5),
                                       (-0.5, -0.5, 0.5)]);
        mc.shape["B"] = dict(vertices=[(0.05, 0.05, 0.05),
                                       (0.05, -0.05, -0.05),
                                       (-0.05, 0.05, -0.05),
                                       (-0.05, -0.05, 0.05)]);
        mc.depletant_fugacity["B"] = 3.0

    Attributes:
        shape (`TypeParameter` [``particle type``, `dict`]):
            The shape parameters for each particle type. The dictionary has the
            following keys.

            * ``vertices`` (`list` [`tuple` [`float`, `float`, `float`]],
              **required**) - vertices of the polyhedron (distance units).

              * The origin **MUST** be contained within the polyhedron.
              * The origin centered circle that encloses all vertices should
                be of minimal size for optimal performance.

            * ``ignore_statistics`` (`bool`, **default:** `False`) - set to
              `True` to ignore tracked statistics.
            * ``sweep_radius`` (`float`, **default:** 0.0) - Ignored, but
              present because `ConvexPolyhedron` shares data structures with
              `ConvexSpheropolyhedron`.

            Warning:
                HPMC does not check that all vertex requirements are met.
                Undefined behavior will result when they are violated.
    """

    _cpp_cls = 'IntegratorHPMCMonoConvexPolyhedron'

    def __init__(self,
                 d=0.1,
                 a=0.1,
                 translation_move_probability=0.5,
                 nselect=4):

        # initialize base class
        super().__init__(d, a, translation_move_probability, nselect)

        typeparam_shape = TypeParameter('shape',
                                        type_kind='particle_types',
                                        param_dict=TypeParameterDict(
                                            vertices=[(float, float, float)],
                                            sweep_radius=0.0,
                                            ignore_statistics=False,
                                            len_keys=1))
        self._add_typeparam(typeparam_shape)

    @log(category='object')
    def type_shapes(self):
        """list[dict]: Description of shapes in ``type_shapes`` format.

        Example:
            >>> mc.type_shapes()
            [{'type': 'ConvexPolyhedron', 'sweep_radius': 0,
              'vertices': [[0.5, 0.5, 0.5], [0.5, -0.5, -0.5],
                           [-0.5, 0.5, -0.5], [-0.5, -0.5, 0.5]]}]
        """
        return super(ConvexPolyhedron, self)._return_type_shapes()


class FacetedEllipsoid(HPMCIntegrator):
    r"""Hard faceted ellipsoid Monte Carlo.

    Args:
        d (float): Default maximum size of displacement trial moves
            (distance units).

        a (float): Default maximum size of rotation trial moves.

        translation_move_probability (float): Fraction of moves that are
            translation moves.

        nselect (int): Number of trial moves to perform per particle per
            timestep.

    Perform hard particle Monte Carlo of faceted ellipsoids. A faceted ellipsoid
    is the intersection of an ellipsoid with a convex polyhedron defined through
    halfspaces (see `shape`). The equation defining each halfspace is given by:

    .. math::
        \vec{n}_i\cdot \vec{r} + b_i \le 0

    where :math:`\vec{n}_i` is the face normal, and :math:`b_i` is  the offset.

    Important:
        Assign a `shape` specification for each particle type in the
        `hoomd.State`.

    Example::

        mc = hpmc.integrate.FacetedEllipsoid(d=0.3, a=0.4)

        # half-space intersection
        slab_normals = [(-1,0,0),(1,0,0),(0,-1,0),(0,1,0),(0,0,-1),(0,0,1)]
        slab_offsets = [-0.1,-1,-.5,-.5,-.5,-.5]

        # polyedron vertices
        slab_verts = [[-.1,-.5,-.5],
                      [-.1,-.5,.5],
                      [-.1,.5,.5],
                      [-.1,.5,-.5],
                      [1,-.5,-.5],
                      [1,-.5,.5],
                      [1,.5,.5],
                      [1,.5,-.5]]

        mc.shape["A"] = dict(normals=slab_normals,
                             offsets=slab_offsets,
                             vertices=slab_verts,
                             a=1.0,
                             b=0.5,
                             c=0.5);
        print('a = {}, b = {}, c = {}',
              mc.shape["A"]["a"], mc.shape["A"]["b"], mc.shape["A"]["c"])

    Depletants Example::

        mc = hpmc.integrate.FacetedEllipsoid(d=0.3, a=0.4)
        mc.shape["A"] = dict(normals=[(-1,0,0),
                                      (1,0,0),
                                      (0,-1,0),
                                      (0,1,0),
                                      (0,0,-1),
                                      (0,0,1)],
                             a=1.0,
                             b=0.5,
                             c=0.25);
        # depletant sphere
        mc.shape["B"] = dict(normals=[], a=0.1, b=0.1, c=0.1);
        mc.depletant_fugacity["B"] = 3.0

    Attributes:
        shape (TypeParameter[``particle type``, dict]):
            The shape parameters for each particle type. The dictionary has the
            following keys:

            * ``normals`` (`list` [`tuple` [`float`, `float`, `float`]],
              **required**) - facet normals :math:`\\vec{n}_i`.
            * ``offsets`` (`list` [`float`], **required**) - list of offsets
              :math:`b_i` (squared distance units)
            * ``a`` (`float`, **required**) - half axis of ellipsoid in the *x*
              direction (distance units)
            * ``b`` (`float`, **required**) - half axis of ellipsoid in the *y*
              direction (distance units)
            * ``c`` (`float`, **required**) - half axis of ellipsoid in the *z*
              direction (distance units)
            * ``vertices`` (`list` [`tuple` [`float`, `float`, `float`]],
              **default:** []) - list of vertices for intersection polyhedron
              (see note below).
            * ``origin`` (`tuple` [`float`, `float`, `float`],
              **default:** (0,0,0)) - A point inside the shape.
            * ``ignore_statistics`` (`bool`, **default:** `False`) - set to
              `True` to ignore tracked statistics.

            Important:
                The origin must be chosen so as to lie **inside the shape**, or
                the overlap check will not work. This condition is not checked.

            Warning:
                Planes must not be coplanar.

            Note:
                For simple intersections with planes that do not intersect
                within the sphere, the vertices list can be left empty. When
                specified, the half-space intersection of the normals must match
                the convex polyhedron defined by the vertices (if non-empty),
                the half-space intersection is **not** calculated automatically.
    """

    _cpp_cls = 'IntegratorHPMCMonoFacetedEllipsoid'

    def __init__(self,
                 d=0.1,
                 a=0.1,
                 translation_move_probability=0.5,
                 nselect=4):

        # initialize base class
        super().__init__(d, a, translation_move_probability, nselect)

        typeparam_shape = TypeParameter('shape',
                                        type_kind='particle_types',
                                        param_dict=TypeParameterDict(
                                            normals=[(float, float, float)],
                                            offsets=[float],
                                            a=float,
                                            b=float,
                                            c=float,
                                            vertices=OnlyIf(to_type_converter([
                                                (float, float, float)
                                            ]),
                                                            allow_none=True),
                                            origin=(0.0, 0.0, 0.0),
                                            ignore_statistics=False,
                                            len_keys=1,
                                            _defaults={'vertices': None}))
        self._add_typeparam(typeparam_shape)


class Sphinx(HPMCIntegrator):
    """Hard sphinx particle Monte Carlo.

    Args:
        d (float): Default maximum size of displacement trial moves
            (distance units).

        a (float): Default maximum size of rotation trial moves.

        translation_move_probability (float): Fraction of moves that are
            translation moves.

        nselect (int): Number of trial moves to perform per particle per
            timestep.

    Perform hard particle Monte Carlo of sphere unions and differences defined
    by their positive and negative diameters (see `shape`).

    Important:
        Assign a `shape` specification for each particle type in the
        `hoomd.State`.

    Example::

        mc = hpmc.integrate.Sphinx(d=0.3, a=0.4)
        mc.shape["A"] = dict(centers=[(0,0,0),(1,0,0)], diameters=[1,.25])
        print('diameters = ', mc.shape["A"]["diameters"])

    Depletants Example::

        mc = hpmc.integrate.Sphinx(d=0.3, a=0.4, nselect=1)
        mc.shape["A"] = dict(centers=[(0,0,0), (1,0,0)], diameters=[1, -.25])
        mc.shape["B"] = dict(centers=[(0,0,0)], diameters=[.15])
        mc.depletant_fugacity["B"] = 3.0

    Attributes:
        shape (`TypeParameter` [``particle type``, `dict`]):
            The shape parameters for each particle type. The dictionary has the
            following keys:

            * ``diameters`` (`list` [`float`], **required**) -
              diameters of spheres (positive OR negative real numbers) (distance
              units).
            * ``centers`` (`list` [`tuple` [`float`, `float`, `float`],
              **required**) - centers of spheres in local coordinate frame
              (distance units).
            * ``ignore_statistics`` (`bool`, **default:** `False`) - set to
              `True` to ignore tracked statistics.
    """

    _cpp_cls = 'IntegratorHPMCMonoSphinx'

    def __init__(self,
                 d=0.1,
                 a=0.1,
                 translation_move_probability=0.5,
                 nselect=4):

        # initialize base class
        super().__init__(d, a, translation_move_probability, nselect)

        typeparam_shape = TypeParameter('shape',
                                        type_kind='particle_types',
                                        param_dict=TypeParameterDict(
                                            diameters=[float],
                                            centers=[(float, float, float)],
                                            ignore_statistics=False,
                                            len_keys=1))
        self._add_typeparam(typeparam_shape)


class ConvexSpheropolyhedron(HPMCIntegrator):
    """Hard convex spheropolyhedron Monte Carlo.

    Args:
        d (float): Default maximum size of displacement trial moves
            (distance units).

        a (float): Default maximum size of rotation trial moves.

        translation_move_probability (float): Fraction of moves that are
            translation moves.

        nselect (int): Number of trial moves to perform per particle per
            timestep.

    Perform hard particle Monte Carlo of convex spheropolyhedra defined by their
    vertices and a sweep radius (see `shape`).

    Tip:
        A 1-vertex spheropolygon is a sphere and a 2-vertex spheropolygon is a
        spherocylinder.

    Important:
        Assign a `shape` specification for each particle type in the
        `hoomd.State`.

    Example::

        mc = hpmc.integrate.ConvexSpheropolyhedron(d=0.3, a=0.4)
        mc.shape['tetrahedron'] = dict(vertices=[(0.5, 0.5, 0.5),
                                                 (0.5, -0.5, -0.5),
                                                 (-0.5, 0.5, -0.5),
                                                 (-0.5, -0.5, 0.5)]);
        print('vertices = ', mc.shape['tetrahedron']["vertices"])

        mc.shape['SphericalDepletant'] = dict(vertices=[],
                                              sweep_radius=0.1,
                                              ignore_statistics=True);

    Depletants example::

        mc = hpmc.integrate.ConvexSpheropolyhedron(d=0.3, a=0.4)
        mc.shape["tetrahedron"] = dict(vertices=[(0.5, 0.5, 0.5),
                                                 (0.5, -0.5, -0.5),
                                                 (-0.5, 0.5, -0.5),
                                                 (-0.5, -0.5, 0.5)]);
        mc.shape["SphericalDepletant"] = dict(vertices=[], sweep_radius=0.1);
        mc.depletant_fugacity["SphericalDepletant"] = 3.0

    Attributes:
        shape (`TypeParameter` [``particle type``, `dict`]):
            The shape parameters for each particle type. The dictionary has the
            following keys:

            * ``vertices`` (`list` [`tuple` [`float`, `float`, `float`]],
              **required**) - vertices of the polyhedron (distance units).

              * The origin **MUST** be contained within the polyhedron.
              * The origin centered circle that encloses all vertices should
                be of minimal size for optimal performance.

            * ``ignore_statistics`` (`bool`, **default:** `False`) - set to
              `True` to ignore tracked statistics.
            * ``sweep_radius`` (`float`, **default:** 0.0) - radius of the
              sphere swept around the surface of the polyhedron (distance
              units). Set a non-zero sweep_radius to create a spheropolyhedron.

            Warning:
                HPMC does not check that all vertex requirements are met.
                Undefined behavior will result when they are violated.
    """

    _cpp_cls = 'IntegratorHPMCMonoSpheropolyhedron'

    def __init__(self,
                 d=0.1,
                 a=0.1,
                 translation_move_probability=0.5,
                 nselect=4):

        # initialize base class
        super().__init__(d, a, translation_move_probability, nselect)

        typeparam_shape = TypeParameter('shape',
                                        type_kind='particle_types',
                                        param_dict=TypeParameterDict(
                                            vertices=[(float, float, float)],
                                            sweep_radius=0.0,
                                            ignore_statistics=False,
                                            len_keys=1))
        self._add_typeparam(typeparam_shape)

    @log(category='object')
    def type_shapes(self):
        """list[dict]: Description of shapes in ``type_shapes`` format.

        Example:
            >>> mc.type_shapes()
            [{'type': 'ConvexPolyhedron', 'sweep_radius': 0.1,
              'vertices': [[0.5, 0.5, 0.5], [0.5, -0.5, -0.5],
                           [-0.5, 0.5, -0.5], [-0.5, -0.5, 0.5]]}]
        """
        return super(ConvexSpheropolyhedron, self)._return_type_shapes()


class Ellipsoid(HPMCIntegrator):
    """Hard ellipsoid Monte Carlo.

    Args:
        d (float): Default maximum size of displacement trial moves
            (distance units).

        a (float): Default maximum size of rotation trial moves.

        translation_move_probability (float): Fraction of moves that are
            translation moves.

        nselect (int): Number of trial moves to perform per particle per
            timestep.

    Perform hard particle Monte Carlo of ellipsoids defined by 3 half axes
    (see `shape`).

    Important:
        Assign a `shape` specification for each particle type in the
        `hoomd.State`.

    Example::

        mc = hpmc.integrate.Ellipsoid(d=0.3, a=0.4)
        mc.shape["A"] = dict(a=0.5, b=0.25, c=0.125);
        print('ellipsoids parameters (a,b,c) = ',
              mc.shape["A"]["a"],
              mc.shape["A"]["b"],
              mc.shape["A"]["c"])

    Depletants Example::

        mc = hpmc.integrate.Ellipsoid(d=0.3, a=0.4, nselect=1)
        mc.shape["A"] = dict(a=0.5, b=0.25, c=0.125);
        mc.shape["B"] = dict(a=0.05, b=0.05, c=0.05);
        mc.depletant_fugacity["B"] = 3.0

    Attributes:
        shape (`TypeParameter` [``particle type``, `dict`]):
            The shape parameters for each particle type. The dictionary has the
            following keys:

            * ``a`` (`float`, **required**) - half axis of ellipsoid in the *x*
              direction (distance units)
            * ``b`` (`float`, **required**) - half axis of ellipsoid in the *y*
              direction (distance units)
            * ``c`` (`float`, **required**) - half axis of ellipsoid in the *z*
              direction (distance units)
            * ``ignore_statistics`` (`bool`, **default:** `False`) - set to
              `True` to ignore tracked statistics.
    """

    _cpp_cls = 'IntegratorHPMCMonoEllipsoid'

    def __init__(self,
                 d=0.1,
                 a=0.1,
                 translation_move_probability=0.5,
                 nselect=4):

        # initialize base class
        super().__init__(d, a, translation_move_probability, nselect)

        typeparam_shape = TypeParameter('shape',
                                        type_kind='particle_types',
                                        param_dict=TypeParameterDict(
                                            a=float,
                                            b=float,
                                            c=float,
                                            ignore_statistics=False,
                                            len_keys=1))

        self._extend_typeparam([typeparam_shape])

    @log(category='object')
    def type_shapes(self):
        """list[dict]: Description of shapes in ``type_shapes`` format.

        Example:
            >>> mc.type_shapes()
            [{'type': 'Ellipsoid', 'a': 1.0, 'b': 1.5, 'c': 1}]
        """
        return super()._return_type_shapes()


class SphereUnion(HPMCIntegrator):
    """Hard sphere union Monte Carlo.

    Args:
        d (float): Default maximum size of displacement trial moves
            (distance units).

        a (float): Default maximum size of rotation trial moves.

        translation_move_probability (float): Fraction of moves that are
            translation moves.

        nselect (int): Number of trial moves to perform per particle per
            timestep.

    Perform hard particle Monte Carlo of unions of spheres (see `shape`).

    Note:
        This shape uses an internal OBB tree for fast collision queries.
        Depending on the number of constituent spheres in the tree, different
        values of the number of spheres per leaf node may yield different
        performance. The capacity of leaf nodes is configurable.

    Important:
        Assign a `shape` specification for each particle type in the
        `hoomd.State`.

    Example::

        mc = hpmc.integrate.SphereUnion(d=0.3, a=0.4)
        sphere1 = dict(diameter=1)
        sphere2 = dict(diameter=2)
        mc.shape["A"] = dict(shapes=[sphere1, sphere2],
                             positions=[(0, 0, 0), (0, 0, 1)],
                             orientations=[(1, 0, 0, 0), (1, 0, 0, 0)],
                             overlap=[1, 1])
        print('diameter of the first sphere = ',
              mc.shape["A"]["shapes"][0]["diameter"])
        print('center of the first sphere = ', mc.shape["A"]["positions"][0])

    Depletants Example::

        mc = hpmc.integrate.SphereUnion(d=0.3, a=0.4, nselect=1)
        mc.shape["A"] = dict(diameters=[1.0, 1.0],
                             centers=[(-0.25, 0.0, 0.0),
                                      (0.25, 0.0, 0.0)]);
        mc.shape["B"] = dict(diameters=[0.05], centers=[(0.0, 0.0, 0.0)]);
        mc.depletant_fugacity["B"] = 3.0

    Attributes:
        shape (`TypeParameter` [``particle type``, `dict`]):
            The shape parameters for each particle type. The dictionary has the
            following keys:

            * ``shapes`` (`list` [`dict`], **required**) -
              Shape parameters for each sphere in the union. See `Sphere.shape`
              for the accepted parameters.
            * ``positions`` (`list` [`tuple` [`float`, `float`, `float`]],
              **required**) - Position of each sphere in the union.
            * ``orientations`` (`list` [`tuple` [`float`, `float`, `float`,\
              `float`]], **default:** `None`) -
              Orientation of each sphere in the union. When not `None`,
              ``orientations`` must have a length equal to that of
              ``positions``. When `None` (the default), ``orientations`` is
              initialized with all [1,0,0,0]'s.
            * ``overlap`` (`list` [`int`], **default:** `None`) - Check for
              overlaps between constituent particles when
              ``overlap [i] & overlap[j]`` is nonzero (``&`` is the bitwise AND
              operator). When not `None`, ``overlap`` must have a length equal
              to that of ``positions``. When `None` (the default), ``overlap``
              is initialized with all 1's.
            * ``capacity`` (`int`, **default:** 4) - set the maximum number of
              particles per leaf node to adjust performance.
            * ``ignore_statistics`` (`bool`, **default:** `False`) - set to
              `True` to ignore tracked statistics.
    """

    _cpp_cls = 'IntegratorHPMCMonoSphereUnion'

    def __init__(self,
                 d=0.1,
                 a=0.1,
                 translation_move_probability=0.5,
                 nselect=4):

        # initialize base class
        super().__init__(d, a, translation_move_probability, nselect)

        typeparam_shape = TypeParameter(
            'shape',
            type_kind='particle_types',
            param_dict=TypeParameterDict(shapes=[
                dict(diameter=float, ignore_statistics=False, orientable=False)
            ],
                                         positions=[(float, float, float)],
                                         orientations=OnlyIf(to_type_converter([
                                             (float, float, float, float)
                                         ]),
                                                             allow_none=True),
                                         capacity=4,
                                         overlap=OnlyIf(to_type_converter([int
                                                                           ]),
                                                        allow_none=True),
                                         ignore_statistics=False,
                                         len_keys=1,
                                         _defaults={
                                             'orientations': None,
                                             'overlap': None
                                         }))
        self._add_typeparam(typeparam_shape)

    @log(category='object')
    def type_shapes(self):
        """list[dict]: Description of shapes in ``type_shapes`` format.

        Examples:
            The type will be 'SphereUnion' regardless of dimensionality.

            >>> mc.type_shapes
            [{'type': 'SphereUnion',
              'centers': [[0, 0, 0], [0, 0, 1]],
              'diameters': [1, 0.5]},
             {'type': 'SphereUnion',
              'centers': [[1, 2, 3], [4, 5, 6]],
              'diameters': [0.5, 1]}]
        """
        return super()._return_type_shapes()


class ConvexSpheropolyhedronUnion(HPMCIntegrator):
    """Hard convex spheropolyhedron union Monte Carlo.

    Args:
        d (float): Default maximum size of displacement trial moves
            (distance units).

        a (float): Default maximum size of rotation trial moves.

        translation_move_probability (float): Fraction of moves that are
            translation moves.

        nselect (int): Number of trial moves to perform per particle per
            timestep.

    Perform hard particle Monte Carlo of unions of convex sphereopolyhedra
    (see `shape`).

    Note:
        This shape uses an internal OBB tree for fast collision queries.
        Depending on the number of constituent spheropolyhedra in the tree,
        different values of the number of spheropolyhedra per leaf node may
        yield different performance. The capacity of leaf nodes is configurable.

    Important:
        Assign a `shape` specification for each particle type in the
        `hoomd.State`.

    Example::

        mc = hoomd.hpmc.integrate.ConvexSpheropolyhedronUnion(d=0.3,
                                                              a=0.4)
        cube_verts = [[-1,-1,-1],
                      [-1,-1,1],
                      [-1,1,1],
                      [-1,1,-1],
                      [1,-1,-1],
                      [1,-1,1],
                      [1,1,1],
                      [1,1,-1]]
        mc.shape["A"] = dict(shapes=[cube_verts, cube_verts],
                             positions=[(0, 0, 0), (0, 0, 1)],
                             orientations=[(1, 0, 0, 0), (1, 0, 0, 0)],
                             overlap=[1, 1]);
        print('vertices of the first cube = ',
              mc.shape["A"]["shapes"][0]["vertices"])
        print('center of the first cube = ', mc.shape["A"]["positions"][0])
        print('orientation of the first cube = ',
              mc.shape_param["A"]["orientations"][0])

    Attributes:
        shape (`TypeParameter` [``particle type``, `dict`]):
            The shape parameters for each particle type. The dictionary has the
            following keys:

            * ``shapes`` (`list` [`dict`], **required**) -
              Shape parameters for each spheropolyhedron in the union. See
              `ConvexSpheropolyhedron.shape` for the accepted parameters.
            * ``positions`` (`list` [`tuple` [`float`, `float`, `float`]],
              **required**) - Position of each spheropolyhedron in the union.
            * ``orientations`` (`list[ `tuple[`float`, `float`, `float`,\
              `float`]], **default:** None) - Orientation of each
              spheropolyhedron in the union. When not `None`,
              ``orientations`` must have a length equal to that of
              ``positions``. When `None` (the default), ``orientations`` is
              initialized with all [1,0,0,0]'s.
            * ``overlap`` (`list` [`int`], **default:** `None`) - Check for
              overlaps between constituent particles when
              ``overlap [i] & overlap[j]`` is nonzero (``&`` is the bitwise
              AND operator). When not `None`, ``overlap`` must have a length
              equal to that of ``positions``. When `None` (the default),
              ``overlap`` is initialized with all 1's.
            * ``capacity`` (`int`, **default:** 4) - set the maximum number of
              particles per leaf node to adjust performance.
            * ``ignore_statistics`` (`bool`, **default:** `False`) - set to
              `True` to ignore tracked statistics.
    """

    _cpp_cls = 'IntegratorHPMCMonoConvexPolyhedronUnion'

    def __init__(self,
                 d=0.1,
                 a=0.1,
                 translation_move_probability=0.5,
                 nselect=4):

        # initialize base class
        super().__init__(d, a, translation_move_probability, nselect)

        typeparam_shape = TypeParameter(
            'shape',
            type_kind='particle_types',
            param_dict=TypeParameterDict(shapes=[
                dict(vertices=[(float, float, float)],
                     sweep_radius=0.0,
                     ignore_statistics=False)
            ],
                                         positions=[(float, float, float)],
                                         orientations=OnlyIf(to_type_converter([
                                             (float, float, float, float)
                                         ]),
                                                             allow_none=True),
                                         overlap=OnlyIf(to_type_converter([int
                                                                           ]),
                                                        allow_none=True),
                                         ignore_statistics=False,
                                         capacity=4,
                                         len_keys=1,
                                         _defaults={
                                             'orientations': None,
                                             'overlap': None
                                         }))

        self._add_typeparam(typeparam_shape)
        # meta data
        self.metadata_fields = ['capacity']


class FacetedEllipsoidUnion(HPMCIntegrator):
    """Hard convex spheropolyhedron union Monte Carlo.

    Args:
        d (float): Default maximum size of displacement trial moves
            (distance units).

        a (float): Default maximum size of rotation trial moves.

        translation_move_probability (float): Fraction of moves that are
            translation moves.

        nselect (int): Number of trial moves to perform per particle per
            timestep.

    Perform hard particle Monte Carlo of unions of faceted ellipsoids
    (see `shape`).

    Note:
        This shape uses an internal OBB tree for fast collision queries.
        Depending on the number of constituent faceted ellipsoids in the tree,
        different values of the number of faceted ellipsoids per leaf node may
        yield different performance. The capacity of leaf nodes is configurable.

    Important:
        Assign a `shape` specification for each particle type in the
        `hoomd.State`.

    Example::

        mc = hpmc.integrate.FacetedEllipsoidUnion(d=0.3, a=0.4)

        # make a prolate Janus ellipsoid
        # cut away -x halfspace
        normals = [(-1,0,0)]
        offsets = [0]
        slab_normals = [(-1,0,0),(1,0,0),(0,-1,0),(0,1,0),(0,0,-1),(0,0,1)]
        slab_offsets = [-0.1,-1,-.5,-.5,-.5,-.5)

        # polyedron vertices
        slab_verts = [[-.1,-.5,-.5],
                      [-.1,-.5,.5],
                      [-.1,.5,.5],
                      [-.1,.5,-.5],
                      [1,-.5,-.5],
                      [1,-.5,.5],
                      [1,.5,.5],
                      [1,.5,-.5]]

        faceted_ellipsoid1 = dict(normals=slab_normals,
                                  offsets=slab_offsets,
                                  vertices=slab_verts,
                                  a=1.0,
                                  b=0.5,
                                  c=0.5);
        faceted_ellipsoid2 = dict(normals=slab_normals,
                                  offsets=slab_offsets,
                                  vertices=slab_verts,
                                  a=0.5,
                                  b=1,
                                  c=1);

        mc.shape["A"] = dict(shapes=[faceted_ellipsoid1, faceted_ellipsoid2],
                             positions=[(0, 0, 0), (0, 0, 1)],
                             orientations=[(1, 0, 0, 0), (1, 0, 0, 0)],
                             overlap=[1, 1]);

        print('offsets of the first faceted ellipsoid = ',
              mc.shape["A"]["shapes"][0]["offsets"])
        print('normals of the first faceted ellipsoid = ',
              mc.shape["A"]["shapes"][0]["normals"])
        print('vertices of the first faceted ellipsoid = ',
              mc.shape["A"]["shapes"][0]["vertices"]

    Attributes:
        shape (`TypeParameter` [``particle type``, `dict`]):
            The shape parameters for each particle type. The dictionary has the
            following keys:

            * ``shapes`` (`list`[ `dict`], **required**) -
              Shape parameters for each faceted ellipsoid in the union. See
              `FacetedEllipsoid.shape` for the accepted parameters.
            * ``positions`` (`list` [`tuple` [`float`, `float`, `float`]],
              **required**) - Position of each faceted ellipsoid in the union.
            * ``orientations`` (`list` [`tuple` [`float`, `float`, `float`,
              `float`]], **default:** `None`) - Orientation of each faceted
              ellipsoid in the union. When not `None`, ``orientations``
              must have a length equal to that of ``positions``. When `None`
              (the default), ``orientations`` is initialized with all
              [1,0,0,0]'s.
            * ``overlap`` (`list` [`int`], **default:** `None`) - Check for
              overlaps between constituent particles when
              ``overlap [i] & overlap[j]`` is nonzero (``&`` is the bitwise AND
              operator). When not `None`, ``overlap`` must have a length equal
              to that of ``positions``. When `None` (the default), ``overlap``
              is initialized with all 1's.
            * ``capacity`` (`int`, **default:** 4) - set the maximum number of
              particles per leaf node to adjust performance.
            * ``ignore_statistics`` (`bool`, **default:** `False`) - set to
              `True` to ignore tracked statistics.
    """

    _cpp_cls = 'IntegratorHPMCMonoFacetedEllipsoidUnion'

    def __init__(self,
                 d=0.1,
                 a=0.1,
                 translation_move_probability=0.5,
                 nselect=4):

        # initialize base class
        super().__init__(d, a, translation_move_probability, nselect)

        typeparam_shape = TypeParameter(
            'shape',
            type_kind='particle_types',
            param_dict=TypeParameterDict(shapes=[
                dict(a=float,
                     b=float,
                     c=float,
                     normals=[(float, float, float)],
                     offsets=[float],
                     vertices=[(float, float, float)],
                     origin=tuple,
                     ignore_statistics=False)
            ],
                                         positions=[(float, float, float)],
                                         orientations=OnlyIf(to_type_converter([
                                             (float, float, float, float)
                                         ]),
                                                             allow_none=True),
                                         overlap=OnlyIf(to_type_converter([int
                                                                           ]),
                                                        allow_none=True),
                                         ignore_statistics=False,
                                         capacity=4,
                                         len_keys=1,
                                         _defaults={
                                             'orientations': None,
                                             'overlap': None
                                         }))
        self._add_typeparam(typeparam_shape)<|MERGE_RESOLUTION|>--- conflicted
+++ resolved
@@ -169,9 +169,9 @@
 
         super()._add(simulation)
         if self._field is not None:
-            self._field._add()
+            self._field._add(simulation)
         if self._potential is not None:
-            self._potential._add()
+            self._potential._add(simulation)
 
     def _attach(self):
         """Initialize the reflected c++ class."""
@@ -193,23 +193,13 @@
             self._cpp_cell = None
 
         super()._attach()
-<<<<<<< HEAD
+
         if self._field is not None:
             self._field._attach()
             self._cpp_obj.setExternalField(self._field._cpp_obj)
         if self._potential is not None:
             self._potential._attach()
             self._cpp_obj.setPatchEnergy(self._potential._cpp_obj)
-=======
-
-    # Set the external field
-    def set_external(self, ext):  # noqa - to be rewritten
-        self._cpp_obj.setExternalField(ext.cpp_compute)
-
-    # Set the patch
-    def set_PatchEnergyEvaluator(self, patch):  # noqa - to be rewritten
-        self._cpp_obj.setPatchEnergy(patch.cpp_evaluator)
->>>>>>> fb2d30d3
 
     # TODO need to validate somewhere that quaternions are normalized
 
