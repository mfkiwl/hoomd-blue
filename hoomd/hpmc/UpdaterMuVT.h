#ifndef __UPDATER_MUVT_H__
#define __UPDATER_MUVT_H__


#include "hoomd/Updater.h"
#include "hoomd/VectorMath.h"
#include "hoomd/Variant.h"
#include "hoomd/HOOMDMPI.h"

#include "Moves.h"
#include "IntegratorHPMCMono.h"
#include "hoomd/RandomNumbers.h"

#ifndef NVCC
#include <hoomd/extern/pybind/include/pybind11/pybind11.h>
#endif

namespace hpmc
{

/*!
 * This class implements an Updater for simulations in the grand-canonical ensemble (mu-V-T).
 *
 * Gibbs ensemble integration between two MPI partitions is also supported.
 */
template<class Shape>
class UpdaterMuVT : public Updater
    {
    public:
        //! Constructor
        UpdaterMuVT(std::shared_ptr<SystemDefinition> sysdef,
            std::shared_ptr<IntegratorHPMCMono<Shape> > mc,
            unsigned int seed,
            unsigned int npartition);
        virtual ~UpdaterMuVT();

        //! The entry method for this updater
        /*! \param timestep Current simulation step
         */
        virtual void update(unsigned int timestep);

        //! Set the fugacity of a particle type
        /*! \param type The type id for which to set the fugacity
         * \param fugacity The value of the fugacity (variant)
         */
        void setFugacity(unsigned int type, std::shared_ptr<Variant> fugacity)
            {
            assert(type < m_pdata->getNTypes());
            m_fugacity[type] = fugacity;
            }

        //! Set maximum factor for volume rescaling (Gibbs ensemble only)
        void setMaxVolumeRescale(Scalar fac)
            {
            m_max_vol_rescale = fac;
            }

        //! Set ratio of volume moves to exchange/transfer moves (Gibbs ensemble only)
        void setMoveRatio(Scalar move_ratio)
            {
            if (move_ratio < Scalar(0.0) || move_ratio > Scalar(1.0))
                {
                throw std::runtime_error("Move ratio has to be between 0 and 1.\n");
                }
            m_move_ratio = move_ratio;
            }

        //! List of types that are inserted/removed/transferred
        void setTransferTypes(std::vector<unsigned int>& transfer_types)
            {
            assert(transfer_types.size() <= m_pdata->getNTypes());
            if (transfer_types.size() == 0)
                {
                throw std::runtime_error("Must transfer at least one type.\n");
                }
            m_transfer_types = transfer_types;
            }


        //! Print statistics about the muVT ensemble
        void printStats()
            {
            hpmc_muvt_counters_t counters = getCounters(1);
            m_exec_conf->msg->notice(2) << "-- HPMC muVT stats:" << std::endl;
            if (counters.insert_accept_count + counters.insert_reject_count > 0)
                {
                m_exec_conf->msg->notice(2) << "Average insert acceptance: " << counters.getInsertAcceptance() << std::endl;
                }
            if (counters.remove_accept_count + counters.remove_reject_count > 0)
                {
                m_exec_conf->msg->notice(2) << "Average remove acceptance: " << counters.getRemoveAcceptance() << "\n";
                }
            if (counters.exchange_accept_count + counters.exchange_reject_count > 0)
                {
                m_exec_conf->msg->notice(2) << "Average exchange acceptance: " << counters.getExchangeAcceptance() << "\n";
                }
            m_exec_conf->msg->notice(2) << "Total transfer/exchange moves attempted: " << counters.getNExchangeMoves() << std::endl;
            if (counters.volume_accept_count + counters.volume_reject_count > 0)
                {
                m_exec_conf->msg->notice(2) << "Average volume acceptance: " << counters.getVolumeAcceptance() << "\n";
                }
            m_exec_conf->msg->notice(2) << "Total volume moves attempted: " << counters.getNVolumeMoves() << std::endl;
            }

        //! Get a list of logged quantities
        virtual std::vector< std::string > getProvidedLogQuantities()
            {
            std::vector< std::string > result;

            result.push_back("hpmc_muvt_insert_acceptance");
            result.push_back("hpmc_muvt_remove_acceptance");
            result.push_back("hpmc_muvt_exchange_acceptance");
            result.push_back("hpmc_muvt_volume_acceptance");

            for (unsigned int i = 0; i < m_pdata->getNTypes(); ++i)
                {
                result.push_back("hpmc_muvt_N_"+m_pdata->getNameByType(i));
                }
            return result;
            }

        //! Get the value of a logged quantity
        virtual Scalar getLogValue(const std::string& quantity, unsigned int timestep);

        //! Reset statistics counters
        void resetStats()
            {
            m_count_run_start = m_count_total;
            }

        //! Set ntrial parameter
        void setNTrial(unsigned int n_trial)
            {
            m_n_trial = n_trial;
            }

        //! Get the current counter values
        hpmc_muvt_counters_t getCounters(unsigned int mode=0);

    protected:
        std::vector<std::shared_ptr<Variant> > m_fugacity;  //!< Reservoir concentration per particle-type
        std::shared_ptr<IntegratorHPMCMono<Shape> > m_mc;   //!< The MC Integrator this Updater is associated with
        unsigned int m_seed;                                  //!< RNG seed
        unsigned int m_npartition;                            //!< The number of partitions to use for Gibbs ensemble
        bool m_gibbs;                                         //!< True if we simulate a Gibbs ensemble

        GPUVector<Scalar4> m_postype_backup;                  //!< Backup of postype array

        Scalar m_max_vol_rescale;                             //!< Maximum volume ratio rescaling factor
        Scalar m_move_ratio;                                  //!< Ratio between exchange/transfer and volume moves

        unsigned int m_gibbs_other;                           //!< The root-rank of the other partition

        hpmc_muvt_counters_t m_count_total;          //!< Accept/reject total count
        hpmc_muvt_counters_t m_count_run_start;      //!< Count saved at run() start
        hpmc_muvt_counters_t m_count_step_start;     //!< Count saved at the start of the last step

        std::vector<std::vector<unsigned int> > m_type_map;   //!< Local list of particle tags per type
        std::vector<unsigned int> m_transfer_types;  //!< List of types being insert/removed/transferred between boxes

        GPUVector<Scalar4> m_pos_backup;             //!< Backup of particle positions for volume move
        GPUVector<Scalar4> m_orientation_backup;     //!< Backup of particle orientations for volume move
        GPUVector<Scalar> m_charge_backup;           //!< Backup of particle charges for volume move
        GPUVector<Scalar> m_diameter_backup;         //!< Backup of particle diameters for volume move

        unsigned int m_n_trial;

        /*! Check for overlaps of a fictitious particle
         * \param timestep Current time step
         * \param type Type of particle to test
         * \param pos Position of fictitious particle
         * \param orientation Orientation of particle
         * \param lnboltzmann Log of Boltzmann weight of insertion attempt (return value)
         * \returns True if boltzmann weight is non-zero
         */
        virtual bool tryInsertParticle(unsigned int timestep, unsigned int type, vec3<Scalar> pos, quat<Scalar> orientation,
            Scalar &lnboltzmann);

        /*! Try removing a particle
            \param timestep Current time step
            \param tag Tag of particle being removed
            \param lnboltzmann Log of Boltzmann weight of removal attempt (return value)
            \returns True if boltzmann weight is non-zero
         */
        virtual bool tryRemoveParticle(unsigned int timestep, unsigned int tag, Scalar &lnboltzmann);

        /*! Rescale box to new dimensions and scale particles
         * \param timestep current timestep
         * \param new_box the old BoxDim
         * \param new_box the new BoxDim
         * \param extra_ndof (return value) extra degrees of freedom added before box resize
         * \param lnboltzmann (return value) exponent of Boltzmann factor (-delta_E)
         * \returns true if no overlaps
         */
        virtual bool boxResizeAndScale(unsigned int timestep, const BoxDim old_box, const BoxDim new_box,
            unsigned int &extra_ndof, Scalar &lnboltzmann);

        //! Method to be called when number of types changes
        virtual void slotNumTypesChange();

        //! Map particles by type
        virtual void mapTypes();

        //! Get the nth particle of a given type
        /*! \param type the requested type of the particle
         *  \param type_offs offset of the particle in the list of particles per type
         */
        virtual unsigned int getNthTypeTag(unsigned int type, unsigned int type_offs);

        //! Get number of particles of a given type
        unsigned int getNumParticlesType(unsigned int type);

        /*
         *! Depletant related methods
         */

        /*! Try inserting depletants into space created by changing a particle type
         * \param timestep  time step
         * \param n_insert Number of depletants to insert
         * \param delta Sphere diameter
         * \param tag Particle that is replaced
         * \param new_type New type of particle (ignored, if ignore==True)
         * \param n_trial Number of insertion trials per depletant
         * \param lnboltzmann Log of Boltzmann factor for insertion (return value)
         * \param type_d Depletant type
         * \returns True if Boltzmann factor is non-zero
         */
        bool moveDepletantsInUpdatedRegion(unsigned int timestep, unsigned int n_insert, Scalar delta,
            unsigned int tag, unsigned int new_type, unsigned int n_trial, Scalar &lnboltzmann,
            unsigned int type_d);

        /*! Insert depletants into such that they overlap with a particle of given tag
         * \param timestep time step
         * \param n_insert Number of depletants to insert
         * \param delta Sphere diameter
         * \param tag Tag of the particle depletants must overlap with
         * \param n_trial Number of insertion trials per depletant
         * \param lnboltzmann Log of Boltzmann factor for insertion (return value)
         * \param need_overlap_shape If true, successful insertions need to overlap with shape at old position
         * \param type_d Depletant type
         * \returns True if Boltzmann factor is non-zero
         */
        bool moveDepletantsIntoOldPosition(unsigned int timestep, unsigned int n_insert, Scalar delta, unsigned int tag,
            unsigned int n_trial, Scalar &lnboltzmann, bool need_overlap_shape, unsigned int type_d);

        /*! Insert depletants such that they overlap with a fictitious particle at a specified position
         * \param timestep time step
         * \param n_insert Number of depletants to insert
         * \param delta Sphere diameter
         * \param pos Position of inserted particle
         * \param orientation Orientationof inserted particle
         * \param type Type of inserted particle
         * \param n_trial Number of insertion trials per depletant
         * \param lnboltzmann Log of Boltzmann factor for insertion (return value)
         * \param type_d Depletant type
         * \returns True if Boltzmann factor is non-zero
         */
        bool moveDepletantsIntoNewPosition(unsigned int timestep, unsigned int n_insert, Scalar delta, vec3<Scalar> pos, quat<Scalar> orientation,
            unsigned int type, unsigned int n_trial, Scalar &lnboltzmann,
            unsigned int type_d);

        /*! Count overlapping depletants due to insertion of a fictitious particle
         * \param timestep time step
         * \param n_insert Number of depletants in circumsphere
         * \param delta Sphere diameter
         * \param pos Position of new particle
         * \param orientation Orientation of new particle
         * \param type Type of new particle (ignored, if ignore==True)
         * \param n_free Depletants that were free in old configuration
         * \param type_d Depletant type
         * \returns Number of overlapping depletants
         */
        unsigned int countDepletantOverlapsInNewPosition(unsigned int timestep, unsigned int n_insert, Scalar delta,
            vec3<Scalar>pos, quat<Scalar> orientation, unsigned int type, unsigned int &n_free,
            unsigned int type_d);

        /*! Count overlapping depletants in a sphere of diameter delta
         * \param timestep time step
         * \param n_insert Number of depletants in circumsphere
         * \param delta Sphere diameter
         * \param pos Center of sphere
         * \param type_d Depletant type
         * \returns Number of overlapping depletants
         */
        unsigned int countDepletantOverlaps(unsigned int timestep, unsigned int n_insert, Scalar delta, vec3<Scalar>pos,
            unsigned int type_d);

        //! Get the random number of depletants
        virtual unsigned int getNumDepletants(unsigned int timestep, Scalar V, bool local, unsigned int type_d);

    private:
        //! Handle MaxParticleNumberChange signal
        /*! Resize the m_pos_backup array
        */
        void slotMaxNChange()
            {
            unsigned int MaxN = m_pdata->getMaxN();
            m_pos_backup.resize(MaxN);
            }
    };

/*! Constructor
    \param sysdef The system definition
    \param mc The HPMC integrator
    \param seed RNG seed
    \param npartition How many partitions to use in parallel for Gibbs ensemble (n=1 == grand canonical)
 */
template<class Shape>
UpdaterMuVT<Shape>::UpdaterMuVT(std::shared_ptr<SystemDefinition> sysdef,
    std::shared_ptr<IntegratorHPMCMono< Shape > > mc,
    unsigned int seed,
    unsigned int npartition)
    : Updater(sysdef), m_mc(mc), m_seed(seed), m_npartition(npartition), m_gibbs(false),
      m_max_vol_rescale(0.1), m_move_ratio(0.5), m_gibbs_other(0),
      m_n_trial(1)
    {
    // broadcast the seed from rank 0 to all other ranks.
    #ifdef ENABLE_MPI
        if(this->m_pdata->getDomainDecomposition())
            bcast(m_seed, 0, this->m_exec_conf->getMPICommunicator());
    #endif

    m_fugacity.resize(m_pdata->getNTypes(), std::shared_ptr<Variant>(new VariantConst(0.0)));
    m_type_map.resize(m_pdata->getNTypes());

    m_pdata->getNumTypesChangeSignal().template connect<UpdaterMuVT<Shape>, &UpdaterMuVT<Shape>::slotNumTypesChange>(this);
    m_pdata->getParticleSortSignal().template connect<UpdaterMuVT<Shape>, &UpdaterMuVT<Shape>::mapTypes>(this);

    if (npartition > 1)
        {
        m_gibbs = true;
        }

    #ifdef ENABLE_MPI
    if (m_gibbs)
        {
        if (m_exec_conf->getNPartitions() % npartition)
            {
            m_exec_conf->msg->error() << "Total number of partitions not a multiple of number "
                << "of Gibbs ensemble partitions." << std::endl;
            throw std::runtime_error("Error setting up Gibbs ensemble integration.");
            }

        GPUVector<Scalar4> postype_backup(m_exec_conf);
        m_postype_backup.swap(postype_backup);

        m_exec_conf->msg->notice(5) << "Constructing UpdaterMuVT: Gibbs ensemble with "
            << m_npartition << " partitions" << std::endl;
        }
    else
    #endif
        {
        m_exec_conf->msg->notice(5) << "Constructing UpdaterMuVT" << std::endl;
        }

    #ifndef ENABLE_MPI
    if (m_gibbs)
        {
        throw std::runtime_error("Gibbs ensemble integration only supported with MPI.");
        }
    #endif

    if (m_sysdef->getNDimensions() == 2)
        {
        throw std::runtime_error("2D runs not supported with update.muvt().");
        }

    // initialize list of tags per type
    mapTypes();

    // Connect to the MaxParticleNumberChange signal
    m_pdata->getMaxParticleNumberChangeSignal().template connect<UpdaterMuVT<Shape>, &UpdaterMuVT<Shape>::slotMaxNChange>(this);
    }

//! Destructor
template<class Shape>
UpdaterMuVT<Shape>::~UpdaterMuVT()
    {
    m_pdata->getNumTypesChangeSignal().template disconnect<UpdaterMuVT<Shape>, &UpdaterMuVT<Shape>::slotNumTypesChange>(this);
    m_pdata->getParticleSortSignal().template disconnect<UpdaterMuVT<Shape>, &UpdaterMuVT<Shape>::mapTypes>(this);
    m_pdata->getMaxParticleNumberChangeSignal().template disconnect<UpdaterMuVT<Shape>, &UpdaterMuVT<Shape>::slotMaxNChange>(this);
    }

template<class Shape>
void UpdaterMuVT<Shape>::mapTypes()
    {
    ArrayHandle<Scalar4> h_postype(m_pdata->getPositions(), access_location::host, access_mode::read);
    ArrayHandle<unsigned int> h_tag(m_pdata->getTags(), access_location::host, access_mode::read);

    assert(m_pdata->getNTypes() == m_type_map.size());
    for (unsigned int itype = 0; itype < m_pdata->getNTypes(); ++itype)
        {
        m_type_map[itype].clear();
        }

    unsigned int nptl = m_pdata->getN();
    for (unsigned int idx = 0; idx < nptl; idx++)
        {
        unsigned int typei = __scalar_as_int(h_postype.data[idx].w);
        unsigned int tag = h_tag.data[idx];

        // store tag in per-type list
        assert(m_type_map.size() > typei);
        m_type_map[typei].push_back(tag);
        }
    }

template<class Shape>
unsigned int UpdaterMuVT<Shape>::getNthTypeTag(unsigned int type, unsigned int type_offs)
    {
    unsigned int tag = UINT_MAX;

    assert(m_type_map.size() > type);
    #ifdef ENABLE_MPI
    if (m_pdata->getDomainDecomposition())
        {
        // get number of particles of given type
        unsigned int nptl = m_type_map[type].size();

        // have to initialize correctly for prefix sum
        unsigned int begin_offs=0;
        unsigned int end_offs=0;

        // exclusive scan
        MPI_Exscan(&nptl, &begin_offs, 1, MPI_UNSIGNED, MPI_SUM, m_exec_conf->getMPICommunicator());

        // inclusive scan
        MPI_Scan(&nptl, &end_offs, 1, MPI_UNSIGNED, MPI_SUM, m_exec_conf->getMPICommunicator());

        bool is_local = type_offs >= begin_offs && type_offs < end_offs;

        unsigned int rank = is_local ? m_exec_conf->getRank() : 0;

        MPI_Allreduce(MPI_IN_PLACE, &rank, 1, MPI_UNSIGNED, MPI_SUM, m_exec_conf->getMPICommunicator());
        assert(rank == m_exec_conf->getRank() || !is_local);

        // broadcast the chosen particle tag
        if (is_local)
            {
            assert(type_offs - begin_offs < m_type_map[type].size());
            tag = m_type_map[type][type_offs - begin_offs];
            }

        MPI_Bcast(&tag, 1, MPI_UNSIGNED, rank, m_exec_conf->getMPICommunicator());
        }
    else
    #endif
        {
        assert(type_offs < m_type_map[type].size());
        tag = m_type_map[type][type_offs];
        }

    assert(tag <= m_pdata->getMaximumTag());
    return tag;
    }

template<class Shape>
unsigned int UpdaterMuVT<Shape>::getNumParticlesType(unsigned int type)
    {
    assert(type < m_type_map.size());
    unsigned int nptl_type = m_type_map[type].size();

    #ifdef ENABLE_MPI
    if (m_pdata->getDomainDecomposition())
        {
        MPI_Allreduce(MPI_IN_PLACE, &nptl_type, 1, MPI_UNSIGNED, MPI_SUM, m_exec_conf->getMPICommunicator());
        }
    #endif
    return nptl_type;
    }

//! Destructor
template<class Shape>
void UpdaterMuVT<Shape>::slotNumTypesChange()
    {
    // resize parameter list
    m_fugacity.resize(m_pdata->getNTypes(), std::shared_ptr<Variant>(new VariantConst(0.0)));
    m_type_map.resize(m_pdata->getNTypes());
    }

//! Get a poisson-distributed number of depletants
template<class Shape>
unsigned int UpdaterMuVT<Shape>::getNumDepletants(unsigned int timestep,  Scalar V, bool local, unsigned int type_d)
    {
    // parameter for Poisson distribution
    Scalar lambda = this->m_mc->getDepletantFugacity(type_d)*V;

    unsigned int n = 0;
    if (lambda > Scalar(0.0))
        {
        hoomd::PoissonDistribution<Scalar> poisson(lambda);

        // RNG for poisson distribution
        hoomd::RandomGenerator rng(hoomd::RNGIdentifier::UpdaterMuVTPoisson, this->m_seed, timestep, local ? this->m_exec_conf->getRank() : 0
            #ifdef ENABLE_MPI
            , this->m_exec_conf->getPartition()
            #endif
            );

        n = poisson(rng);
        }
    return n;
    }

/*! Set new box and scale positions
*/
template<class Shape>
bool UpdaterMuVT<Shape>::boxResizeAndScale(unsigned int timestep, const BoxDim old_box, const BoxDim new_box,
    unsigned int &extra_ndof, Scalar& lnboltzmann)
    {
    lnboltzmann = Scalar(0.0);

    unsigned int N_old = m_pdata->getN();

    extra_ndof = 0;

    auto patch = m_mc->getPatchInteraction();

    if (patch)
        {
        // energy of old configuration
        lnboltzmann += m_mc->computePatchEnergy(timestep);
        }

        {
        // Get particle positions
        ArrayHandle<Scalar4> h_pos(m_pdata->getPositions(), access_location::host, access_mode::readwrite);

        // move the particles to be inside the new box
        for (unsigned int i = 0; i < N_old; i++)
            {
            Scalar3 old_pos = make_scalar3(h_pos.data[i].x, h_pos.data[i].y, h_pos.data[i].z);

            // obtain scaled coordinates in the old global box
            Scalar3 f = old_box.makeFraction(old_pos);

            // scale particles
            Scalar3 scaled_pos = new_box.makeCoordinates(f);
            h_pos.data[i].x = scaled_pos.x;
            h_pos.data[i].y = scaled_pos.y;
            h_pos.data[i].z = scaled_pos.z;
            }
        } // end lexical scope

    m_pdata->setGlobalBox(new_box);

    // we have changed particle neighbors, communicate those changes
    m_mc->communicate(false);

    // check for overlaps
    bool overlap = m_mc->countOverlaps(timestep, true);

    if (!overlap && patch)
        {
        // energy of new configuration
        lnboltzmann -= m_mc->computePatchEnergy(timestep);
        }

    if (!overlap)
        {
        // check depletants

        // update the aabb tree
        const detail::AABBTree& aabb_tree = this->m_mc->buildAABBTree();

        // update the image list
        const std::vector<vec3<Scalar> >&image_list = this->m_mc->updateImageList();

        if (this->m_prof) this->m_prof->push(this->m_exec_conf, "HPMC implicit volume move ");

        // access particle data and system box
        ArrayHandle<Scalar4> h_postype(this->m_pdata->getPositions(), access_location::host, access_mode::read);
        ArrayHandle<Scalar4> h_orientation(this->m_pdata->getOrientationArray(), access_location::host, access_mode::read);

        // access parameters
        auto& params = this->m_mc->getParams();
        ArrayHandle<unsigned int> h_overlaps(this->m_mc->getInteractionMatrix(), access_location::host, access_mode::read);

        const Index2D& overlap_idx = this->m_mc->getOverlapIndexer();

        bool overlap = false;

        // get old local box
        BoxDim old_local_box = old_box;
        #ifdef ENABLE_MPI
        if (this->m_pdata->getDomainDecomposition())
            {
            old_local_box = this->m_pdata->getDomainDecomposition()->calculateLocalBox(old_box);
            }
        #endif

        unsigned int overlap_count = 0;

        // loop over depletant types
        if (m_mc->getQuermassMode())
            throw std::runtime_error("update.muvt() doesn't support quermass mode\n");

        for (unsigned int type_d = 0; type_d < this->m_pdata->getNTypes(); ++type_d)
            {
            if (m_mc->getDepletantFugacity(type_d) == 0.0)
                continue;

            if (m_mc->getDepletantFugacity(type_d) < 0.0)
                throw std::runtime_error("Negative fugacties not supported in update.muvt()\n");

            // draw number from Poisson distribution (using old box)
            unsigned int n = getNumDepletants(timestep, old_local_box.getVolume(), true, type_d);

            unsigned int err_count = 0;

            // draw a random vector in the box
            #ifdef ENABLE_MPI
            hoomd::RandomGenerator rng(hoomd::RNGIdentifier::UpdaterMuVTDepletants4, this->m_seed, this->m_exec_conf->getRank(), this->m_exec_conf->getPartition(), timestep);
            #else
            hoomd::RandomGenarator rng(hoomd::RNGIdentifier::UpdaterMuVTDepletants4, this->m_seed, timestep);
            #endif

            uint3 dim = make_uint3(1,1,1);
            uint3 grid_pos = make_uint3(0,0,0);
            #ifdef ENABLE_MPI
            if (this->m_pdata->getDomainDecomposition())
                {
                Index3D didx = this->m_pdata->getDomainDecomposition()->getDomainIndexer();
                dim = make_uint3(didx.getW(), didx.getH(), didx.getD());
                grid_pos = this->m_pdata->getDomainDecomposition()->getGridPos();
                }
            #endif

            // for every test depletant
            for (unsigned int k = 0; k < n; ++k)
                {
                Scalar xrand = hoomd::detail::generate_canonical<Scalar>(rng);
                Scalar yrand = hoomd::detail::generate_canonical<Scalar>(rng);
                Scalar zrand = hoomd::detail::generate_canonical<Scalar>(rng);

                Scalar3 f_test = make_scalar3(xrand, yrand, zrand);
                f_test = (f_test + make_scalar3(grid_pos.x,grid_pos.y,grid_pos.z))/make_scalar3(dim.x,dim.y,dim.z);
                vec3<Scalar> pos_test = vec3<Scalar>(new_box.makeCoordinates(f_test));

                Shape shape_test(quat<Scalar>(), params[type_d]);
                if (shape_test.hasOrientation())
                    {
                    // if the depletant is anisotropic, generate orientation
                    shape_test.orientation = generateRandomOrientation(rng);
                    }

                // check against overlap in old box
                overlap=false;
                bool overlap_old = false;
                detail::AABB aabb_test_local = shape_test.getAABB(vec3<Scalar>(0,0,0));

                // All image boxes (including the primary)
                const unsigned int n_images = image_list.size();
                for (unsigned int cur_image = 0; cur_image < n_images; cur_image++)
                    {
                    vec3<Scalar> pos_test_image = pos_test + image_list[cur_image];
                    Scalar3 f = new_box.makeFraction(vec_to_scalar3(pos_test_image));
                    vec3<Scalar> pos_test_image_old = vec3<Scalar>(old_box.makeCoordinates(f));

                    // set up AABB in old coordinates
                    detail::AABB aabb = aabb_test_local;
                    aabb.translate(pos_test_image_old);

                    // scale AABB to new coordinates (the AABB tree contains new coordinates)
                    vec3<Scalar> lower, upper;
                    lower = aabb.getLower();
                    f = old_box.makeFraction(vec_to_scalar3(lower));
                    lower = vec3<Scalar>(new_box.makeCoordinates(f));
                    upper = aabb.getUpper();
                    f = old_box.makeFraction(vec_to_scalar3(upper));
                    upper = vec3<Scalar>(new_box.makeCoordinates(f));
                    aabb = detail::AABB(lower,upper);

                    // stackless search
                    for (unsigned int cur_node_idx = 0; cur_node_idx < aabb_tree.getNumNodes(); cur_node_idx++)
                        {
                        if (detail::overlap(aabb_tree.getNodeAABB(cur_node_idx), aabb))
                            {
                            if (aabb_tree.isNodeLeaf(cur_node_idx))
                                {
                                for (unsigned int cur_p = 0; cur_p < aabb_tree.getNodeNumParticles(cur_node_idx); cur_p++)
                                    {
                                    // read in its position and orientation
                                    unsigned int j = aabb_tree.getNodeParticle(cur_node_idx, cur_p);

                                    Scalar4 postype_j;
                                    Scalar4 orientation_j;

                                    // load the old position and orientation of the j particle
                                    postype_j = h_postype.data[j];
                                    orientation_j = h_orientation.data[j];

                                    // compute the particle position scaled in the old box
                                    f = new_box.makeFraction(make_scalar3(postype_j.x,postype_j.y,postype_j.z));
                                    vec3<Scalar> pos_j_old(old_box.makeCoordinates(f));

                                    // put particles in coordinate system of particle i
                                    vec3<Scalar> r_ij = pos_j_old - pos_test_image_old;

                                    unsigned int typ_j = __scalar_as_int(postype_j.w);
                                    Shape shape_j(quat<Scalar>(orientation_j), params[typ_j]);

                                    if (h_overlaps.data[overlap_idx(typ_j, type_d)]
                                        && check_circumsphere_overlap(r_ij, shape_test, shape_j)
                                        && test_overlap(r_ij, shape_test, shape_j, err_count))
                                        {
                                        overlap = true;

                                        // depletant is ignored for any overlap in the old configuration
                                        overlap_old = true;
                                        break;
                                        }
                                    }
                                }
                            }
                        else
                            {
                            // skip ahead
                            cur_node_idx += aabb_tree.getNodeSkip(cur_node_idx);
                            }
                        if (overlap)
                            break;
                        }  // end loop over AABB nodes

                    if (overlap)
                        break;

                    } // end loop over images

                if (!overlap)
                    {
                    // depletant in free volume
                    extra_ndof++;

                    // check for overlap in new configuration

                    // new depletant coordinates
                    vec3<Scalar> pos_test(new_box.makeCoordinates(f_test));

                    for (unsigned int cur_image = 0; cur_image < n_images; cur_image++)
                        {
                        vec3<Scalar> pos_test_image = pos_test + image_list[cur_image];
                        detail::AABB aabb = aabb_test_local;
                        aabb.translate(pos_test_image);

                        // stackless search
                        for (unsigned int cur_node_idx = 0; cur_node_idx < aabb_tree.getNumNodes(); cur_node_idx++)
                           {
                           if (detail::overlap(aabb_tree.getNodeAABB(cur_node_idx), aabb))
                                {
                                if (aabb_tree.isNodeLeaf(cur_node_idx))
                                    {
                                    for (unsigned int cur_p = 0; cur_p < aabb_tree.getNodeNumParticles(cur_node_idx); cur_p++)
                                        {
                                        // read in its position and orientation
                                        unsigned int j = aabb_tree.getNodeParticle(cur_node_idx, cur_p);

                                        Scalar4 postype_j;
                                        Scalar4 orientation_j;

                                        // load the new position and orientation of the j particle
                                        postype_j = h_postype.data[j];
                                        orientation_j = h_orientation.data[j];

                                        // put particles in coordinate system of particle i
                                        vec3<Scalar> r_ij = vec3<Scalar>(postype_j) - pos_test_image;

                                        unsigned int typ_j = __scalar_as_int(postype_j.w);
                                        Shape shape_j(quat<Scalar>(orientation_j), params[typ_j]);

                                        if (h_overlaps.data[overlap_idx(typ_j, type_d)]
                                             && check_circumsphere_overlap(r_ij, shape_test, shape_j)
                                             && test_overlap(r_ij, shape_test, shape_j, err_count))
                                             {
                                             overlap = true;
                                             break;
                                             }
                                         }
                                     }
                                 }
                             else
                                 {
                                 // skip ahead
                                 cur_node_idx += aabb_tree.getNodeSkip(cur_node_idx);
                                 }

                             }  // end loop over AABB nodes

                        if (overlap)
                            break;
                        } // end loop over images
                   } // end overlap check in new configuration

                if (overlap_old)
                    {
                    overlap = false;
                    continue;
                    }

                if (overlap)
                    break;
                } // end loop over test depletants

            overlap_count = overlap;

            #ifdef ENABLE_MPI
            if (this->m_comm)
                {
                MPI_Allreduce(MPI_IN_PLACE, &overlap_count, 1, MPI_UNSIGNED, MPI_SUM, this->m_exec_conf->getMPICommunicator());
                MPI_Allreduce(MPI_IN_PLACE, &extra_ndof, 1, MPI_UNSIGNED, MPI_SUM, this->m_exec_conf->getMPICommunicator());
                }
            #endif

            if (overlap_count)
                break;
            } // end loop over depletant types

        if (this->m_prof) this->m_prof->pop(this->m_exec_conf);

        overlap = overlap_count;
        }

    return !overlap;
    }

template<class Shape>
void UpdaterMuVT<Shape>::update(unsigned int timestep)
    {
    m_count_step_start = m_count_total;
    unsigned int ndim = this->m_sysdef->getNDimensions();

    if (m_prof) m_prof->push("update muVT");

    m_exec_conf->msg->notice(10) << "UpdaterMuVT update: " << timestep << std::endl;

    // initialize random number generator
    #ifdef ENABLE_MPI
    unsigned int group = (m_exec_conf->getPartition()/m_npartition);
    #else
    unsigned int group = 0;
    #endif

    hoomd::RandomGenerator rng(hoomd::RNGIdentifier::UpdaterMuVT, this->m_seed, timestep, group);

    bool active = true;
    unsigned int mod = 0;

    bool volume_move = false;

    bool is_root = (m_exec_conf->getRank() == 0);

    #ifdef ENABLE_MPI
    unsigned int src = 0;
    unsigned int dest = 1;

    // the other MPI partition
    if (m_gibbs)
        {
        unsigned int p = m_exec_conf->getPartition() % m_npartition;

        // choose a random pair of communicating boxes
        src = hoomd::UniformIntDistribution(m_npartition-1)(rng);
        dest = hoomd::UniformIntDistribution(m_npartition-2)(rng);
        if (src <= dest)
            dest++;

        if (p==src)
            {
            m_gibbs_other = (dest+group*m_npartition)*m_exec_conf->getNRanks();
            mod = 0;
            }
        if (p==dest)
            {
            m_gibbs_other = (src+group*m_npartition)*m_exec_conf->getNRanks();
            mod = 1;
            }
        if (p != src && p!= dest)
            {
            active = false;
            }

        // order the expanded ensembles
        volume_move = hoomd::detail::generate_canonical<Scalar>(rng) < m_move_ratio;

        if (active && m_exec_conf->getRank() == 0)
            {
            unsigned int other_timestep = 0;
            // make sure random seeds are equal
            if (mod == 0)
                {
                MPI_Status stat;
                MPI_Recv(&other_timestep, 1, MPI_UNSIGNED, m_gibbs_other, 0, m_exec_conf->getHOOMDWorldMPICommunicator(), &stat);
                MPI_Send(&timestep, 1, MPI_UNSIGNED, m_gibbs_other, 0, m_exec_conf->getHOOMDWorldMPICommunicator());
                }
            else
                {
                MPI_Status stat;
                MPI_Send(&timestep, 1, MPI_UNSIGNED, m_gibbs_other, 0, m_exec_conf->getHOOMDWorldMPICommunicator());
                MPI_Recv(&other_timestep, 1, MPI_UNSIGNED, m_gibbs_other, 0, m_exec_conf->getHOOMDWorldMPICommunicator(), &stat);
                }

            if (other_timestep != timestep)
                {
                m_exec_conf->msg->error() << "UpdaterMuVT: Boxes are at different time steps " << timestep << " != " << other_timestep << ". Aborting."
                    << std::endl;
                throw std::runtime_error("Error in update.muvt.");
                }
            }
        }
    #endif

    if (active && !volume_move)
        {
        #ifdef ENABLE_MPI
        if (m_gibbs)
            {
            m_exec_conf->msg->notice(10) << "UpdaterMuVT: Gibbs ensemble transfer " << src << "->" << dest << " " << timestep
                << " (Gibbs ensemble partition " << m_exec_conf->getPartition() % m_npartition << ")" << std::endl;
            }
        #endif

        // whether we insert or remove a particle
        bool insert = m_gibbs ? mod : hoomd::UniformIntDistribution(1)(rng);

        if (insert)
            {
            // Try inserting a particle
            unsigned int type = 0;
            std::string type_name;
            Scalar lnboltzmann(0.0);

            unsigned int nptl_type = 0;

            Scalar V = m_pdata->getGlobalBox().getVolume();

            assert(m_transfer_types.size() > 0);

            if (! m_gibbs)
                {
                // choose a random particle type out of those being inserted or removed
                type = m_transfer_types[hoomd::UniformIntDistribution(m_transfer_types.size()-1)(rng)];
                }
            else
                {
                if (is_root)
                    {
<<<<<<< HEAD
                    const std::vector<typename Shape::param_type, managed_allocator<typename Shape::param_type> > & params = m_mc->getParams();
                    const typename Shape::param_type& param = params[type];

                    // Propose a random position uniformly in the box
                    Scalar3 f;
                    f.x = rng.template s<Scalar>();
                    f.y = rng.template s<Scalar>();
                    f.z = rng.template s<Scalar>();
                    vec3<Scalar> pos_test = vec3<Scalar>(m_pdata->getGlobalBox().makeCoordinates(f));

                    Shape shape_test(quat<Scalar>(), param);
                    if (shape_test.hasOrientation())
                        {
                        // set particle orientation; 2d not supported
                        shape_test.orientation = generateRandomOrientation(rng, ndim);
                        }

                    if (m_gibbs)
                        {
                        // acceptance probability
                        lnboltzmann = log((Scalar)V/(Scalar)(nptl_type+1));
                        }
                    else
                        {
                        // get fugacity value
                        Scalar fugacity = m_fugacity[type]->getValue(timestep);

                        // sanity check
                        if (fugacity <= Scalar(0.0))
                            {
                            m_exec_conf->msg->error() << "Fugacity has to be greater than zero." << std::endl;
                            throw std::runtime_error("Error in UpdaterMuVT");
                            }

                        // acceptance probability
                        lnboltzmann = log(fugacity*V/(Scalar)(nptl_type+1));
                        }

                    // check if particle can be inserted without overlaps
                    Scalar lnb(0.0);
                    unsigned int nonzero = tryInsertParticle(timestep, type, pos_test, shape_test.orientation, lnb);

                    if (nonzero)
                        {
                        lnboltzmann += lnb;
                        }

=======
>>>>>>> 76dc0709
                    #ifdef ENABLE_MPI
                    MPI_Status stat;

                    // receive type of particle
                    unsigned int n;
                    MPI_Recv(&n, 1, MPI_UNSIGNED, m_gibbs_other,0, m_exec_conf->getHOOMDWorldMPICommunicator(), &stat);
                    char s[n];
                    MPI_Recv(s, n, MPI_CHAR, m_gibbs_other, 0, m_exec_conf->getHOOMDWorldMPICommunicator(), &stat);
                    type_name = std::string(s);

                    // resolve type name
                    type = m_pdata->getTypeByName(type_name);
                    #endif
                    }

                #ifdef ENABLE_MPI
                if (m_comm)
                    {
                    bcast(type,0,m_exec_conf->getMPICommunicator());
                    }
                #endif
                }

            // number of particles of that type
            nptl_type = getNumParticlesType(type);

                {
                const std::vector<typename Shape::param_type, managed_allocator<typename Shape::param_type> > & params = m_mc->getParams();
                const typename Shape::param_type& param = params[type];

                // Propose a random position uniformly in the box
                Scalar3 f;
                f.x = hoomd::detail::generate_canonical<Scalar>(rng);
                f.y = hoomd::detail::generate_canonical<Scalar>(rng);
                f.z = hoomd::detail::generate_canonical<Scalar>(rng);
                vec3<Scalar> pos_test = vec3<Scalar>(m_pdata->getGlobalBox().makeCoordinates(f));

                Shape shape_test(quat<Scalar>(), param);
                if (shape_test.hasOrientation())
                    {
                    // set particle orientation
                    shape_test.orientation = generateRandomOrientation(rng);
                    }

                if (m_gibbs)
                    {
                    // acceptance probability
                    lnboltzmann = log((Scalar)V/(Scalar)(nptl_type+1));
                    }
                else
                    {
                    // get fugacity value
                    Scalar fugacity = m_fugacity[type]->getValue(timestep);

                    // sanity check
                    if (fugacity <= Scalar(0.0))
                        {
                        m_exec_conf->msg->error() << "Fugacity has to be greater than zero." << std::endl;
                        throw std::runtime_error("Error in UpdaterMuVT");
                        }

                    // acceptance probability
                    lnboltzmann = log(fugacity*V/(Scalar)(nptl_type+1));
                    }

                // check if particle can be inserted without overlaps
                Scalar lnb(0.0);
                unsigned int nonzero = tryInsertParticle(timestep, type, pos_test, shape_test.orientation, lnb);

                if (nonzero)
                    {
                    lnboltzmann += lnb;
                    }

                #ifdef ENABLE_MPI
                if (m_gibbs && is_root)
                    {
                    // receive Boltzmann factor for removal from other rank
                    MPI_Status stat;
                    Scalar remove_lnb;
                    unsigned int remove_nonzero;
                    MPI_Recv(&remove_lnb, 1, MPI_HOOMD_SCALAR, m_gibbs_other, 0, m_exec_conf->getHOOMDWorldMPICommunicator(), &stat);
                    MPI_Recv(&remove_nonzero, 1, MPI_UNSIGNED, m_gibbs_other, 0, m_exec_conf->getHOOMDWorldMPICommunicator(), &stat);

                    // avoid divide/multiply by infinity
                    if (remove_nonzero)
                        {
                        lnboltzmann += remove_lnb;
                        }
                    else
                        {
                        nonzero = 0;
                        }
                    }

                if (m_comm)
                    {
                    bcast(lnboltzmann, 0, m_exec_conf->getMPICommunicator());
                    bcast(nonzero, 0, m_exec_conf->getMPICommunicator());
                    }
                #endif

                // apply acceptance criterion
                bool accept = false;
                if (nonzero)
                    {
                    accept = (hoomd::detail::generate_canonical<double>(rng) < exp(lnboltzmann));
                    }

                #ifdef ENABLE_MPI
                if (m_gibbs && is_root)
                    {
                    // send result of acceptance test
                    unsigned result = accept;
                    MPI_Send(&result, 1, MPI_UNSIGNED, m_gibbs_other, 0, m_exec_conf->getHOOMDWorldMPICommunicator());
                    }
                #endif

                if (accept)
                    {
                    // insertion was successful

                    // create a new particle with given type
                    unsigned int tag;

                    tag = m_pdata->addParticle(type);

                    // set the position of the particle

                    // setPosition() takes into account the grid shift, so subtract that one
                    Scalar3 p = vec_to_scalar3(pos_test)-m_pdata->getOrigin();
                    int3 tmp = make_int3(0,0,0);
                    m_pdata->getGlobalBox().wrap(p,tmp);
                    m_pdata->setPosition(tag, p);
                    if (shape_test.hasOrientation())
                        {
                        m_pdata->setOrientation(tag, quat_to_scalar4(shape_test.orientation));
                        }
                    m_count_total.insert_accept_count++;
                    }
                else
                    {
                    m_count_total.insert_reject_count++;
                    }
                }
            }
        else
            {
            // try removing a particle
            unsigned int tag = UINT_MAX;

            // in Gibbs ensemble, we should not use correlated random numbers with box 1
            hoomd::RandomGenerator rng_local(hoomd::RNGIdentifier::UpdaterMuVTBox1, this->m_seed, timestep, group);

            // choose a random particle type out of those being transferred
            assert(m_transfer_types.size() > 0);
            unsigned int type = m_transfer_types[hoomd::UniformIntDistribution(m_transfer_types.size()-1)(rng_local)];

            // choose a random particle of that type
            unsigned int nptl_type = getNumParticlesType(type);

            if (nptl_type)
                {
                // get random tag of given type
                unsigned int type_offset = hoomd::UniformIntDistribution(nptl_type-1)(rng_local);
                tag = getNthTypeTag(type, type_offset);
                }

            Scalar V = m_pdata->getGlobalBox().getVolume();
            Scalar lnboltzmann(0.0);

            if (!m_gibbs)
                {
                // get fugacity value
                Scalar fugacity = m_fugacity[type]->getValue(timestep);

                // sanity check
                if (fugacity <= Scalar(0.0))
                    {
                    m_exec_conf->msg->error() << "Fugacity has to be greater than zero." << std::endl;
                    throw std::runtime_error("Error in UpdaterMuVT");
                    }

                lnboltzmann -= log(fugacity);
                }
            else
                {
                if (is_root)
                    {
                    #ifdef ENABLE_MPI
                    // determine type name
                    std::string type_name = m_pdata->getNameByType(type);

                    // send particle type to other rank
                    unsigned int n = type_name.size()+1;
                    MPI_Send(&n, 1, MPI_UNSIGNED, m_gibbs_other, 0, m_exec_conf->getHOOMDWorldMPICommunicator());
                    char s[n];
                    memcpy(s,type_name.c_str(),n);
                    MPI_Send(s, n, MPI_CHAR, m_gibbs_other, 0, m_exec_conf->getHOOMDWorldMPICommunicator());
                    #endif
                    }
                }

            // acceptance probability
            unsigned int nonzero = 1;
            if (nptl_type)
                {
                lnboltzmann += log((Scalar)nptl_type/V);
                }
            else
                {
                nonzero = 0;
                }

            bool accept = true;

            // get weight for removal
            Scalar lnb(0.0);
            if (tryRemoveParticle(timestep, tag, lnb))
                {
                lnboltzmann += lnb;
                }
            else
                {
                nonzero = 0;
                }

            if (m_gibbs)
                {
                if (is_root)
                    {
                    #ifdef ENABLE_MPI
                    // send result of removal attempt
                    MPI_Send(&lnboltzmann, 1, MPI_HOOMD_SCALAR, m_gibbs_other, 0, m_exec_conf->getHOOMDWorldMPICommunicator());
                    MPI_Send(&nonzero, 1, MPI_UNSIGNED, m_gibbs_other, 0, m_exec_conf->getHOOMDWorldMPICommunicator());

                    // wait for result of insertion on other rank
                    unsigned int result;
                    MPI_Status stat;
                    MPI_Recv(&result, 1, MPI_UNSIGNED, m_gibbs_other, 0, m_exec_conf->getHOOMDWorldMPICommunicator(), &stat);
                    accept = result;
                    #endif
                    }
                }
            else
                {
                // apply acceptance criterion
                if (nonzero)
                    {
                    accept  = (hoomd::detail::generate_canonical<double>(rng_local) < exp(lnboltzmann));
                    }
                else
                    {
                    accept = false;
                    }
                }

            #ifdef ENABLE_MPI
            if (m_gibbs && m_comm)
                {
                bcast(accept,0,m_exec_conf->getMPICommunicator());
                }
            #endif

            if (accept)
                {
                // remove particle
                m_pdata->removeParticle(tag);
                m_count_total.remove_accept_count++;
                }
            else
                {
                m_count_total.remove_reject_count++;
                }
            } // end remove particle
        }
    #ifdef ENABLE_MPI
    if (active && volume_move)
        {
        if (m_gibbs)
            {
            m_exec_conf->msg->notice(10) << "UpdaterMuVT: Gibbs ensemble volume move " << timestep << std::endl;
            }

        // perform volume move

        Scalar V_other = 0;
        const BoxDim global_box_old = m_pdata->getGlobalBox();
        Scalar V = global_box_old.getVolume();
        unsigned int nglobal = m_pdata->getNGlobal();

        Scalar V_new,V_new_other;
        if (is_root)
            {
            if (mod == 0)
                {
                // send volume to other rank
                MPI_Send(&V, 1, MPI_HOOMD_SCALAR, m_gibbs_other, 0, m_exec_conf->getHOOMDWorldMPICommunicator());

                MPI_Status stat;

                // receive other box volume
                MPI_Recv(&V_other, 1, MPI_HOOMD_SCALAR, m_gibbs_other, 0, m_exec_conf->getHOOMDWorldMPICommunicator(), &stat);
                }
            else
                {
                // receive other box volume
                MPI_Status stat;
                MPI_Recv(&V_other, 1, MPI_HOOMD_SCALAR, m_gibbs_other, 0, m_exec_conf->getHOOMDWorldMPICommunicator(), &stat);

                // send volume to other rank
                MPI_Send(&V, 1, MPI_HOOMD_SCALAR, m_gibbs_other, 0, m_exec_conf->getHOOMDWorldMPICommunicator());
                }

            if (mod == 0)
                {
                Scalar ln_V_new = log(V/V_other)+(hoomd::detail::generate_canonical<Scalar>(rng)-Scalar(0.5))*m_max_vol_rescale;
                V_new = (V+V_other)*exp(ln_V_new)/(Scalar(1.0)+exp(ln_V_new));
                V_new_other = (V+V_other)*(Scalar(1.0)-exp(ln_V_new)/(Scalar(1.0)+exp(ln_V_new)));
                }
             else
                {
                Scalar ln_V_new = log(V_other/V)+(hoomd::detail::generate_canonical<Scalar>(rng)-Scalar(0.5))*m_max_vol_rescale;
                V_new = (V+V_other)*(Scalar(1.0)-exp(ln_V_new)/(Scalar(1.0)+exp(ln_V_new)));
                }
            }

        if (m_comm)
            {
            bcast(V_new,0,m_exec_conf->getMPICommunicator());
            }

        // apply volume rescale to box
        BoxDim global_box_new = m_pdata->getGlobalBox();
        Scalar3 L_old = global_box_new.getL();
        Scalar3 L_new = global_box_new.getL();
        L_new = L_old * pow(V_new/V,Scalar(1.0/3.0));
        global_box_new.setL(L_new);

        m_postype_backup.resize(m_pdata->getN());

        // Make a backup copy of position data
        unsigned int N_backup = m_pdata->getN();
            {
            ArrayHandle<Scalar4> h_postype(m_pdata->getPositions(), access_location::host, access_mode::read);
            ArrayHandle<Scalar4> h_postype_backup(m_postype_backup, access_location::host, access_mode::readwrite);
            memcpy(h_postype_backup.data, h_postype.data, sizeof(Scalar4) * N_backup);
            }

        //  number of degrees of freedom the old volume (it doesn't change during a volume move)
        unsigned int ndof = nglobal;

        unsigned int extra_ndof = 0;

        // set new box and rescale coordinates
        Scalar lnb(0.0);
        bool has_overlaps = !boxResizeAndScale(timestep, global_box_old, global_box_new, extra_ndof, lnb);
        ndof += extra_ndof;

        unsigned int other_result;
        Scalar other_lnb;

        if (is_root)
            {
            if (mod == 0)
                {
                // receive result from other rank
                MPI_Status stat;
                MPI_Recv(&other_result, 1, MPI_UNSIGNED, m_gibbs_other, 0, m_exec_conf->getHOOMDWorldMPICommunicator(), &stat);
                MPI_Recv(&other_lnb, 1, MPI_HOOMD_SCALAR, m_gibbs_other, 1, m_exec_conf->getHOOMDWorldMPICommunicator(), &stat);
                }
            else
                {
                // send result to other rank
                unsigned int result = has_overlaps;
                MPI_Send(&result, 1, MPI_UNSIGNED, m_gibbs_other, 0, m_exec_conf->getHOOMDWorldMPICommunicator());
                MPI_Send(&lnb, 1, MPI_HOOMD_SCALAR, m_gibbs_other, 1, m_exec_conf->getHOOMDWorldMPICommunicator());
                }
            }

        bool accept = true;

        if (is_root)
            {
            if (mod == 0)
                {
                // receive number of particles from other rank
                unsigned int other_ndof;
                MPI_Status stat;
                MPI_Recv(&other_ndof, 1, MPI_UNSIGNED, m_gibbs_other, 0, m_exec_conf->getHOOMDWorldMPICommunicator(), &stat);

                // apply criterion on rank zero
                Scalar arg = log(V_new/V)*(Scalar)(ndof+1)+log(V_new_other/V_other)*(Scalar)(other_ndof+1)
                    + lnb + other_lnb;

                accept = hoomd::detail::generate_canonical<double>(rng) < exp(arg);
                accept &= !(has_overlaps || other_result);

                // communicate if accepted
                unsigned result = accept;
                MPI_Send(&result, 1, MPI_UNSIGNED, m_gibbs_other, 0, m_exec_conf->getHOOMDWorldMPICommunicator());
                }
            else
                {
                // send number of particles
                MPI_Send(&ndof, 1, MPI_UNSIGNED, m_gibbs_other, 0, m_exec_conf->getHOOMDWorldMPICommunicator());

                // wait for result of acceptance criterion
                MPI_Status stat;
                unsigned int result;
                MPI_Recv(&result, 1, MPI_UNSIGNED, m_gibbs_other, 0, m_exec_conf->getHOOMDWorldMPICommunicator(), &stat);
                accept = result;
                }
            }

        if (m_comm)
            {
            bcast(accept,0,m_exec_conf->getMPICommunicator());
            }

        if (! accept)
            {
            // volume move rejected

            // restore particle positions and orientations
                {
                ArrayHandle<Scalar4> h_postype(m_pdata->getPositions(), access_location::host, access_mode::readwrite);
                ArrayHandle<Scalar4> h_postype_backup(m_postype_backup, access_location::host, access_mode::read);
                unsigned int N = m_pdata->getN();
                if (N != N_backup)
                    {
                    this->m_exec_conf->msg->error() << "update.muvt" << ": Number of particles mismatch when rejecting volume move" << std::endl;
                    throw std::runtime_error("Error resizing box");
                    // note, this error should never appear (because particles are not migrated after a box resize),
                    // but is left here as a sanity check
                    }
                memcpy(h_postype.data, h_postype_backup.data, sizeof(Scalar4) * N);
                }

            m_pdata->setGlobalBox(global_box_old);

            // increment counter
            m_count_total.volume_reject_count++;
            }
        else
            {
            // volume move accepted
            m_count_total.volume_accept_count++;
            }
        } // end volume move
    #endif

    #ifdef ENABLE_MPI
    if (m_comm)
        {
        // We have inserted or removed particles or changed box volume, so update ghosts
        m_mc->communicate(false);
        }
    #endif

    if (m_prof) m_prof->pop();
    }

template<class Shape>
bool UpdaterMuVT<Shape>::tryRemoveParticle(unsigned int timestep, unsigned int tag, Scalar &lnboltzmann)
    {
    lnboltzmann = Scalar(0.0);

    // guard against trying to modify empty particle data
    bool nonzero = true;
    if (tag == UINT_MAX)
        nonzero = false;

    if (nonzero)
        {
        bool is_local = this->m_pdata->isParticleLocal(tag);

        // do we have to compute energetic contribution?
        auto patch = m_mc->getPatchInteraction();

        // if not, no overlaps generated
        if (patch)
            {
            // type
            unsigned int type = this->m_pdata->getType(tag);

            // read in the current position and orientation
            quat<Scalar> orientation(m_pdata->getOrientation(tag));

            // charge and diameter
            Scalar diameter = m_pdata->getDiameter(tag);
            Scalar charge = m_pdata->getCharge(tag);

            // getPosition() takes into account grid shift, correct for that
            Scalar3 p = m_pdata->getPosition(tag)+m_pdata->getOrigin();
            int3 tmp = make_int3(0,0,0);
            m_pdata->getGlobalBox().wrap(p,tmp);
            vec3<Scalar> pos(p);

            if (is_local)
                {
                // update the aabb tree
                const detail::AABBTree& aabb_tree = m_mc->buildAABBTree();

                // update the image list
                const std::vector<vec3<Scalar> >&image_list = m_mc->updateImageList();

                // check for overlaps
                ArrayHandle<unsigned int> h_tag(m_pdata->getTags(), access_location::host, access_mode::read);
                ArrayHandle<Scalar4> h_postype(m_pdata->getPositions(), access_location::host, access_mode::read);
                ArrayHandle<Scalar4> h_orientation(m_pdata->getOrientationArray(), access_location::host, access_mode::read);
                ArrayHandle<Scalar> h_diameter(m_pdata->getDiameters(), access_location::host, access_mode::read);
                ArrayHandle<Scalar> h_charge(m_pdata->getCharges(), access_location::host, access_mode::read);

                // Check particle against AABB tree for neighbors
                Scalar r_cut_patch = patch->getRCut() + 0.5*patch->getAdditiveCutoff(type);

                OverlapReal R_query = std::max(0.0,r_cut_patch - m_mc->getMinCoreDiameter()/(OverlapReal)2.0);
                detail::AABB aabb_local = detail::AABB(vec3<Scalar>(0,0,0),R_query);

                Scalar r_cut_self = r_cut_patch + 0.5*patch->getAdditiveCutoff(type);

                const unsigned int n_images = image_list.size();
                for (unsigned int cur_image = 0; cur_image < n_images; cur_image++)
                    {
                    vec3<Scalar> pos_image = pos + image_list[cur_image];

                    if (cur_image != 0)
                        {
                        vec3<Scalar> r_ij = pos - pos_image;
                        // self-energy
                        if (dot(r_ij,r_ij) <= r_cut_self*r_cut_self)
                            {
                            lnboltzmann += patch->energy(r_ij,
                                type,
                                quat<float>(orientation),
                                diameter,
                                charge,
                                type,
                                quat<float>(orientation),
                                diameter,
                                charge);
                            }
                        }

                    detail::AABB aabb = aabb_local;
                    aabb.translate(pos_image);

                    // stackless search
                    for (unsigned int cur_node_idx = 0; cur_node_idx < aabb_tree.getNumNodes(); cur_node_idx++)
                        {
                        if (detail::overlap(aabb_tree.getNodeAABB(cur_node_idx), aabb))
                            {
                            if (aabb_tree.isNodeLeaf(cur_node_idx))
                                {
                                for (unsigned int cur_p = 0; cur_p < aabb_tree.getNodeNumParticles(cur_node_idx); cur_p++)
                                    {
                                    // read in its position and orientation
                                    unsigned int j = aabb_tree.getNodeParticle(cur_node_idx, cur_p);

                                    Scalar4 postype_j = h_postype.data[j];
                                    Scalar4 orientation_j = h_orientation.data[j];

                                    // put particles in coordinate system of particle i
                                    vec3<Scalar> r_ij = vec3<Scalar>(postype_j) - pos_image;

                                    unsigned int typ_j = __scalar_as_int(postype_j.w);

                                    // we computed the self-interaction above
                                    if (h_tag.data[j] == tag) continue;

                                    Scalar r_cut_ij = r_cut_patch + 0.5*patch->getAdditiveCutoff(typ_j);

                                    if (dot(r_ij,r_ij) <= r_cut_ij*r_cut_ij)
                                        {
                                        lnboltzmann += patch->energy(r_ij,
                                            type,
                                            quat<float>(orientation),
                                            diameter,
                                            charge,
                                            typ_j,
                                            quat<float>(orientation_j),
                                            h_diameter.data[j],
                                            h_charge.data[j]);
                                        }
                                    }
                                }
                            }
                        else
                            {
                            // skip ahead
                            cur_node_idx += aabb_tree.getNodeSkip(cur_node_idx);
                            }
                        } // end loop over AABB nodes
                    } // end loop over images
                }

            #ifdef ENABLE_MPI
            if (m_comm)
                {
                MPI_Allreduce(MPI_IN_PLACE, &lnboltzmann, 1, MPI_HOOMD_SCALAR, MPI_SUM, m_exec_conf->getMPICommunicator());
                }
            #endif
            }
        }

    // Depletants
    auto& params = this->m_mc->getParams();

    if (m_mc->getQuermassMode())
        throw std::runtime_error("update.muvt() doesn't support quermass mode\n");

    for (unsigned int type_d = 0; type_d < this->m_pdata->getNTypes(); ++type_d)
        {
        if (m_mc->getDepletantFugacity(type_d) == 0.0)
            continue;

        if (m_mc->getDepletantFugacity(type_d) < 0.0)
            throw std::runtime_error("Negative fugacties not supported in update.muvt()\n");

        // Depletant and colloid diameter
        quat<Scalar> o;
        Scalar d_dep;
            {
            Shape tmp(o, params[type_d]);
            d_dep = tmp.getCircumsphereDiameter();
            }

        #ifdef ENABLE_MPI

        // number of depletants to insert
        unsigned int n_insert = 0;

        // zero overlapping depletants after removal
        unsigned int n_overlap = 0;

        if (this->m_gibbs)
            {
            unsigned int other = this->m_gibbs_other;

            if (this->m_exec_conf->getRank() == 0)
                {
                MPI_Request req[2];
                MPI_Status status[2];
                MPI_Isend(&n_overlap, 1, MPI_UNSIGNED, other, 0, this->m_exec_conf->getHOOMDWorldMPICommunicator(), &req[0]);
                MPI_Irecv(&n_insert, 1, MPI_UNSIGNED, other, 0, this->m_exec_conf->getHOOMDWorldMPICommunicator(), &req[1]);
                MPI_Waitall(2, req, status);
                }
            if (this->m_comm)
                {
                bcast(n_insert, 0, this->m_exec_conf->getMPICommunicator());
                }
            }
        #endif

        // only if the particle to be removed actually exists
        if (tag != UINT_MAX)
            {
            #ifdef ENABLE_MPI
            // old type
            unsigned int type = this->m_pdata->getType(tag);

            // Depletant and colloid diameter
            Scalar d_colloid_old;
                {
                Shape shape_old(o, params[type]);
                d_colloid_old = shape_old.getCircumsphereDiameter();
                }

            if (this->m_gibbs)
                {
                // try inserting depletants in new configuration (where particle is removed)
                Scalar delta = d_dep + d_colloid_old;
                Scalar lnb(0.0);
                if (moveDepletantsIntoOldPosition(timestep, n_insert, delta, tag, m_n_trial, lnb, true, type_d))
                    {
                    lnboltzmann += lnb;
                    }
                else
                    {
                    nonzero = false;
                    }
                }
            else
            #endif
                {
                // just accept
                }
            } // end if particle exists
        } // end loop over depletants

    return nonzero;
    }

template<class Shape>
bool UpdaterMuVT<Shape>::tryInsertParticle(unsigned int timestep, unsigned int type, vec3<Scalar> pos,
    quat<Scalar> orientation, Scalar &lnboltzmann)
    {
    // do we have to compute energetic contribution?
    auto patch = m_mc->getPatchInteraction();

    lnboltzmann = Scalar(0.0);

    unsigned int overlap = 0;

    bool is_local = true;
    #ifdef ENABLE_MPI
    if (this->m_pdata->getDomainDecomposition())
        {
        const BoxDim& global_box = this->m_pdata->getGlobalBox();
        ArrayHandle<unsigned int> h_cart_ranks(this->m_pdata->getDomainDecomposition()->getCartRanks(), access_location::host, access_mode::read);
        is_local = this->m_exec_conf->getRank() == this->m_pdata->getDomainDecomposition()->placeParticle(global_box, vec_to_scalar3(pos), h_cart_ranks.data);
        }
    #endif

    unsigned int nptl_local = m_pdata->getN() + m_pdata->getNGhosts();

    if (is_local)
        {
        // get some data structures from the integrator
        auto& image_list = m_mc->updateImageList();
        const unsigned int n_images = image_list.size();
        auto& params = m_mc->getParams();

        const Index2D& overlap_idx = m_mc->getOverlapIndexer();

        OverlapReal r_cut_patch(0.0);
        Scalar r_cut_self(0.0);

        if (patch)
            {
            r_cut_patch = patch->getRCut() + 0.5*patch->getAdditiveCutoff(type);
            r_cut_self = r_cut_patch + 0.5*patch->getAdditiveCutoff(type);
            }

        unsigned int err_count = 0;

            {
            // check for overlaps
            ArrayHandle<Scalar4> h_postype(m_pdata->getPositions(), access_location::host, access_mode::read);
            ArrayHandle<Scalar4> h_orientation(m_pdata->getOrientationArray(), access_location::host, access_mode::read);
            ArrayHandle<Scalar> h_diameter(m_pdata->getDiameters(), access_location::host, access_mode::read);
            ArrayHandle<Scalar> h_charge(m_pdata->getCharges(), access_location::host, access_mode::read);

            ArrayHandle<unsigned int> h_overlaps(m_mc->getInteractionMatrix(), access_location::host, access_mode::read);

            // read in the current position and orientation
            Shape shape(orientation, params[type]);

            for (unsigned int cur_image = 0; cur_image < n_images; cur_image++)
                {
                vec3<Scalar> pos_image = pos + image_list[cur_image];

                if (cur_image != 0)
                    {
                    // check for self-overlap with all images except the original
                    vec3<Scalar> r_ij = pos - pos_image;
                    if (h_overlaps.data[overlap_idx(type, type)]
                        && check_circumsphere_overlap(r_ij, shape, shape)
                        && test_overlap(r_ij, shape, shape, err_count))
                        {
                        overlap = 1;
                        break;
                        }

                    // self-energy
                    if (patch && dot(r_ij,r_ij) <= r_cut_self*r_cut_self)
                        {
                        lnboltzmann -= patch->energy(r_ij,
                            type,
                            quat<float>(orientation),
                            1.0, // diameter i
                            0.0, // charge i
                            type,
                            quat<float>(orientation),
                            1.0, // diameter i
                            0.0 // charge i
                            );
                        }
                    }
                }
            }

        // we cannot rely on a valid AABB tree when there are 0 particles
        if (! overlap && nptl_local > 0)
            {
            // Check particle against AABB tree for neighbors
            const detail::AABBTree& aabb_tree = m_mc->buildAABBTree();

            ArrayHandle<Scalar4> h_postype(m_pdata->getPositions(), access_location::host, access_mode::read);
            ArrayHandle<Scalar4> h_orientation(m_pdata->getOrientationArray(), access_location::host, access_mode::read);
            ArrayHandle<Scalar> h_diameter(m_pdata->getDiameters(), access_location::host, access_mode::read);
            ArrayHandle<Scalar> h_charge(m_pdata->getCharges(), access_location::host, access_mode::read);
            ArrayHandle<unsigned int> h_overlaps(m_mc->getInteractionMatrix(), access_location::host, access_mode::read);

            Shape shape(orientation, params[type]);
            OverlapReal R_query = std::max(shape.getCircumsphereDiameter()/OverlapReal(2.0),
                r_cut_patch - m_mc->getMinCoreDiameter()/(OverlapReal)2.0);
            detail::AABB aabb_local = detail::AABB(vec3<Scalar>(0,0,0),R_query);

            for (unsigned int cur_image = 0; cur_image < n_images; cur_image++)
                {
                vec3<Scalar> pos_image = pos + image_list[cur_image];


                detail::AABB aabb = aabb_local;
                aabb.translate(pos_image);

                // stackless search
                for (unsigned int cur_node_idx = 0; cur_node_idx < aabb_tree.getNumNodes(); cur_node_idx++)
                    {
                    if (detail::overlap(aabb_tree.getNodeAABB(cur_node_idx), aabb))
                        {
                        if (aabb_tree.isNodeLeaf(cur_node_idx))
                            {
                            for (unsigned int cur_p = 0; cur_p < aabb_tree.getNodeNumParticles(cur_node_idx); cur_p++)
                                {
                                // read in its position and orientation
                                unsigned int j = aabb_tree.getNodeParticle(cur_node_idx, cur_p);

                                Scalar4 postype_j = h_postype.data[j];
                                Scalar4 orientation_j = h_orientation.data[j];

                                // put particles in coordinate system of particle i
                                vec3<Scalar> r_ij = vec3<Scalar>(postype_j) - pos_image;

                                unsigned int typ_j = __scalar_as_int(postype_j.w);
                                Shape shape_j(quat<Scalar>(orientation_j), params[typ_j]);

                                Scalar r_cut_ij(0.0);
                                if (patch)
                                    r_cut_ij = r_cut_patch + 0.5*patch->getAdditiveCutoff(typ_j);

                                if (h_overlaps.data[overlap_idx(type, typ_j)]
                                    && check_circumsphere_overlap(r_ij, shape, shape_j)
                                    && test_overlap(r_ij, shape, shape_j, err_count))
                                    {
                                    overlap = 1;
                                    break;
                                    }
                                else if (patch && dot(r_ij,r_ij) <= r_cut_ij*r_cut_ij)
                                    {
                                    lnboltzmann -= patch->energy(r_ij,
                                        type,
                                        quat<float>(orientation),
                                        1.0, // diameter i
                                        0.0, // charge i
                                        typ_j,
                                        quat<float>(orientation_j),
                                        h_diameter.data[j],
                                        h_charge.data[j]);
                                    }
                                }
                            }
                        }
                    else
                        {
                        // skip ahead
                        cur_node_idx += aabb_tree.getNodeSkip(cur_node_idx);
                        }

                    if (overlap)
                        {
                        break;
                        }
                    } // end loop over AABB nodes

                if (overlap)
                    {
                    break;
                    }
                } // end loop over images
            } // end if nptl_local > 0
        } // end if local

    #ifdef ENABLE_MPI
    if (m_comm)
        {
        MPI_Allreduce(MPI_IN_PLACE, &lnboltzmann, 1, MPI_HOOMD_SCALAR, MPI_SUM, m_exec_conf->getMPICommunicator());
        MPI_Allreduce(MPI_IN_PLACE, &overlap, 1, MPI_UNSIGNED, MPI_MAX, m_exec_conf->getMPICommunicator());
        }
    #endif

    bool nonzero = !overlap;

    quat<Scalar> o;
    auto& params = this->m_mc->getParams();
    Shape shape(o, params[type]);
    Scalar d_colloid = shape.getCircumsphereDiameter();

    // loop over depletant types
    for (unsigned int type_d = 0; type_d < this->m_pdata->getNTypes(); ++type_d)
        {
        if (m_mc->getDepletantFugacity(type_d) == 0.0)
            continue;

        if (m_mc->getDepletantFugacity(type_d) < 0.0)
            throw std::runtime_error("Negative fugacities not supported in update.muvt()\n");

        // Depletant and colloid diameter
        Scalar d_dep;
            {
            Shape tmp(o, params[type_d]);
            d_dep = tmp.getCircumsphereDiameter();
            }

        // test sphere diameter and volume
        Scalar delta = d_dep + d_colloid;
        Scalar V = Scalar(M_PI/6.0)*delta*delta*delta;

        unsigned int n_overlap = 0;
        #ifdef ENABLE_MPI
        // number of depletants to insert
        unsigned int n_insert = 0;

        if (this->m_gibbs)
            {
            // perform cluster move
            if (nonzero)
                {
                // generate random depletant number
                unsigned int n_dep = getNumDepletants(timestep, V, false, type_d);

                unsigned int tmp = 0;

                // count depletants overlapping with new config (but ignore overlap in old one)
                n_overlap = countDepletantOverlapsInNewPosition(timestep, n_dep, delta, pos, orientation, type, tmp, type_d);

                Scalar lnb(0.0);

                // try inserting depletants in old configuration (compute configurational bias weight factor)
                if (moveDepletantsIntoNewPosition(timestep, n_overlap, delta, pos, orientation, type, m_n_trial, lnb, type_d))
                    {
                    lnboltzmann -= lnb;
                    }
                else
                    {
                    nonzero = false;
                    }
                }

            unsigned int other = this->m_gibbs_other;

            if (this->m_exec_conf->getRank() == 0)
                {
                MPI_Request req[2];
                MPI_Status status[2];
                MPI_Isend(&n_overlap, 1, MPI_UNSIGNED, other, 0, this->m_exec_conf->getHOOMDWorldMPICommunicator(), &req[0]);
                MPI_Irecv(&n_insert, 1, MPI_UNSIGNED, other, 0, this->m_exec_conf->getHOOMDWorldMPICommunicator(), &req[1]);
                MPI_Waitall(2, req, status);
                }
            if (this->m_comm)
                {
                bcast(n_insert, 0, this->m_exec_conf->getMPICommunicator());
                }

            // if we have to insert depletants in addition, reject
            if (n_insert)
                {
                nonzero = false;
                }
            }
        else
        #endif
            {
            if (nonzero)
                {
                // generate random depletant number
                unsigned int n_dep = getNumDepletants(timestep, V, false, type_d);

                // count depletants overlapping with new config (but ignore overlap in old one)
                unsigned int n_free;
                n_overlap = countDepletantOverlapsInNewPosition(timestep, n_dep, delta, pos, orientation, type, n_free, type_d);
                nonzero = !n_overlap;
                }
            }
        } // end loop over depletants

    return nonzero;
    }

template<class Shape>
Scalar UpdaterMuVT<Shape>::getLogValue(const std::string& quantity, unsigned int timestep)
    {
    hpmc_muvt_counters_t counters = getCounters(1);

    for (unsigned int i = 0; i < m_pdata->getNTypes(); ++i)
        {
        std::string q = "hpmc_muvt_N_"+m_pdata->getNameByType(i);
        if (quantity == q)
            {
            return getNumParticlesType(i);
            }
        }
    if (quantity == "hpmc_muvt_insert_acceptance")
        {
        return counters.getInsertAcceptance();
        }
    else if (quantity == "hpmc_muvt_remove_acceptance")
        {
        return counters.getRemoveAcceptance();
        }
    else if (quantity == "hpmc_muvt_exchange_acceptance")
        {
        return counters.getExchangeAcceptance();
        }
    else if (quantity == "hpmc_muvt_volume_acceptance")
        {
        return counters.getVolumeAcceptance();
        }
    else
        {
        m_exec_conf->msg->error() << "UpdaterMuVT: Log quantity " << quantity
            << " is not supported by this Updater." << std::endl;
        throw std::runtime_error("Error querying log value.");
        }
    }

/*! \param mode 0 -> Absolute count, 1 -> relative to the start of the run, 2 -> relative to the last executed step
    \return The current state of the acceptance counters

    UpdaterMuVT maintains a count of the number of accepted and rejected moves since instantiation. getCounters()
    provides the current value. The parameter *mode* controls whether the returned counts are absolute, relative
    to the start of the run, or relative to the start of the last executed step.
*/
template<class Shape>
hpmc_muvt_counters_t UpdaterMuVT<Shape>::getCounters(unsigned int mode)
    {
    hpmc_muvt_counters_t result;

    if (mode == 0)
        result = m_count_total;
    else if (mode == 1)
        result = m_count_total - m_count_run_start;
    else
        result = m_count_total - m_count_step_start;

    // don't MPI_AllReduce counters because all ranks count the same thing
    return result;
    }

template<class Shape>
bool UpdaterMuVT<Shape>::moveDepletantsInUpdatedRegion(unsigned int timestep, unsigned int n_insert,
    Scalar delta, unsigned int tag, unsigned int new_type, unsigned int n_trial, Scalar &lnboltzmann, unsigned int type_d)
    {
    lnboltzmann = Scalar(0.0);

    // getPosition() takes into account grid shift, correct for that
    Scalar3 p = this->m_pdata->getPosition(tag)+this->m_pdata->getOrigin();
    int3 tmp = make_int3(0,0,0);
    this->m_pdata->getGlobalBox().wrap(p,tmp);
    vec3<Scalar> pos(p);

    bool is_local = this->m_pdata->isParticleLocal(tag);

    // initialize another rng
    #ifdef ENABLE_MPI
    hoomd::RandomGenerator rng(hoomd::RNGIdentifier::UpdaterMuVTDepletants1, timestep, this->m_seed, this->m_exec_conf->getPartition());
    #else
    hoomd::RandomGenerator rng(hoomd::RNGIdentifier::UpdaterMuVTDepletants1, timestep, this->m_seed);
    #endif

    // update the aabb tree
    const detail::AABBTree& aabb_tree = this->m_mc->buildAABBTree();

    // update the image list
    const std::vector<vec3<Scalar> >&image_list = this->m_mc->updateImageList();

    unsigned int zero = 0;

    if (is_local)
        {
        ArrayHandle<Scalar4> h_postype(this->m_pdata->getPositions(), access_location::host, access_mode::read);
        ArrayHandle<Scalar4> h_orientation(this->m_pdata->getOrientationArray(), access_location::host, access_mode::read);
        ArrayHandle<unsigned int> h_tag(this->m_pdata->getTags(), access_location::host, access_mode::read);
        ArrayHandle<unsigned int> h_rtag(this->m_pdata->getRTags(), access_location::host, access_mode::read);
        ArrayHandle<unsigned int> h_overlaps(this->m_mc->getInteractionMatrix(), access_location::host, access_mode::read);

        const std::vector<typename Shape::param_type, managed_allocator<typename Shape::param_type> >& params = this->m_mc->getParams();

        const Index2D& overlap_idx = this->m_mc->getOverlapIndexer();

        // for every test depletant
        for (unsigned int k = 0; k < n_insert; ++k)
            {
            unsigned int n_success = 0;

            for (unsigned int itrial = 0; itrial < n_trial; ++itrial)
                {
                // draw a random vector in the excluded volume sphere of the particle to be inserted

                // random normalized vector
                vec3<Scalar> n;
                hoomd::SpherePointGenerator<Scalar>()(rng,n);

                // draw random radial coordinate in test sphere
                Scalar r3 = hoomd::detail::generate_canonical<Scalar>(rng);
                Scalar r = Scalar(0.5)*delta*powf(r3,1.0/3.0);

                // test depletant position
                vec3<Scalar> pos_test = pos+r*n;

                Shape shape_test(quat<Scalar>(), params[type_d]);
                if (shape_test.hasOrientation())
                    {
                    // if the depletant is anisotropic, generate orientation
                    shape_test.orientation = generateRandomOrientation(rng);
                    }

                bool overlap_old = false;

                detail::AABB aabb_test_local = shape_test.getAABB(vec3<Scalar>(0,0,0));

                unsigned int err_count = 0;
                // All image boxes (including the primary)
                const unsigned int n_images = image_list.size();
                for (unsigned int cur_image = 0; cur_image < n_images; cur_image++)
                    {
                    vec3<Scalar> pos_test_image = pos_test + image_list[cur_image];
                    detail::AABB aabb = aabb_test_local;
                    aabb.translate(pos_test_image);

                    // stackless search
                    for (unsigned int cur_node_idx = 0; cur_node_idx < aabb_tree.getNumNodes(); cur_node_idx++)
                        {
                        if (detail::overlap(aabb_tree.getNodeAABB(cur_node_idx), aabb))
                            {
                            if (aabb_tree.isNodeLeaf(cur_node_idx))
                                {
                                for (unsigned int cur_p = 0; cur_p < aabb_tree.getNodeNumParticles(cur_node_idx); cur_p++)
                                    {
                                    // read in its position and orientation
                                    unsigned int j = aabb_tree.getNodeParticle(cur_node_idx, cur_p);

                                    Scalar4 postype_j;
                                    Scalar4 orientation_j;

                                    // load the old position and orientation of the j particle
                                    postype_j = h_postype.data[j];
                                    orientation_j = h_orientation.data[j];

                                    if (h_tag.data[j] == tag)
                                        {
                                        // do not check against old particle configuration
                                        continue;
                                        }

                                    // put particles in coordinate system of particle i
                                    vec3<Scalar> r_ij = vec3<Scalar>(postype_j) - pos_test_image;

                                    unsigned int type = __scalar_as_int(postype_j.w);

                                    Shape shape_j(quat<Scalar>(orientation_j), params[type]);

                                    if (h_overlaps.data[overlap_idx(type,type_d)]
                                        && check_circumsphere_overlap(r_ij, shape_test, shape_j)
                                        && test_overlap(r_ij, shape_test, shape_j, err_count))
                                        {
                                        overlap_old = true;
                                        break;
                                        }
                                    }
                                }
                            }
                        else
                            {
                            // skip ahead
                            cur_node_idx += aabb_tree.getNodeSkip(cur_node_idx);
                            }

                        if (overlap_old)
                            break;
                        } // end loop over AABB nodes
                    if (overlap_old)
                        break;
                    } // end loop over images

                if (!overlap_old)
                    {
                    // resolve the updated particle tag
                    unsigned int j = h_rtag.data[tag];
                    assert(j < this->m_pdata->getN());

                    // load the old position and orientation of the updated particle
                    Scalar4 postype_j = h_postype.data[j];
                    Scalar4 orientation_j = h_orientation.data[j];

                    // see if it overlaps with depletant
                    for (unsigned int cur_image = 0; cur_image < n_images; cur_image++)
                        {
                        vec3<Scalar> pos_test_image = pos_test + image_list[cur_image];
                        vec3<Scalar> r_ij = vec3<Scalar>(postype_j) - pos_test_image;

                        // old particle shape
                        unsigned int typ_j = __scalar_as_int(postype_j.w);
                        Shape shape_old(quat<Scalar>(orientation_j), params[typ_j]);

                        if (h_overlaps.data[overlap_idx(type_d, typ_j)]
                            && check_circumsphere_overlap(r_ij, shape_test, shape_old)
                            && test_overlap(r_ij, shape_test, shape_old, err_count))
                            {
                            // overlap with old particle configuration

                            // new particle shape
                            Shape shape_new(quat<Scalar>(orientation_j), params[new_type]);

                            if (!(h_overlaps.data[overlap_idx(type_d,new_type)]
                                && check_circumsphere_overlap(r_ij, shape_test, shape_new)
                                && test_overlap(r_ij, shape_test, shape_new, err_count)))
                                {
                                // no overlap wth new configuration
                                n_success++;
                                }
                            }
                        }
                    }
                } // end loop over insertion attempts

            if (n_success)
                {
                lnboltzmann += log((Scalar) n_success/(Scalar)n_trial);
                }
            else
                {
                zero = 1;
                }
            } // end loop over test depletants
        } // end is_local

    #ifdef ENABLE_MPI
    if (this->m_comm)
        {
        MPI_Allreduce(MPI_IN_PLACE, &lnboltzmann, 1, MPI_HOOMD_SCALAR, MPI_SUM, this->m_exec_conf->getMPICommunicator());
        MPI_Allreduce(MPI_IN_PLACE, &zero, 1, MPI_UNSIGNED, MPI_SUM, this->m_exec_conf->getMPICommunicator());
        }
    #endif

    return !zero;
    }

template<class Shape>
bool UpdaterMuVT<Shape>::moveDepletantsIntoNewPosition(unsigned int timestep, unsigned int n_insert,
    Scalar delta, vec3<Scalar> pos, quat<Scalar> orientation, unsigned int type, unsigned int n_trial, Scalar &lnboltzmann,
    unsigned int type_d)
    {
    lnboltzmann = Scalar(0.0);
    unsigned int zero = 0;

    bool is_local = true;
    #ifdef ENABLE_MPI
    if (this->m_pdata->getDomainDecomposition())
        {
        const BoxDim& global_box = this->m_pdata->getGlobalBox();
        ArrayHandle<unsigned int> h_cart_ranks(this->m_pdata->getDomainDecomposition()->getCartRanks(), access_location::host, access_mode::read);
        is_local = this->m_exec_conf->getRank() == this->m_pdata->getDomainDecomposition()->placeParticle(global_box, vec_to_scalar3(pos), h_cart_ranks.data);
        }
    #endif

    // initialize another rng
    #ifdef ENABLE_MPI
    hoomd::RandomGenerator rng(hoomd::RNGIdentifier::UpdaterMuVTDepletants2, timestep, this->m_seed, this->m_exec_conf->getPartition());
    #else
    hoomd::RandomGenerator rng(hoomd::RNGIdentifier::UpdaterMuVTDepletants2, timestep, this->m_seed);
    #endif

    // update the aabb tree
    const detail::AABBTree& aabb_tree = this->m_mc->buildAABBTree();

    // update the image list
    const std::vector<vec3<Scalar> >&image_list = this->m_mc->updateImageList();

    if (is_local)
        {
        ArrayHandle<Scalar4> h_postype(this->m_pdata->getPositions(), access_location::host, access_mode::read);
        ArrayHandle<Scalar4> h_orientation(this->m_pdata->getOrientationArray(), access_location::host, access_mode::read);
        ArrayHandle<unsigned int> h_tag(this->m_pdata->getTags(), access_location::host, access_mode::read);
        ArrayHandle<unsigned int> h_overlaps(this->m_mc->getInteractionMatrix(), access_location::host, access_mode::read);

        auto& params = this->m_mc->getParams();

        const Index2D& overlap_idx = this->m_mc->getOverlapIndexer();

        // for every test depletant
        for (unsigned int k = 0; k < n_insert; ++k)
            {
            // Number of successfully reinsert depletants

            // we start with one because of super-detailed balance (we already inserted one overlapping depletant in the trial move)
            unsigned int n_success = 1;

            // Number of allowed insertion trials (those which overlap with colloid at old position)
            unsigned int n_overlap_shape = 1;

            for (unsigned int itrial = 0; itrial < n_trial; ++itrial)
                {
                // random normalized vector
                vec3<Scalar> n;
                hoomd::SpherePointGenerator<Scalar>()(rng,n);

                // draw random radial coordinate in test sphere
                Scalar r3 = hoomd::detail::generate_canonical<Scalar>(rng);
                Scalar r = Scalar(0.5)*delta*powf(r3,1.0/3.0);

                // test depletant position
                vec3<Scalar> pos_test = pos+r*n;

                Shape shape_test(quat<Scalar>(), params[type_d]);
                if (shape_test.hasOrientation())
                    {
                    // if the depletant is anisotropic, generate orientation
                    shape_test.orientation = generateRandomOrientation(rng);
                    }

                // check against overlap with old configuration
                bool overlap_old = false;

                detail::AABB aabb_test_local = shape_test.getAABB(vec3<Scalar>(0,0,0));

                unsigned int err_count = 0;
                // All image boxes (including the primary)
                const unsigned int n_images = image_list.size();
                for (unsigned int cur_image = 0; cur_image < n_images; cur_image++)
                    {
                    vec3<Scalar> pos_test_image = pos_test + image_list[cur_image];
                    detail::AABB aabb = aabb_test_local;
                    aabb.translate(pos_test_image);

                    // stackless search
                    for (unsigned int cur_node_idx = 0; cur_node_idx < aabb_tree.getNumNodes(); cur_node_idx++)
                        {
                        if (detail::overlap(aabb_tree.getNodeAABB(cur_node_idx), aabb))
                            {
                            if (aabb_tree.isNodeLeaf(cur_node_idx))
                                {
                                for (unsigned int cur_p = 0; cur_p < aabb_tree.getNodeNumParticles(cur_node_idx); cur_p++)
                                    {
                                    // read in its position and orientation
                                    unsigned int j = aabb_tree.getNodeParticle(cur_node_idx, cur_p);

                                    Scalar4 postype_j;
                                    Scalar4 orientation_j;

                                    // load the old position and orientation of the j particle
                                    postype_j = h_postype.data[j];
                                    orientation_j = h_orientation.data[j];

                                    // put particles in coordinate system of particle i
                                    vec3<Scalar> r_ij = vec3<Scalar>(postype_j) - pos_test_image;

                                    unsigned int typ_j = __scalar_as_int(postype_j.w);
                                    Shape shape_j(quat<Scalar>(orientation_j), params[typ_j]);

                                    if (h_overlaps.data[overlap_idx(type_d,typ_j)]
                                        && check_circumsphere_overlap(r_ij, shape_test, shape_j)
                                        && test_overlap(r_ij, shape_test, shape_j, err_count))
                                        {
                                        overlap_old = true;
                                        break;
                                        }
                                    }
                                }
                            }
                        else
                            {
                            // skip ahead
                            cur_node_idx += aabb_tree.getNodeSkip(cur_node_idx);
                            }
                        if (overlap_old)
                            break;
                        } // end loop over AABB nodes
                    if (overlap_old)
                        break;
                    } // end loop over images

                // checking the (0,0,0) image is sufficient
                Shape shape(orientation, params[type]);
                vec3<Scalar> r_ij = pos - pos_test;
                if (h_overlaps.data[overlap_idx(type, type_d)]
                    && check_circumsphere_overlap(r_ij, shape_test, shape)
                    && test_overlap(r_ij, shape_test, shape, err_count))
                    {
                    if (!overlap_old)
                        {
                        // insertion counts if it overlaps with inserted particle at new position, but not with other particles
                        n_success++;
                        }
                    n_overlap_shape++;
                    }
                } // end loop over insertion attempts

            if (n_success)
                {
                lnboltzmann += log((Scalar)n_success/(Scalar)n_overlap_shape);
                }
            else
                {
                zero = 1;
                }
            } // end loop over test depletants
        } // is_local

    #ifdef ENABLE_MPI
    if (this->m_comm)
        {
        MPI_Allreduce(MPI_IN_PLACE, &lnboltzmann, 1, MPI_HOOMD_SCALAR, MPI_SUM, this->m_exec_conf->getMPICommunicator());
        MPI_Allreduce(MPI_IN_PLACE, &zero, 1, MPI_UNSIGNED, MPI_SUM, this->m_exec_conf->getMPICommunicator());
        }
    #endif

    return !zero;
    }

template<class Shape>
bool UpdaterMuVT<Shape>::moveDepletantsIntoOldPosition(unsigned int timestep, unsigned int n_insert,
    Scalar delta, unsigned int tag, unsigned int n_trial, Scalar &lnboltzmann, bool need_overlap_shape, unsigned int type_d)
    {
    lnboltzmann = Scalar(0.0);

    // getPosition() corrects for grid shift, add it back
    Scalar3 p = this->m_pdata->getPosition(tag)+this->m_pdata->getOrigin();
    int3 tmp = make_int3(0,0,0);
    this->m_pdata->getGlobalBox().wrap(p,tmp);
    vec3<Scalar> pos(p);

    bool is_local = this->m_pdata->isParticleLocal(tag);

    // initialize another rng
    #ifdef ENABLE_MPI
    hoomd::RandomGenerator rng(hoomd::RNGIdentifier::UpdaterMuVTDepletants3, timestep, this->m_seed, this->m_exec_conf->getPartition());
    #else
    hoomd::RandomGenerator rng(hoomd::RNGIdentifier::UpdaterMuVTDepletants3, timestep, this->m_seed);
    #endif

    // update the aabb tree
    const detail::AABBTree& aabb_tree = this->m_mc->buildAABBTree();

    // update the image list
    const std::vector<vec3<Scalar> >&image_list = this->m_mc->updateImageList();

    unsigned int zero = 0;

    if (is_local)
        {
        ArrayHandle<Scalar4> h_postype(this->m_pdata->getPositions(), access_location::host, access_mode::read);
        ArrayHandle<Scalar4> h_orientation(this->m_pdata->getOrientationArray(), access_location::host, access_mode::read);
        ArrayHandle<unsigned int> h_tag(this->m_pdata->getTags(), access_location::host, access_mode::read);
        ArrayHandle<unsigned int> h_rtag(this->m_pdata->getRTags(), access_location::host, access_mode::read);
        ArrayHandle<unsigned int> h_overlaps(this->m_mc->getInteractionMatrix(), access_location::host, access_mode::read);

        auto& params = this->m_mc->getParams();

        const Index2D & overlap_idx = this->m_mc->getOverlapIndexer();

        // for every test depletant
        for (unsigned int k = 0; k < n_insert; ++k)
            {
            // Number of successfully reinsert depletants
            unsigned int n_success = 0;

            // Number of allowed insertion trials (those which overlap with colloid at old position)
            unsigned int n_overlap_shape = 0;

            for (unsigned int itrial = 0; itrial < n_trial; ++itrial)
                {
                // draw a random vector in the excluded volume sphere of the particle to be inserted
                vec3<Scalar> n;
                hoomd::SpherePointGenerator<Scalar>()(rng, n);

                // draw random radial coordinate in test sphere
                Scalar r3 = hoomd::detail::generate_canonical<Scalar>(rng);
                Scalar r = Scalar(0.5)*delta*powf(r3,1.0/3.0);

                // test depletant position
                vec3<Scalar> pos_test = pos+r*n;

                Shape shape_test(quat<Scalar>(), params[type_d]);
                if (shape_test.hasOrientation())
                    {
                    // if the depletant is anisotropic, generate orientation
                    shape_test.orientation = generateRandomOrientation(rng);
                    }

                bool overlap_old = false;
                bool overlap = false;

                detail::AABB aabb_test_local = shape_test.getAABB(vec3<Scalar>(0,0,0));

                unsigned int err_count = 0;
                // All image boxes (including the primary)
                const unsigned int n_images = image_list.size();
                for (unsigned int cur_image = 0; cur_image < n_images; cur_image++)
                    {
                    vec3<Scalar> pos_test_image = pos_test + image_list[cur_image];
                    detail::AABB aabb = aabb_test_local;
                    aabb.translate(pos_test_image);

                    // stackless search
                    for (unsigned int cur_node_idx = 0; cur_node_idx < aabb_tree.getNumNodes(); cur_node_idx++)
                        {
                        if (detail::overlap(aabb_tree.getNodeAABB(cur_node_idx), aabb))
                            {
                            if (aabb_tree.isNodeLeaf(cur_node_idx))
                                {
                                for (unsigned int cur_p = 0; cur_p < aabb_tree.getNodeNumParticles(cur_node_idx); cur_p++)
                                    {
                                    // read in its position and orientation
                                    unsigned int j = aabb_tree.getNodeParticle(cur_node_idx, cur_p);

                                    Scalar4 postype_j;
                                    Scalar4 orientation_j;

                                    // load the old position and orientation of the j particle
                                    postype_j = h_postype.data[j];
                                    orientation_j = h_orientation.data[j];

                                    if (h_tag.data[j] == tag)
                                        {
                                        // do not check against old particle configuration
                                        continue;
                                        }

                                    // put particles in coordinate system of particle i
                                    vec3<Scalar> r_ij = vec3<Scalar>(postype_j) - pos_test_image;

                                    unsigned int type = __scalar_as_int(postype_j.w);
                                    Shape shape_j(quat<Scalar>(orientation_j), params[type]);

                                    if (h_overlaps.data[overlap_idx(type_d, type)]
                                        && check_circumsphere_overlap(r_ij, shape_test, shape_j)
                                        && test_overlap(r_ij, shape_test, shape_j, err_count))
                                        {
                                        overlap_old = true;
                                        break;
                                        }
                                    }
                                }
                            }
                        else
                            {
                            // skip ahead
                            cur_node_idx += aabb_tree.getNodeSkip(cur_node_idx);
                            }

                        if (overlap_old)
                            break;
                        } // end loop over AABB nodes
                    if (overlap_old)
                        break;
                    } // end loop over images

                // resolve the updated particle tag
                unsigned int j = h_rtag.data[tag];
                assert(j < this->m_pdata->getN());

                // load the old position and orientation of the updated particle
                Scalar4 postype_j = h_postype.data[j];
                Scalar4 orientation_j = h_orientation.data[j];

                // see if it overlaps with depletant
                // only need to consider (0,0,0) image
                vec3<Scalar> r_ij = vec3<Scalar>(postype_j) - pos_test;

                unsigned int typ_j = __scalar_as_int(postype_j.w);
                Shape shape(quat<Scalar>(orientation_j), params[typ_j]);

                if (h_overlaps.data[overlap_idx(type_d, typ_j)]
                    && check_circumsphere_overlap(r_ij, shape_test, shape)
                    && test_overlap(r_ij, shape_test, shape, err_count))
                    {
                    overlap = true;
                    n_overlap_shape++;
                    }

                if (!overlap_old && (overlap || !need_overlap_shape))
                    {
                    // success if it overlaps with the particle identified by the tag
                    n_success++;
                    }
                } // end loop over insertion attempts

            if (n_success)
                {
                lnboltzmann += log((Scalar) n_success/(Scalar)n_overlap_shape);
                }
            else
                {
                zero = 1;
                }
            } // end loop over test depletants
        } // end is_local

    #ifdef ENABLE_MPI
    if (this->m_comm)
        {
        MPI_Allreduce(MPI_IN_PLACE, &lnboltzmann, 1, MPI_HOOMD_SCALAR, MPI_SUM, this->m_exec_conf->getMPICommunicator());
        MPI_Allreduce(MPI_IN_PLACE, &zero, 1, MPI_UNSIGNED, MPI_MAX, this->m_exec_conf->getMPICommunicator());
        }
    #endif

    return !zero;
    }

template<class Shape>
unsigned int UpdaterMuVT<Shape>::countDepletantOverlapsInNewPosition(unsigned int timestep, unsigned int n_insert,
    Scalar delta, vec3<Scalar> pos, quat<Scalar> orientation, unsigned int type, unsigned int &n_free, unsigned int type_d)
    {
    // number of depletants successfully inserted
    unsigned int n_overlap = 0;

    bool is_local = true;
    #ifdef ENABLE_MPI
    if (this->m_pdata->getDomainDecomposition())
        {
        const BoxDim& global_box = this->m_pdata->getGlobalBox();
        ArrayHandle<unsigned int> h_cart_ranks(this->m_pdata->getDomainDecomposition()->getCartRanks(), access_location::host, access_mode::read);
        is_local = this->m_exec_conf->getRank() == this->m_pdata->getDomainDecomposition()->placeParticle(global_box, vec_to_scalar3(pos), h_cart_ranks.data);
        }
    #endif

    // initialize another rng
    #ifdef ENABLE_MPI
    hoomd::RandomGenerator rng(hoomd::RNGIdentifier::UpdaterMuVTDepletants5, timestep, this->m_seed, this->m_exec_conf->getPartition());
    #else
    hoomd::RandomGenerator rng(hoomd::RNGIdentifier::UpdaterMuVTDepletants5, timestep, this->m_seed);
    #endif

    // update the aabb tree
    const detail::AABBTree& aabb_tree = this->m_mc->buildAABBTree();

    // update the image list
    const std::vector<vec3<Scalar> >&image_list = this->m_mc->updateImageList();

    n_free = 0;

    if (is_local)
        {
        ArrayHandle<Scalar4> h_postype(this->m_pdata->getPositions(), access_location::host, access_mode::read);
        ArrayHandle<Scalar4> h_orientation(this->m_pdata->getOrientationArray(), access_location::host, access_mode::read);
        ArrayHandle<unsigned int> h_tag(this->m_pdata->getTags(), access_location::host, access_mode::read);

        auto& params = this->m_mc->getParams();

        ArrayHandle<unsigned int> h_overlaps(this->m_mc->getInteractionMatrix(), access_location::host, access_mode::read);
        const Index2D & overlap_idx = this->m_mc->getOverlapIndexer();

        // for every test depletant
        for (unsigned int k = 0; k < n_insert; ++k)
            {
            // draw a random vector in the excluded volume sphere of the particle to be inserted
            vec3<Scalar> n;
            hoomd::SpherePointGenerator<Scalar>()(rng, n);

            // draw random radial coordinate in test sphere
            Scalar r3 = hoomd::detail::generate_canonical<Scalar>(rng);
            Scalar r = Scalar(0.5)*delta*powf(r3,1.0/3.0);

            // test depletant position
            vec3<Scalar> pos_test = pos+r*n;

            Shape shape_test(quat<Scalar>(), params[type_d]);
            if (shape_test.hasOrientation())
                {
                // if the depletant is anisotropic, generate orientation
                shape_test.orientation = generateRandomOrientation(rng);
                }

            // check against overlap with old configuration
            bool overlap_old = false;

            detail::AABB aabb_test_local = shape_test.getAABB(vec3<Scalar>(0,0,0));

            unsigned int err_count = 0;
            // All image boxes (including the primary)
            const unsigned int n_images = image_list.size();
            for (unsigned int cur_image = 0; cur_image < n_images; cur_image++)
                {
                vec3<Scalar> pos_test_image = pos_test + image_list[cur_image];
                detail::AABB aabb = aabb_test_local;
                aabb.translate(pos_test_image);

                // stackless search
                for (unsigned int cur_node_idx = 0; cur_node_idx < aabb_tree.getNumNodes(); cur_node_idx++)
                    {
                    if (detail::overlap(aabb_tree.getNodeAABB(cur_node_idx), aabb))
                        {
                        if (aabb_tree.isNodeLeaf(cur_node_idx))
                            {
                            for (unsigned int cur_p = 0; cur_p < aabb_tree.getNodeNumParticles(cur_node_idx); cur_p++)
                                {
                                // read in its position and orientation
                                unsigned int j = aabb_tree.getNodeParticle(cur_node_idx, cur_p);

                                Scalar4 postype_j;
                                Scalar4 orientation_j;

                                // load the old position and orientation of the j particle
                                postype_j = h_postype.data[j];
                                orientation_j = h_orientation.data[j];

                                // put particles in coordinate system of particle i
                                vec3<Scalar> r_ij = vec3<Scalar>(postype_j) - pos_test_image;

                                unsigned int typ_j = __scalar_as_int(postype_j.w);
                                Shape shape_j(quat<Scalar>(orientation_j), params[typ_j]);

                                if (h_overlaps.data[overlap_idx(type_d, typ_j)]
                                    && check_circumsphere_overlap(r_ij, shape_test, shape_j)
                                    && test_overlap(r_ij, shape_test, shape_j, err_count))
                                    {
                                    overlap_old = true;
                                    break;
                                    }
                                }
                            }
                        }
                    else
                        {
                        // skip ahead
                        cur_node_idx += aabb_tree.getNodeSkip(cur_node_idx);
                        }
                    if (overlap_old)
                        break;
                    } // end loop over AABB nodes
                if (overlap_old)
                    break;
                } // end loop over images

            if (! overlap_old)
                {
                n_free++;
                // see if it overlaps with inserted particle
                for (unsigned int cur_image = 0; cur_image < n_images; cur_image++)
                    {
                    Shape shape(orientation, params[type]);

                    vec3<Scalar> pos_test_image = pos_test + image_list[cur_image];
                    vec3<Scalar> r_ij = pos - pos_test_image;
                    if (h_overlaps.data[overlap_idx(type_d, type)]
                        && check_circumsphere_overlap(r_ij, shape_test, shape)
                        && test_overlap(r_ij, shape_test, shape, err_count))
                        {
                        n_overlap++;
                        }
                    }
                }

            } // end loop over test depletants
        } // is_local

    #ifdef ENABLE_MPI
    if (this->m_comm)
        {
        MPI_Allreduce(MPI_IN_PLACE, &n_overlap, 1, MPI_UNSIGNED, MPI_SUM, this->m_exec_conf->getMPICommunicator());
        MPI_Allreduce(MPI_IN_PLACE, &n_free, 1, MPI_UNSIGNED, MPI_SUM, this->m_exec_conf->getMPICommunicator());
        }
    #endif

    return n_overlap;
    }

template<class Shape>
unsigned int UpdaterMuVT<Shape>::countDepletantOverlaps(unsigned int timestep, unsigned int n_insert, Scalar delta, vec3<Scalar> pos, unsigned int type_d)
    {
    // number of depletants successfully inserted
    unsigned int n_overlap = 0;

    bool is_local = true;
    #ifdef ENABLE_MPI
    if (this->m_pdata->getDomainDecomposition())
        {
        const BoxDim& global_box = this->m_pdata->getGlobalBox();
        ArrayHandle<unsigned int> h_cart_ranks(this->m_pdata->getDomainDecomposition()->getCartRanks(), access_location::host, access_mode::read);
        is_local = this->m_exec_conf->getRank() == this->m_pdata->getDomainDecomposition()->placeParticle(global_box, vec_to_scalar3(pos), h_cart_ranks.data);
        }
    #endif

    // initialize another rng
    #ifdef ENABLE_MPI
    hoomd::RandomGenerator rng(hoomd::RNGIdentifier::UpdaterMuVTDepletants6, timestep, this->m_seed, this->m_exec_conf->getPartition() );
    #else
    hoomd::RandomGenerator rng(hoomd::RNGIdentifier::UpdaterMuVTDepletants6, timestep, this->m_seed);
    #endif

    // update the aabb tree
    const detail::AABBTree& aabb_tree = this->m_mc->buildAABBTree();

    // update the image list
    const std::vector<vec3<Scalar> >&image_list = this->m_mc->updateImageList();

    if (is_local)
        {
        ArrayHandle<Scalar4> h_postype(this->m_pdata->getPositions(), access_location::host, access_mode::read);
        ArrayHandle<Scalar4> h_orientation(this->m_pdata->getOrientationArray(), access_location::host, access_mode::read);
        ArrayHandle<unsigned int> h_tag(this->m_pdata->getTags(), access_location::host, access_mode::read);

        auto& params = this->m_mc->getParams();

        ArrayHandle<unsigned int> h_overlaps(this->m_mc->getInteractionMatrix(), access_location::host, access_mode::read);
        const Index2D& overlap_idx = this->m_mc->getOverlapIndexer();

        // for every test depletant
        for (unsigned int k = 0; k < n_insert; ++k)
            {
            // draw a random vector in the excluded volume sphere of the particle to be inserted
            vec3<Scalar> n;
            hoomd::SpherePointGenerator<Scalar>()(rng, n);

            // draw random radial coordinate in test sphere
            Scalar r3 = hoomd::detail::generate_canonical<Scalar>(rng);
            Scalar r = Scalar(0.5)*delta*powf(r3,1.0/3.0);

            // test depletant position
            vec3<Scalar> pos_test = pos+r*n;

            Shape shape_test(quat<Scalar>(), params[type_d]);
            if (shape_test.hasOrientation())
                {
                // if the depletant is anisotropic, generate orientation
                shape_test.orientation = generateRandomOrientation(rng);
                }

            // check against overlap with present configuration
            bool overlap = false;

            detail::AABB aabb_test_local = shape_test.getAABB(vec3<Scalar>(0,0,0));

            unsigned int err_count = 0;
            // All image boxes (including the primary)
            const unsigned int n_images = image_list.size();
            for (unsigned int cur_image = 0; cur_image < n_images; cur_image++)
                {
                vec3<Scalar> pos_test_image = pos_test + image_list[cur_image];
                detail::AABB aabb = aabb_test_local;
                aabb.translate(pos_test_image);

                // stackless search
                for (unsigned int cur_node_idx = 0; cur_node_idx < aabb_tree.getNumNodes(); cur_node_idx++)
                    {
                    if (detail::overlap(aabb_tree.getNodeAABB(cur_node_idx), aabb))
                        {
                        if (aabb_tree.isNodeLeaf(cur_node_idx))
                            {
                            for (unsigned int cur_p = 0; cur_p < aabb_tree.getNodeNumParticles(cur_node_idx); cur_p++)
                                {
                                // read in its position and orientation
                                unsigned int j = aabb_tree.getNodeParticle(cur_node_idx, cur_p);

                                Scalar4 postype_j;
                                Scalar4 orientation_j;

                                // load the old position and orientation of the j particle
                                postype_j = h_postype.data[j];
                                orientation_j = h_orientation.data[j];

                                // put particles in coordinate system of particle i
                                vec3<Scalar> r_ij = vec3<Scalar>(postype_j) - pos_test_image;

                                unsigned int typ_j = __scalar_as_int(postype_j.w);
                                Shape shape_j(quat<Scalar>(orientation_j), params[typ_j]);

                                if (h_overlaps.data[overlap_idx(typ_j, type_d)]
                                    && check_circumsphere_overlap(r_ij, shape_test, shape_j)
                                    && test_overlap(r_ij, shape_test, shape_j, err_count))
                                    {
                                    overlap = true;
                                    break;
                                    }
                                }
                            }
                        }
                    else
                        {
                        // skip ahead
                        cur_node_idx += aabb_tree.getNodeSkip(cur_node_idx);
                        }
                    if (overlap)
                        break;
                    } // end loop over AABB nodes
                if (overlap)
                    break;
                } // end loop over images

            if (overlap)
                {
                n_overlap++;
                }
            } // end loop over test depletants
        } // is_local

    #ifdef ENABLE_MPI
    if (this->m_comm)
        {
        MPI_Allreduce(MPI_IN_PLACE, &n_overlap, 1, MPI_UNSIGNED, MPI_SUM, this->m_exec_conf->getMPICommunicator());
        }
    #endif

    return n_overlap;
    }

//! Export the UpdaterMuVT class to python
/*! \param name Name of the class in the exported python module
    \tparam Shape An instantiation of UpdaterMuVT<Shape> will be exported
*/
template < class Shape > void export_UpdaterMuVT(pybind11::module& m, const std::string& name)
    {
    pybind11::class_< UpdaterMuVT<Shape>, std::shared_ptr< UpdaterMuVT<Shape> > >(m, name.c_str(), pybind11::base<Updater>())
          .def( pybind11::init< std::shared_ptr<SystemDefinition>, std::shared_ptr< IntegratorHPMCMono<Shape> >, unsigned int, unsigned int>())
          .def("setFugacity", &UpdaterMuVT<Shape>::setFugacity)
          .def("setMaxVolumeRescale", &UpdaterMuVT<Shape>::setMaxVolumeRescale)
          .def("setMoveRatio", &UpdaterMuVT<Shape>::setMoveRatio)
          .def("setTransferTypes", &UpdaterMuVT<Shape>::setTransferTypes)
          .def("setNTrial",&hpmc::UpdaterMuVT<Shape>::setNTrial)
          ;
    }

} // end namespace hpmc
#endif<|MERGE_RESOLUTION|>--- conflicted
+++ resolved
@@ -213,21 +213,6 @@
         /*
          *! Depletant related methods
          */
-
-        /*! Try inserting depletants into space created by changing a particle type
-         * \param timestep  time step
-         * \param n_insert Number of depletants to insert
-         * \param delta Sphere diameter
-         * \param tag Particle that is replaced
-         * \param new_type New type of particle (ignored, if ignore==True)
-         * \param n_trial Number of insertion trials per depletant
-         * \param lnboltzmann Log of Boltzmann factor for insertion (return value)
-         * \param type_d Depletant type
-         * \returns True if Boltzmann factor is non-zero
-         */
-        bool moveDepletantsInUpdatedRegion(unsigned int timestep, unsigned int n_insert, Scalar delta,
-            unsigned int tag, unsigned int new_type, unsigned int n_trial, Scalar &lnboltzmann,
-            unsigned int type_d);
 
         /*! Insert depletants into such that they overlap with a particle of given tag
          * \param timestep time step
@@ -509,6 +494,7 @@
     unsigned int &extra_ndof, Scalar& lnboltzmann)
     {
     lnboltzmann = Scalar(0.0);
+    unsigned int ndim = this->m_sysdef->getNDimensions();
 
     unsigned int N_old = m_pdata->getN();
 
@@ -641,7 +627,7 @@
                 if (shape_test.hasOrientation())
                     {
                     // if the depletant is anisotropic, generate orientation
-                    shape_test.orientation = generateRandomOrientation(rng);
+                    shape_test.orientation = generateRandomOrientation(rng, ndim);
                     }
 
                 // check against overlap in old box
@@ -944,56 +930,6 @@
                 {
                 if (is_root)
                     {
-<<<<<<< HEAD
-                    const std::vector<typename Shape::param_type, managed_allocator<typename Shape::param_type> > & params = m_mc->getParams();
-                    const typename Shape::param_type& param = params[type];
-
-                    // Propose a random position uniformly in the box
-                    Scalar3 f;
-                    f.x = rng.template s<Scalar>();
-                    f.y = rng.template s<Scalar>();
-                    f.z = rng.template s<Scalar>();
-                    vec3<Scalar> pos_test = vec3<Scalar>(m_pdata->getGlobalBox().makeCoordinates(f));
-
-                    Shape shape_test(quat<Scalar>(), param);
-                    if (shape_test.hasOrientation())
-                        {
-                        // set particle orientation; 2d not supported
-                        shape_test.orientation = generateRandomOrientation(rng, ndim);
-                        }
-
-                    if (m_gibbs)
-                        {
-                        // acceptance probability
-                        lnboltzmann = log((Scalar)V/(Scalar)(nptl_type+1));
-                        }
-                    else
-                        {
-                        // get fugacity value
-                        Scalar fugacity = m_fugacity[type]->getValue(timestep);
-
-                        // sanity check
-                        if (fugacity <= Scalar(0.0))
-                            {
-                            m_exec_conf->msg->error() << "Fugacity has to be greater than zero." << std::endl;
-                            throw std::runtime_error("Error in UpdaterMuVT");
-                            }
-
-                        // acceptance probability
-                        lnboltzmann = log(fugacity*V/(Scalar)(nptl_type+1));
-                        }
-
-                    // check if particle can be inserted without overlaps
-                    Scalar lnb(0.0);
-                    unsigned int nonzero = tryInsertParticle(timestep, type, pos_test, shape_test.orientation, lnb);
-
-                    if (nonzero)
-                        {
-                        lnboltzmann += lnb;
-                        }
-
-=======
->>>>>>> 76dc0709
                     #ifdef ENABLE_MPI
                     MPI_Status stat;
 
@@ -1035,7 +971,7 @@
                 if (shape_test.hasOrientation())
                     {
                     // set particle orientation
-                    shape_test.orientation = generateRandomOrientation(rng);
+                    shape_test.orientation = generateRandomOrientation(rng, ndim);
                     }
 
                 if (m_gibbs)
@@ -2036,205 +1972,6 @@
     }
 
 template<class Shape>
-bool UpdaterMuVT<Shape>::moveDepletantsInUpdatedRegion(unsigned int timestep, unsigned int n_insert,
-    Scalar delta, unsigned int tag, unsigned int new_type, unsigned int n_trial, Scalar &lnboltzmann, unsigned int type_d)
-    {
-    lnboltzmann = Scalar(0.0);
-
-    // getPosition() takes into account grid shift, correct for that
-    Scalar3 p = this->m_pdata->getPosition(tag)+this->m_pdata->getOrigin();
-    int3 tmp = make_int3(0,0,0);
-    this->m_pdata->getGlobalBox().wrap(p,tmp);
-    vec3<Scalar> pos(p);
-
-    bool is_local = this->m_pdata->isParticleLocal(tag);
-
-    // initialize another rng
-    #ifdef ENABLE_MPI
-    hoomd::RandomGenerator rng(hoomd::RNGIdentifier::UpdaterMuVTDepletants1, timestep, this->m_seed, this->m_exec_conf->getPartition());
-    #else
-    hoomd::RandomGenerator rng(hoomd::RNGIdentifier::UpdaterMuVTDepletants1, timestep, this->m_seed);
-    #endif
-
-    // update the aabb tree
-    const detail::AABBTree& aabb_tree = this->m_mc->buildAABBTree();
-
-    // update the image list
-    const std::vector<vec3<Scalar> >&image_list = this->m_mc->updateImageList();
-
-    unsigned int zero = 0;
-
-    if (is_local)
-        {
-        ArrayHandle<Scalar4> h_postype(this->m_pdata->getPositions(), access_location::host, access_mode::read);
-        ArrayHandle<Scalar4> h_orientation(this->m_pdata->getOrientationArray(), access_location::host, access_mode::read);
-        ArrayHandle<unsigned int> h_tag(this->m_pdata->getTags(), access_location::host, access_mode::read);
-        ArrayHandle<unsigned int> h_rtag(this->m_pdata->getRTags(), access_location::host, access_mode::read);
-        ArrayHandle<unsigned int> h_overlaps(this->m_mc->getInteractionMatrix(), access_location::host, access_mode::read);
-
-        const std::vector<typename Shape::param_type, managed_allocator<typename Shape::param_type> >& params = this->m_mc->getParams();
-
-        const Index2D& overlap_idx = this->m_mc->getOverlapIndexer();
-
-        // for every test depletant
-        for (unsigned int k = 0; k < n_insert; ++k)
-            {
-            unsigned int n_success = 0;
-
-            for (unsigned int itrial = 0; itrial < n_trial; ++itrial)
-                {
-                // draw a random vector in the excluded volume sphere of the particle to be inserted
-
-                // random normalized vector
-                vec3<Scalar> n;
-                hoomd::SpherePointGenerator<Scalar>()(rng,n);
-
-                // draw random radial coordinate in test sphere
-                Scalar r3 = hoomd::detail::generate_canonical<Scalar>(rng);
-                Scalar r = Scalar(0.5)*delta*powf(r3,1.0/3.0);
-
-                // test depletant position
-                vec3<Scalar> pos_test = pos+r*n;
-
-                Shape shape_test(quat<Scalar>(), params[type_d]);
-                if (shape_test.hasOrientation())
-                    {
-                    // if the depletant is anisotropic, generate orientation
-                    shape_test.orientation = generateRandomOrientation(rng);
-                    }
-
-                bool overlap_old = false;
-
-                detail::AABB aabb_test_local = shape_test.getAABB(vec3<Scalar>(0,0,0));
-
-                unsigned int err_count = 0;
-                // All image boxes (including the primary)
-                const unsigned int n_images = image_list.size();
-                for (unsigned int cur_image = 0; cur_image < n_images; cur_image++)
-                    {
-                    vec3<Scalar> pos_test_image = pos_test + image_list[cur_image];
-                    detail::AABB aabb = aabb_test_local;
-                    aabb.translate(pos_test_image);
-
-                    // stackless search
-                    for (unsigned int cur_node_idx = 0; cur_node_idx < aabb_tree.getNumNodes(); cur_node_idx++)
-                        {
-                        if (detail::overlap(aabb_tree.getNodeAABB(cur_node_idx), aabb))
-                            {
-                            if (aabb_tree.isNodeLeaf(cur_node_idx))
-                                {
-                                for (unsigned int cur_p = 0; cur_p < aabb_tree.getNodeNumParticles(cur_node_idx); cur_p++)
-                                    {
-                                    // read in its position and orientation
-                                    unsigned int j = aabb_tree.getNodeParticle(cur_node_idx, cur_p);
-
-                                    Scalar4 postype_j;
-                                    Scalar4 orientation_j;
-
-                                    // load the old position and orientation of the j particle
-                                    postype_j = h_postype.data[j];
-                                    orientation_j = h_orientation.data[j];
-
-                                    if (h_tag.data[j] == tag)
-                                        {
-                                        // do not check against old particle configuration
-                                        continue;
-                                        }
-
-                                    // put particles in coordinate system of particle i
-                                    vec3<Scalar> r_ij = vec3<Scalar>(postype_j) - pos_test_image;
-
-                                    unsigned int type = __scalar_as_int(postype_j.w);
-
-                                    Shape shape_j(quat<Scalar>(orientation_j), params[type]);
-
-                                    if (h_overlaps.data[overlap_idx(type,type_d)]
-                                        && check_circumsphere_overlap(r_ij, shape_test, shape_j)
-                                        && test_overlap(r_ij, shape_test, shape_j, err_count))
-                                        {
-                                        overlap_old = true;
-                                        break;
-                                        }
-                                    }
-                                }
-                            }
-                        else
-                            {
-                            // skip ahead
-                            cur_node_idx += aabb_tree.getNodeSkip(cur_node_idx);
-                            }
-
-                        if (overlap_old)
-                            break;
-                        } // end loop over AABB nodes
-                    if (overlap_old)
-                        break;
-                    } // end loop over images
-
-                if (!overlap_old)
-                    {
-                    // resolve the updated particle tag
-                    unsigned int j = h_rtag.data[tag];
-                    assert(j < this->m_pdata->getN());
-
-                    // load the old position and orientation of the updated particle
-                    Scalar4 postype_j = h_postype.data[j];
-                    Scalar4 orientation_j = h_orientation.data[j];
-
-                    // see if it overlaps with depletant
-                    for (unsigned int cur_image = 0; cur_image < n_images; cur_image++)
-                        {
-                        vec3<Scalar> pos_test_image = pos_test + image_list[cur_image];
-                        vec3<Scalar> r_ij = vec3<Scalar>(postype_j) - pos_test_image;
-
-                        // old particle shape
-                        unsigned int typ_j = __scalar_as_int(postype_j.w);
-                        Shape shape_old(quat<Scalar>(orientation_j), params[typ_j]);
-
-                        if (h_overlaps.data[overlap_idx(type_d, typ_j)]
-                            && check_circumsphere_overlap(r_ij, shape_test, shape_old)
-                            && test_overlap(r_ij, shape_test, shape_old, err_count))
-                            {
-                            // overlap with old particle configuration
-
-                            // new particle shape
-                            Shape shape_new(quat<Scalar>(orientation_j), params[new_type]);
-
-                            if (!(h_overlaps.data[overlap_idx(type_d,new_type)]
-                                && check_circumsphere_overlap(r_ij, shape_test, shape_new)
-                                && test_overlap(r_ij, shape_test, shape_new, err_count)))
-                                {
-                                // no overlap wth new configuration
-                                n_success++;
-                                }
-                            }
-                        }
-                    }
-                } // end loop over insertion attempts
-
-            if (n_success)
-                {
-                lnboltzmann += log((Scalar) n_success/(Scalar)n_trial);
-                }
-            else
-                {
-                zero = 1;
-                }
-            } // end loop over test depletants
-        } // end is_local
-
-    #ifdef ENABLE_MPI
-    if (this->m_comm)
-        {
-        MPI_Allreduce(MPI_IN_PLACE, &lnboltzmann, 1, MPI_HOOMD_SCALAR, MPI_SUM, this->m_exec_conf->getMPICommunicator());
-        MPI_Allreduce(MPI_IN_PLACE, &zero, 1, MPI_UNSIGNED, MPI_SUM, this->m_exec_conf->getMPICommunicator());
-        }
-    #endif
-
-    return !zero;
-    }
-
-template<class Shape>
 bool UpdaterMuVT<Shape>::moveDepletantsIntoNewPosition(unsigned int timestep, unsigned int n_insert,
     Scalar delta, vec3<Scalar> pos, quat<Scalar> orientation, unsigned int type, unsigned int n_trial, Scalar &lnboltzmann,
     unsigned int type_d)
@@ -2242,6 +1979,8 @@
     lnboltzmann = Scalar(0.0);
     unsigned int zero = 0;
 
+    unsigned int ndim = this->m_sysdef->getNDimensions();
+
     bool is_local = true;
     #ifdef ENABLE_MPI
     if (this->m_pdata->getDomainDecomposition())
@@ -2304,7 +2043,7 @@
                 if (shape_test.hasOrientation())
                     {
                     // if the depletant is anisotropic, generate orientation
-                    shape_test.orientation = generateRandomOrientation(rng);
+                    shape_test.orientation = generateRandomOrientation(rng, ndim);
                     }
 
                 // check against overlap with old configuration
@@ -2411,6 +2150,7 @@
     Scalar delta, unsigned int tag, unsigned int n_trial, Scalar &lnboltzmann, bool need_overlap_shape, unsigned int type_d)
     {
     lnboltzmann = Scalar(0.0);
+    unsigned int ndim = this->m_sysdef->getNDimensions();
 
     // getPosition() corrects for grid shift, add it back
     Scalar3 p = this->m_pdata->getPosition(tag)+this->m_pdata->getOrigin();
@@ -2473,7 +2213,7 @@
                 if (shape_test.hasOrientation())
                     {
                     // if the depletant is anisotropic, generate orientation
-                    shape_test.orientation = generateRandomOrientation(rng);
+                    shape_test.orientation = generateRandomOrientation(rng, ndim);
                     }
 
                 bool overlap_old = false;
@@ -2602,6 +2342,7 @@
     {
     // number of depletants successfully inserted
     unsigned int n_overlap = 0;
+    unsigned int ndim = this->m_sysdef->getNDimensions();
 
     bool is_local = true;
     #ifdef ENABLE_MPI
@@ -2657,7 +2398,7 @@
             if (shape_test.hasOrientation())
                 {
                 // if the depletant is anisotropic, generate orientation
-                shape_test.orientation = generateRandomOrientation(rng);
+                shape_test.orientation = generateRandomOrientation(rng, ndim);
                 }
 
             // check against overlap with old configuration
@@ -2759,6 +2500,7 @@
     {
     // number of depletants successfully inserted
     unsigned int n_overlap = 0;
+    unsigned int ndim = this->m_sysdef->getNDimensions();
 
     bool is_local = true;
     #ifdef ENABLE_MPI
@@ -2812,7 +2554,7 @@
             if (shape_test.hasOrientation())
                 {
                 // if the depletant is anisotropic, generate orientation
-                shape_test.orientation = generateRandomOrientation(rng);
+                shape_test.orientation = generateRandomOrientation(rng, ndim);
                 }
 
             // check against overlap with present configuration
