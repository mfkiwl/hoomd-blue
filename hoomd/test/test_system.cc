// Copyright (c) 2009-2019 The Regents of the University of Michigan
// This file is part of the HOOMD-blue project, released under the BSD 3-Clause License.


// this include is necessary to get MPI included before anything else to support intel MPI
#include "hoomd/ExecutionConfiguration.h"

#include <iostream>


#include "upp11_config.h"
HOOMD_UP_MAIN();


#include <math.h>
#include "hoomd/System.h"

#include <stdexcept>
#include <string>
#include <iostream>

/*! \file system_test.cc
    \brief Unit tests for System
    \ingroup unit_tests
*/

using namespace std;

// we are going to need a dummy compute, a dummy analyzer and a dummy updater in order to test the system

//! Dummy analyzer for unit testing System
class DummyAnalyzer : public Analyzer
    {
    public:
        //! Constructs a named analyzer
        DummyAnalyzer(std::shared_ptr<SystemDefinition> sysdef, const string& name)
                : Analyzer(sysdef), m_name(name)
            {
            }

        //! Just prints our name and the current time step
        void analyze(unsigned int timestep)
            {
            if (m_prof)
                m_prof->push(m_name);
            cout << m_name << ": " << timestep << endl;
            Sleep(5);
            if (m_prof)
                m_prof->pop();
            }
    private:
        string m_name;  //!< Name of the dummy
    };

//! Dummy updater for unit testing System
class DummyUpdater : public Integrator
    {
        // this derives from Integrator so the unit tests can use them in setIntegrator
    public:
        //! Constructs a named analyzer
        DummyUpdater(std::shared_ptr<SystemDefinition> sysdef, const string& name)
                : Integrator(sysdef, 0.0), m_name(name)
            {
            }

        //! Just prints our name and the current time step
        void update(unsigned int timestep)
            {
            if (m_prof)
                m_prof->push(m_name);
            cout << m_name << ": " << timestep << endl;
            Sleep(8);
            if (m_prof)
                m_prof->pop();
            }
    private:
        string m_name;  //!< Name of the dummy
    };

//! Dummy updater for unit testing System
class DummyCompute : public Compute
    {
    public:
        //! Constructs a named analyzer
        DummyCompute(std::shared_ptr<SystemDefinition> sysdef, const string& name)
                : Compute(sysdef), m_name(name)
            {
            }

        //! Just prints our name and the current time step
        void compute(unsigned int timestep)
            {
            if (m_prof)
                m_prof->push(m_name);
            cout << m_name << ": " << timestep << endl;
            Sleep(8);
            if (m_prof)
                m_prof->pop();
            }
    private:
        string m_name;  //!< Name of the dummy
    };

//! Tests the add, get, and set routines in System
UP_TEST( getter_setter_tests )
    {
    std::shared_ptr< SystemDefinition > sysdef(new SystemDefinition(10, BoxDim(10)));

    // create two analyzers to test adding
    std::shared_ptr< Analyzer > analyzer1(new DummyAnalyzer(sysdef, "analyzer1"));
    std::shared_ptr< Analyzer > analyzer2(new DummyAnalyzer(sysdef, "analyzer2"));

    // add them both to a System
    System sys(sysdef, 0);
    sys.getAnalyzers().push_back(std::make_pair(analyzer1, std::make_shared<PeriodicTrigger>(10)));
    sys.getAnalyzers().push_back(std::make_pair(analyzer2, std::make_shared<PeriodicTrigger>(105)));

    // check the get method
    MY_ASSERT_EQUAL(sys.getAnalyzers()[0].first, analyzer1);
    MY_ASSERT_EQUAL(sys.getAnalyzers()[1].first, analyzer2);

    // test the get and set period functions
    UP_ASSERT_EQUAL(std::dynamic_pointer_cast<PeriodicTrigger>(sys.getAnalyzers()[1].second)->getPeriod(), (uint64_t)105);
    UP_ASSERT_EQUAL(std::dynamic_pointer_cast<PeriodicTrigger>(sys.getAnalyzers()[0].second)->getPeriod(), (uint64_t)10);

    std::dynamic_pointer_cast<PeriodicTrigger>(sys.getAnalyzers()[0].second)->setPeriod(15);
    std::dynamic_pointer_cast<PeriodicTrigger>(sys.getAnalyzers()[1].second)->setPeriod(8);
    UP_ASSERT_EQUAL(std::dynamic_pointer_cast<PeriodicTrigger>(sys.getAnalyzers()[1].second)->getPeriod(), (uint64_t)8);
    UP_ASSERT_EQUAL(std::dynamic_pointer_cast<PeriodicTrigger>(sys.getAnalyzers()[0].second)->getPeriod(), (uint64_t)15);

    // ************ Updaters
    // create two updaters to test adding
    std::shared_ptr< Updater > updater1(new DummyUpdater(sysdef, "updater1"));
    std::shared_ptr< Updater > updater2(new DummyUpdater(sysdef, "updater2"));

    // add them both to a System
    sys.getUpdaters().push_back(std::make_pair(updater1, std::make_shared<PeriodicTrigger>(10)));
    sys.getUpdaters().push_back(std::make_pair(updater2, std::make_shared<PeriodicTrigger>(105)));

    // check the get method
    MY_ASSERT_EQUAL(sys.getUpdaters()[0].first, updater1);
    MY_ASSERT_EQUAL(sys.getUpdaters()[1].first, updater2);

    // test the get and set period functions
    UP_ASSERT_EQUAL(std::dynamic_pointer_cast<PeriodicTrigger>(sys.getUpdaters()[1].second)->getPeriod(), (uint64_t)105);
    UP_ASSERT_EQUAL(std::dynamic_pointer_cast<PeriodicTrigger>(sys.getUpdaters()[0].second)->getPeriod(), (uint64_t)10);
<<<<<<< HEAD

    std::dynamic_pointer_cast<PeriodicTrigger>(sys.getUpdaters()[0].second)->setPeriod(15);
    std::dynamic_pointer_cast<PeriodicTrigger>(sys.getUpdaters()[1].second)->setPeriod(8);
    UP_ASSERT_EQUAL(std::dynamic_pointer_cast<PeriodicTrigger>(sys.getUpdaters()[1].second)->getPeriod(), (uint64_t)8);
    UP_ASSERT_EQUAL(std::dynamic_pointer_cast<PeriodicTrigger>(sys.getUpdaters()[0].second)->getPeriod(), (uint64_t)15);

    // ********* Computes
    // create two updaters to test adding
    std::shared_ptr< Compute > compute1(new DummyCompute(sysdef, "compute1"));
    std::shared_ptr< Compute > compute2(new DummyCompute(sysdef, "compute2"));

    // add them both to a System
    sys.addCompute(compute1, "compute1");
    sys.addCompute(compute2, "compute2");

    // test adding another of the same name
    bool except = false;
    try
        {
        sys.addCompute(compute2, "compute1");
        }
    catch (const std::runtime_error&)
        {
        except = true;
        }
    UP_ASSERT(except);

    // check the get method
    MY_ASSERT_EQUAL(sys.getCompute("compute1"), compute1);
    MY_ASSERT_EQUAL(sys.getCompute("compute2"), compute2);
    except = false;
    try
        {
        sys.getCompute("compute3");
        }
    catch (const std::runtime_error&)
        {
        except = true;
        }
    UP_ASSERT(except);

    // remove the computes 1 by one and make sure they don't exist
    sys.removeCompute("compute1");
    MY_ASSERT_EQUAL(sys.getCompute("compute2"), compute2);
    except = false;
    try
        {
        sys.getCompute("compute1");
        }
    catch (const std::runtime_error&)
        {
        except = true;
        }
    UP_ASSERT(except);

    sys.removeCompute("compute2");
    except = false;
    try
        {
        sys.getCompute("compute2");
        }
    catch (const std::runtime_error&)
        {
        except = true;
        }
    UP_ASSERT(except);
=======

    std::dynamic_pointer_cast<PeriodicTrigger>(sys.getUpdaters()[0].second)->setPeriod(15);
    std::dynamic_pointer_cast<PeriodicTrigger>(sys.getUpdaters()[1].second)->setPeriod(8);
    UP_ASSERT_EQUAL(std::dynamic_pointer_cast<PeriodicTrigger>(sys.getUpdaters()[1].second)->getPeriod(), (uint64_t)8);
    UP_ASSERT_EQUAL(std::dynamic_pointer_cast<PeriodicTrigger>(sys.getUpdaters()[0].second)->getPeriod(), (uint64_t)15);
>>>>>>> d5d513db

    // ************ Integrator
    std::shared_ptr< Integrator > integrator1(new DummyUpdater(sysdef, "integrator1"));
    std::shared_ptr< Integrator > integrator2(new DummyUpdater(sysdef, "integrator2"));

    sys.setIntegrator(integrator1);
    MY_ASSERT_EQUAL(sys.getIntegrator(), integrator1);
    sys.setIntegrator(integrator2);
    MY_ASSERT_EQUAL(sys.getIntegrator(), integrator2);
    }


// since there is no automatic verification, there is no reason to run this test all the time
// this test can be uncommented only when it needs to be checked by a person

//! Tests System::run(), System::enableProfiler(), and System::setStatsPeriod()
/*! Unfortunately, there is no way to automatically test these. A human will have to
    observe the output and verify that it is correct
*/
/*UP_TEST( run_tests )
    {
    Py_Initialize();
    #ifdef ENABLE_HIP
    g_gpu_error_checking = true;
    #endif

    // setup the system to run
    std::shared_ptr< SystemDefinition > sysdef(new SystemDefinition(10, BoxDim(10)));
        // create two analyzers to test adding
    std::shared_ptr< Analyzer > analyzer1(new DummyAnalyzer(sysdef, "analyzer1"));
    std::shared_ptr< Analyzer > analyzer2(new DummyAnalyzer(sysdef, "analyzer2"));
    std::shared_ptr< Analyzer > analyzer3(new DummyAnalyzer(pdata, "analyzer3"));

    // add them both to a System
    System sys(sysdef, 0);
    sys.addAnalyzer(analyzer1, "analyzer1", 15, -1);
    sys.addAnalyzer(analyzer2, "analyzer2", 20, -1);
    sys.addAnalyzer(analyzer3, "analyzer3", 1, -1);

    sys.setAnalyzerPeriodVariable("analyzer3", eval("lambda n: n**2"));

    // create two updaters to test adding
    std::shared_ptr< Updater > updater1(new DummyUpdater(sysdef, "updater1"));
    std::shared_ptr< Updater > updater2(new DummyUpdater(sysdef, "updater2"));
    std::shared_ptr< Updater > updater3(new DummyUpdater(pdata, "updater3"));

    // add them both to a System
    sys.addUpdater(updater1, "updater1", 5, -1);
    sys.addUpdater(updater2, "updater2", 10, -1);
    sys.addUpdater(updater3, "updater3", 20, -1);

    sys.setUpdaterPeriodVariable("updater3", eval("lambda n: 0.5 * 10**n"));

    // create two updaters to test adding
    std::shared_ptr< Compute > compute1(new DummyCompute(sysdef, "compute1"));
    std::shared_ptr< Compute > compute2(new DummyCompute(sysdef, "compute2"));

    // add them both to a System
    sys.addCompute(compute1, "compute1");
    sys.addCompute(compute2, "compute2");

    // create an integrator and add it to the system
    std::shared_ptr< Integrator > integrator(new DummyUpdater(sysdef, "integrator"));
    sys.setIntegrator(integrator);

    cout << "First run: no profiling, statsPeriod = 10 s" << endl;
    sys.run(100);

    cout << "Second run: no profiling, statsPeriod = 1.0 s" << endl;
    sys.setStatsPeriod(1);
    sys.run(100);

    cout << "Third run: profiling enabled" << endl;
    sys.enableProfiler(true);
    sys.run(100);

    Py_Finalize();
    }*/<|MERGE_RESOLUTION|>--- conflicted
+++ resolved
@@ -144,80 +144,11 @@
     // test the get and set period functions
     UP_ASSERT_EQUAL(std::dynamic_pointer_cast<PeriodicTrigger>(sys.getUpdaters()[1].second)->getPeriod(), (uint64_t)105);
     UP_ASSERT_EQUAL(std::dynamic_pointer_cast<PeriodicTrigger>(sys.getUpdaters()[0].second)->getPeriod(), (uint64_t)10);
-<<<<<<< HEAD
 
     std::dynamic_pointer_cast<PeriodicTrigger>(sys.getUpdaters()[0].second)->setPeriod(15);
     std::dynamic_pointer_cast<PeriodicTrigger>(sys.getUpdaters()[1].second)->setPeriod(8);
     UP_ASSERT_EQUAL(std::dynamic_pointer_cast<PeriodicTrigger>(sys.getUpdaters()[1].second)->getPeriod(), (uint64_t)8);
     UP_ASSERT_EQUAL(std::dynamic_pointer_cast<PeriodicTrigger>(sys.getUpdaters()[0].second)->getPeriod(), (uint64_t)15);
-
-    // ********* Computes
-    // create two updaters to test adding
-    std::shared_ptr< Compute > compute1(new DummyCompute(sysdef, "compute1"));
-    std::shared_ptr< Compute > compute2(new DummyCompute(sysdef, "compute2"));
-
-    // add them both to a System
-    sys.addCompute(compute1, "compute1");
-    sys.addCompute(compute2, "compute2");
-
-    // test adding another of the same name
-    bool except = false;
-    try
-        {
-        sys.addCompute(compute2, "compute1");
-        }
-    catch (const std::runtime_error&)
-        {
-        except = true;
-        }
-    UP_ASSERT(except);
-
-    // check the get method
-    MY_ASSERT_EQUAL(sys.getCompute("compute1"), compute1);
-    MY_ASSERT_EQUAL(sys.getCompute("compute2"), compute2);
-    except = false;
-    try
-        {
-        sys.getCompute("compute3");
-        }
-    catch (const std::runtime_error&)
-        {
-        except = true;
-        }
-    UP_ASSERT(except);
-
-    // remove the computes 1 by one and make sure they don't exist
-    sys.removeCompute("compute1");
-    MY_ASSERT_EQUAL(sys.getCompute("compute2"), compute2);
-    except = false;
-    try
-        {
-        sys.getCompute("compute1");
-        }
-    catch (const std::runtime_error&)
-        {
-        except = true;
-        }
-    UP_ASSERT(except);
-
-    sys.removeCompute("compute2");
-    except = false;
-    try
-        {
-        sys.getCompute("compute2");
-        }
-    catch (const std::runtime_error&)
-        {
-        except = true;
-        }
-    UP_ASSERT(except);
-=======
-
-    std::dynamic_pointer_cast<PeriodicTrigger>(sys.getUpdaters()[0].second)->setPeriod(15);
-    std::dynamic_pointer_cast<PeriodicTrigger>(sys.getUpdaters()[1].second)->setPeriod(8);
-    UP_ASSERT_EQUAL(std::dynamic_pointer_cast<PeriodicTrigger>(sys.getUpdaters()[1].second)->getPeriod(), (uint64_t)8);
-    UP_ASSERT_EQUAL(std::dynamic_pointer_cast<PeriodicTrigger>(sys.getUpdaters()[0].second)->getPeriod(), (uint64_t)15);
->>>>>>> d5d513db
 
     // ************ Integrator
     std::shared_ptr< Integrator > integrator1(new DummyUpdater(sysdef, "integrator1"));
