// Copyright (c) 2009-2019 The Regents of the University of Michigan
// This file is part of the HOOMD-blue project, released under the BSD 3-Clause License.

// Maintainer: mphoward

/*!
 * \file WarpTools.cuh
 * \brief Wrappers around CUB primitives for warp-level parallel primitives.
 */

#ifndef HOOMD_WARP_TOOLS_CUH_
#define HOOMD_WARP_TOOLS_CUH_

<<<<<<< HEAD
#ifndef __CUDACC_RTC__
#include <type_traits>
#endif

#if defined(__HIP_PLATFORM_HCC__)
#include <hipcub/hipcub.hpp>
#else
#include "hoomd/extern/cub/cub/warp/warp_reduce.cuh"
#include "hoomd/extern/cub/cub/warp/warp_scan.cuh"
=======
#if __CUDACC_VER_MAJOR__ >= 11
#include <cub/cub.cuh>
#else
#include "hoomd/extern/cub/cub/cub.cuh"
>>>>>>> b5474bcd
#endif

#define DEVICE __device__ __forceinline__

namespace hoomd
{
namespace detail
{

//! Computes warp-level reduction using shuffle instructions
/*!
 * Reduction operations are performed at the warp or sub-warp level using shuffle instructions. The sub-warp is defined as
 * a consecutive group of threads that is (1) smaller than the hardware warp size (32 threads) and (2) a power of 2.
 * For additional details about any operator, refer to the CUB documentation.
 *
 * This class is a thin wrapper around cub::WarpReduce. The CUB scan classes nominally request "temporary" memory,
 * which is shared memory for non-shuffle scans. However, the shuffle-based scan does not use any shared memory,
 * and so this temporary variable is put unused into a register. The compiler can then optimize this out.
 * We explicitly ensure that the storage type is an empty date type.
 *
 * \tparam T data type to scan
 * \tparam LOGICAL_WARP_THREADS number of threads in a "logical" warp, must be a multiple of 2.
 * \tparam PTX_ARCH PTX architecture to build for, must be at least 300 (Kepler).
 */

#ifdef __HIP_PLATFORM_HCC__
template<typename T, int LOGICAL_WARP_THREADS = HIPCUB_WARP_THREADS, int PTX_ARCH = HIPCUB_ARCH>
#else
template<typename T, int LOGICAL_WARP_THREADS = CUB_PTX_WARP_THREADS, int PTX_ARCH = CUB_PTX_ARCH>
#endif
class WarpReduce
    {
    public:
        DEVICE WarpReduce()
            {
            #ifdef __HIP_PLATFORM_NVCC__
            static_assert(PTX_ARCH >= 300, "PTX architecture must be >= 300");
            static_assert(LOGICAL_WARP_THREADS <= CUB_PTX_WARP_THREADS, "Logical warp size cannot exceed hardware warp size");
            #else
            static_assert(LOGICAL_WARP_THREADS <= HIPCUB_WARP_THREADS, "Logical warp size cannot exceed hardware warp size");
            #endif
            static_assert(LOGICAL_WARP_THREADS && !(LOGICAL_WARP_THREADS & (LOGICAL_WARP_THREADS-1)), "Logical warp size must be a power of 2");
            }

        //! Sum reduction.
        /*!
         * \param input Thread data to sum.
         * \returns output The result of the sum reduction in thread 0 of the (sub-)warp.
         *
         * The sum reduction for a 4-thread sub-warp with \a input <tt>{1,2,3,4}</tt> gives \a output <tt>10</tt> in thread 0.
         * The result in the other threads is undefined.
         */
        DEVICE T Sum(T input)
            {
            #ifdef __HIP_PLATFORM_HCC__
            return Reduce(input, hipcub::Sum());
            #else
            return Reduce(input, cub::Sum());
            #endif
            }

        //! Sum reduction over valid items.
        /*!
         * \param input Thread data to sum.
         * \param valid_items Total number of valid items in the (sub)-warp.
         * \returns output The result of the sum reduction in thread 0 of the (sub-)warp.
         *
         * The number of valid items may be smaller than the (sub-)warp. For example, if \a valid items is 3, then
         * the sum reduction for a 4-thread sub-warp with \a input <tt>{1,2,3,4}</tt> gives \a output <tt>6</tt> in thread 0.
         * The result in the other threads is undefined.
         */
        DEVICE T Sum(T input, int valid_items)
            {
            #ifdef __HIP_PLATFORM_HCC__
            return Reduce(input, hipcub::Sum(), valid_items);
            #else
            return Reduce(input, cub::Sum(), valid_items);
            #endif
            }

        //! Custom reduction.
        /*!
         * \param input Thread data to sum.
         * \param reduce_op Custom reduction operation.
         * \returns output The result of the reduction in thread 0 of the (sub-)warp.
         *
         * \tparam ReduceOpT The type of the reduction operation.
         *
         * This is a generalization of Sum() to custom operators.
         */
        template<typename ReduceOpT>
        DEVICE T Reduce(T input, ReduceOpT reduce_op)
            {
            // shuffle-based reduce does not need temporary space, so we let the compiler optimize this dummy variable out
            TempStorage tmp;
            return MyWarpReduce(tmp).Reduce(input, reduce_op);
            }

        //! Custom reduction over valid items.
        /*!
         * \param input Thread data to sum.
         * \param reduce_op Custom reduction operation.
         * \param valid_items Total number of valid items in the (sub)-warp.
         * \returns output The result of the reduction in thread 0 of the (sub-)warp.
         *
         * \tparam ReduceOpT The type of the reduction operation.
         *
         * This is a generalization of Sum() over valid items to custom operators.
         */
        template<typename ReduceOpT>
        DEVICE T Reduce(T input, ReduceOpT reduce_op, int valid_items)
            {
            // shuffle-based reduce does not need temporary space, so we let the compiler optimize this dummy variable out
            TempStorage tmp;
            return MyWarpReduce(tmp).Reduce(input, reduce_op, valid_items);
            }

    private:
        #ifdef __HIP_PLATFORM_HCC__
        typedef hipcub::WarpReduce<T,LOGICAL_WARP_THREADS,PTX_ARCH> MyWarpReduce;       //!< CUB shuffle-based reduce
        #else
        typedef cub::WarpReduce<T,LOGICAL_WARP_THREADS,PTX_ARCH> MyWarpReduce;       //!< CUB shuffle-based reduce
        #endif
        typedef typename MyWarpReduce::TempStorage TempStorage;                           //!< Nominal data type for CUB temporary storage

        #ifdef __HIP_PLATFORM_HCC__
        static_assert(std::is_empty<TempStorage>::value, "WarpReduce requires temp storage ");
        #else
        // we would like to make a similar guarantee with NVIDA CUB too, but TempStorage is not an empty type
        // even if it internally uses WarpReduceShfl
        //static_assert(std::is_empty<TempStorage>::value, "WarpReduce requires temp storage ");
        #endif
    };

//! Computes warp-level scan (prefix sum) using shuffle instructions
/*!
 * Scan operations are performed at the warp or sub-warp level using shuffle instructions. The sub-warp is defined as
 * a consecutive group of threads that is (1) smaller than the hardware warp size (32 threads) and (2) a power of 2.
 * For additional details about any operator, refer to the CUB documentation.
 *
 * This class is a thin wrapper around hipcub::WarpScan. The CUB scan classes nominally request "temporary" memory,
 * which is shared memory for non-shuffle scans. However, the shuffle-based scan does not use any shared memory,
 * and so this temporary variable is put unused into a register. The compiler can then optimize this out.
 * Care must be taken to monitor the CUB implementation in future to ensure the temporary memory is never used.
 *
 * \tparam T data type to scan
 * \tparam LOGICAL_WARP_THREADS number of threads in a "logical" warp, must be a multiple of 2.
 * \tparam PTX_ARCH PTX architecture to build for, must be at least 300 (Kepler).
 */
#ifdef __HIP_PLATFORM_HCC__
template<typename T, int LOGICAL_WARP_THREADS = HIPCUB_WARP_THREADS, int PTX_ARCH = HIPCUB_ARCH>
#else
template<typename T, int LOGICAL_WARP_THREADS = CUB_PTX_WARP_THREADS, int PTX_ARCH = CUB_PTX_ARCH>
#endif
class WarpScan
    {
    public:
        DEVICE WarpScan()
            {
            #ifdef __HIP_PLATFORM_NVCC__
            static_assert(PTX_ARCH >= 300, "PTX architecture must be >= 300");
            static_assert(LOGICAL_WARP_THREADS <= CUB_PTX_WARP_THREADS, "Logical warp size cannot exceed hardware warp size");
            #else
            static_assert(LOGICAL_WARP_THREADS <= HIPCUB_WARP_THREADS, "Logical warp size cannot exceed hardware warp size");
            #endif
            static_assert(LOGICAL_WARP_THREADS && !(LOGICAL_WARP_THREADS & (LOGICAL_WARP_THREADS-1)), "Logical warp size must be a power of 2");
            }

        //! Inclusive sum for each thread in logical warp.
        /*!
         * \param input Thread data to sum.
         * \param output Result of scan for this thread.
         *
         * The inclusive sum for a 4-thread sub-warp with \a input <tt>{1,2,3,4}</tt> gives \a output <tt>{1,3,6,10}</tt>.
         */
        DEVICE void InclusiveSum(T input, T& output)
            {
            #ifdef __HIP_PLATFORM_HCC__
            InclusiveScan(input, output, hipcub::Sum());
            #else
            InclusiveScan(input, output, cub::Sum());
            #endif
            }

        //! Inclusive sum for each thread in logical warp, plus accumulation for all.
        /*!
         * \param input Thread data to sum.
         * \param output Result of scan for this thread.
         * \param aggregate Total sum of all threads.
         *
         * The inclusive sum for a 4-thread sub-warp with \a input <tt>{1,2,3,4}</tt> gives \a output <tt>{1,3,6,10}</tt>,
         * and the \a aggregate is 10 for all threads in the sub-warp.
         */
        DEVICE void InclusiveSum(T input, T& output, T& aggregate)
            {
            #ifdef __HIP_PLATFORM_HCC__
            InclusiveScan(input, output, hipcub::Sum(), aggregate);
            #else
            InclusiveScan(input, output, cub::Sum(), aggregate);
            #endif
            }

        //! Inclusive scan with a custom scan operator.
        /*!
         * \param input Thread data to sum.
         * \param output Result of scan for this thread.
         * \param scan_op Binary scan operator.
         *
         * This operator is equivalent to InclusiveSum if \a scan_op were hipcub::Sum().
         *
         * \tparam ScanOpT <b>inferred</b> Binary scan operator type.
         */
        template<class ScanOpT>
        DEVICE void InclusiveScan(T input, T& output, ScanOpT scan_op)
            {
            // shuffle-based scan does not need temporary space, so we let the compiler optimize this dummy variable out
            TempStorage tmp;
            MyWarpScan(tmp).InclusiveScan(input, output, scan_op);
            }

        //! Inclusive scan with a custom scan operator, plus accumulation for all.
        /*!
         * \param input Thread data to sum.
         * \param output Result of scan for this thread.
         * \param scan_op Binary scan operator.
         * \param aggregate Total scan of all threads.
         *
         * This operator is equivalent to InclusiveSum if \a scan_op were hipcub::Sum().
         *
         * \tparam ScanOpT <b>inferred</b> Binary scan operator type.
         */
        template<class ScanOpT>
        DEVICE void InclusiveScan(T input, T& output, ScanOpT scan_op, T& aggregate)
            {
            // shuffle-based scan does not need temporary space, so we let the compiler optimize this dummy variable out
            TempStorage tmp;
            MyWarpScan(tmp).InclusiveScan(input, output, scan_op, aggregate);
            }

        //! Exclusive sum for each thread in logical warp.
        /*!
         * \param input Thread data to sum.
         * \param output Result of scan for this thread.
         *
         * The inclusive sum for a 4-thread sub-warp with \a input <tt>{1,2,3,4}</tt> gives \a output <tt>{0,1,3,6}</tt>.
         * (The first thread is initialized from a value of zero.)
         */
        DEVICE void ExclusiveSum(T input, T& output)
            {
            T initial = 0;
            #ifdef __HIP_PLATFORM_HCC__
            ExclusiveScan(input, output, initial, hipcub::Sum());
            #else
            ExclusiveScan(input, output, initial, cub::Sum());
            #endif
            }

        //! Exclusive sum for each thread in logical warp, plus accumulation for all.
        /*!
         * \param input Thread data to sum.
         * \param output Result of scan for this thread.
         * \param aggregate Total sum of all threads.
         *
         * The inclusive sum for a 4-thread sub-warp with \a input <tt>{1,2,3,4}</tt> gives \a output <tt>{0,1,3,6}</tt>,
         * and the \a aggregate is 10 for all threads in the sub-warp.
         */
        DEVICE void ExclusiveSum(T input, T& output, T& aggregate)
            {
            T initial = 0;
            #ifdef __HIP_PLATFORM_HCC__
            ExclusiveScan(input, output, initial, hipcub::Sum(), aggregate);
            #else
            ExclusiveScan(input, output, initial, cub::Sum(), aggregate);
            #endif
            }

        //! Exclusive scan with a custom scan operator.
        /*!
         * \param input Thread data to sum.
         * \param output Result of scan for this thread.
         * \param scan_op Binary scan operator.
         *
         * This operator is equivalent to ExclusiveSum if \a scan_op were hipcub::Sum().
         *
         * \tparam ScanOpT <b>inferred</b> Binary scan operator type.
         */
        template<class ScanOpT>
        DEVICE void ExclusiveScan(T input, T& output, ScanOpT scan_op)
            {
            // shuffle-based scan does not need temporary space, so we let the compiler optimize this dummy variable out
            TempStorage tmp;
            MyWarpScan scan(tmp);
            scan.ExclusiveScan(input, output, scan_op);
            }

        //! Exclusive scan with a custom scan operator and initial value.
        /*!
         * \param input Thread data to sum.
         * \param output Result of scan for this thread.
         * \param initial Initial value for exclusive sum within logical warp.
         * \param scan_op Binary scan operator.
         *
         * This operator is equivalent to ExclusiveSum if \a scan_op were hipcub::Sum() and \a initial were zero.
         *
         * \tparam ScanOpT <b>inferred</b> Binary scan operator type.
         */
        template<class ScanOpT>
        DEVICE void ExclusiveScan(T input, T& output, T initial, ScanOpT scan_op)
            {
            // shuffle-based scan does not need temporary space, so we let the compiler optimize this dummy variable out
            TempStorage tmp;
            MyWarpScan scan(tmp);
            scan.ExclusiveScan(input, output, initial, scan_op);
            }

        //! Exclusive scan with a custom scan operator, plus accumulation for all.
        /*!
         * \param input Thread data to sum.
         * \param output Result of scan for this thread.
         * \param scan_op Binary scan operator.
         * \param aggregate Total scan of all threads.
         *
         * This operator is equivalent to ExclusiveSum if \a scan_op were hipcub::Sum().
         *
         * \tparam ScanOpT <b>inferred</b> Binary scan operator type.
         */
        template<class ScanOpT>
        DEVICE void ExclusiveScan(T input, T& output, ScanOpT scan_op, T& aggregate)
            {
            // shuffle-based scan does not need temporary space, so we let the compiler optimize this dummy variable out
            TempStorage tmp;
            MyWarpScan scan(tmp);
            scan.ExclusiveScan(input, output, scan_op, aggregate);
            }

        //! Exclusive scan with a custom scan operator and initial value, plus accumulation for all.
        /*!
         * \param input Thread data to sum.
         * \param output Result of scan for this thread.
         * \param initial Initial value for exclusive sum within logical warp.
         * \param scan_op Binary scan operator.
         * \param aggregate Total scan of all threads.
         *
         * This operator is equivalent to ExclusiveSum if \a scan_op were hipcub::Sum() and \a initial were zero.
         *
         * \tparam ScanOpT <b>inferred</b> Binary scan operator type.
         */
        template<class ScanOpT>
        DEVICE void ExclusiveScan(T input, T& output, T initial, ScanOpT scan_op, T& aggregate)
            {
            // shuffle-based scan does not need temporary space, so we let the compiler optimize this dummy variable out
            TempStorage tmp;
            MyWarpScan scan(tmp);
            scan.ExclusiveScan(input, output, initial, scan_op, aggregate);
            }

        //! Broadcast a value to logical warp.
        /*!
         * \param input Thread data to broadcast.
         * \param src_lane Index within logical warp to broadcast from.
         * \returns Broadcast value from \a src_lane
         *
         * For \a input <tt>{1,2,3,4}</tt>, broadcasting from \a src_lane 0 would return <tt>1</tt>.
         */
        DEVICE T Broadcast(T input, unsigned int src_lane)
            {
            // shuffle-based broadcast does not need temporary space, so we let the compiler optimize this dummy variable out
            TempStorage tmp;
            return MyWarpScan(tmp).Broadcast(input, src_lane);
            }

    private:
        #ifdef __HIP_PLATFORM_HCC__
        typedef hipcub::WarpScan<T,LOGICAL_WARP_THREADS,PTX_ARCH> MyWarpScan;    //!< CUB shuffle-based scan
        #else
        typedef cub::WarpScan<T,LOGICAL_WARP_THREADS,PTX_ARCH> MyWarpScan;    //!< CUB shuffle-based scan
        #endif
        typedef typename MyWarpScan::TempStorage TempStorage;                     //!< Nominal data type for CUB temporary storage

        #ifdef __HIP_PLATFORM_HCC__
        static_assert(std::is_empty<TempStorage>::value, "WarpScan requires temp storage ");
        #else
        // we would like to make a similar guarantee with NVIDA CUB too, but TempStorage is not an empty type
        // even if it internally uses WarpScanShfl
        //static_assert(std::is_empty<TempStorage>::value, "WarpScan requires temp storage ");
        #endif
    };

} // end namespace detail
} // end namespace hoomd

#undef DEVICE

#endif // HOOMD_WARP_TOOLS_CUH_<|MERGE_RESOLUTION|>--- conflicted
+++ resolved
@@ -11,22 +11,22 @@
 #ifndef HOOMD_WARP_TOOLS_CUH_
 #define HOOMD_WARP_TOOLS_CUH_
 
-<<<<<<< HEAD
 #ifndef __CUDACC_RTC__
 #include <type_traits>
 #endif
 
 #if defined(__HIP_PLATFORM_HCC__)
-#include <hipcub/hipcub.hpp>
+    #include <hipcub/hipcub.hpp>
 #else
-#include "hoomd/extern/cub/cub/warp/warp_reduce.cuh"
-#include "hoomd/extern/cub/cub/warp/warp_scan.cuh"
-=======
-#if __CUDACC_VER_MAJOR__ >= 11
-#include <cub/cub.cuh>
-#else
-#include "hoomd/extern/cub/cub/cub.cuh"
->>>>>>> b5474bcd
+    #if __CUDACC_VER_MAJOR__ >= 11
+        #include <cub/cub.cuh>
+        #include <cub/warp/warp_reduce.cuh">
+        #include <cub/warp/warp_scan.cuh">
+    #else
+        #include "hoomd/extern/cub/cub/cub.cuh"
+        #include "hoomd/extern/cub/cub/warp/warp_reduce.cuh"
+        #include "hoomd/extern/cub/cub/warp/warp_scan.cuh"
+    #endif
 #endif
 
 #define DEVICE __device__ __forceinline__
