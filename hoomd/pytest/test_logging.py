# Copyright (c) 2009-2022 The Regents of the University of Michigan.
# Part of HOOMD-blue, released under the BSD 3-Clause License.

from hoomd.conftest import pickling_check
<<<<<<< HEAD
from pytest import raises, fixture
from hoomd.logging import (_LoggerQuantity, _NamespaceFilter,
                           _SafeNamespaceDict, Logger, dict_map, Loggable,
                           LoggerCategories, log)
=======
from pytest import raises, fixture, mark
from hoomd.logging import (_LoggerQuantity, _SafeNamespaceDict, Logger,
                           dict_map, Loggable, LoggerCategories, log)
>>>>>>> bd9ad558


class DummyNamespace:
    pass


@fixture(scope='module')
def dummy_namespace():
    return ('pytest', 'test_logging', 'DummyNamespace')


# ------- Test _LoggerQuantity
class TestLoggerQuantity:

    def test_initialization(self, dummy_namespace):
        logquant = _LoggerQuantity('foo', DummyNamespace, category='particle')
        assert logquant.category == LoggerCategories['particle']
        assert logquant.name == 'foo'
        assert logquant.namespace == dummy_namespace

    def test_yield_names(self, dummy_namespace):
        name = 'foo'
        quantity = _LoggerQuantity(name=name, cls=DummyNamespace)
        for i, given_namespace in enumerate(quantity.yield_names()):
            if i == 0:
                assert given_namespace == dummy_namespace + (name,)
            elif i < 100:
                assert given_namespace[-2].endswith('_' + str(i)) and \
                    given_namespace[:-2] == dummy_namespace[:-1] and \
                    given_namespace[-2].split('_')[0] == \
                    dummy_namespace[-1] and given_namespace[-1] == name
            else:
                break
        user_defined_namespace = next(quantity.yield_names('USER'))
        assert user_defined_namespace == dummy_namespace[:-1] + ('USER', name)

    def test_generate_namespace(self):
        assert _LoggerQuantity._generate_namespace(TestLoggerQuantity) == \
            ('pytest', 'test_logging', 'TestLoggerQuantity')


class DummyLoggable(metaclass=Loggable):

    @log
    def prop(self):
        return 1

    @log(category='sequence')
    def proplist(self):
        return [1, 2, 3]

    @log(category="string", default=False)
    def prop_nondefault(self):
        return "foo"

    def __eq__(self, other):
        return isinstance(other, type(self))


class TestLoggableMetaclass():

    dummy_loggable = DummyLoggable

    class InherentedDummyLoggable(DummyLoggable):

        @log
        def propinherented(self):
            return None

    dummy_loggable_inher = InherentedDummyLoggable

    class NotInherentedDummy(metaclass=Loggable):

        @log
        def propnotinherented(self):
            return True

    not_dummy_loggable_inher = NotInherentedDummy

    def test_logger_functor_application(self):
        loggable_list = ['prop', 'proplist', "prop_nondefault"]
        assert set(
            self.dummy_loggable._export_dict.keys()) == set(loggable_list)
        expected_namespace = _LoggerQuantity._generate_namespace(
            self.dummy_loggable)
        expected_categories = ['scalar', 'sequence']
        for loggable, category in zip(loggable_list, expected_categories):
            log_quantity = self.dummy_loggable._export_dict[loggable]
            assert log_quantity.namespace == expected_namespace
            assert log_quantity.category == LoggerCategories[category]
            assert log_quantity.name == loggable

    def test_loggable_inherentence(self):
        inherented_list = ['prop', 'proplist', 'propinherented']
        assert 'propinherented' not in self.dummy_loggable._export_dict.keys()
        assert all([
            p in self.dummy_loggable_inher._export_dict.keys()
            for p in inherented_list
        ])
        assert all([
            p not in self.not_dummy_loggable_inher._export_dict.keys()
            for p in inherented_list
        ])
        assert 'propnotinherented' in \
            self.not_dummy_loggable_inher._export_dict.keys()

    def test_loggables(self):
        dummy_obj = self.dummy_loggable()
        assert dummy_obj.loggables == {
            'prop': 'scalar',
            'proplist': 'sequence',
            'prop_nondefault': 'string'
        }


class TestNamespaceFilter:

    def test_remove_name(self):
        filter_ = _NamespaceFilter(remove_names={"foo", "bar"})
        assert ("baz",) == tuple(filter_(("foo", "bar", "baz")))
        assert () == tuple(filter_(("foo", "bar")))
        assert ("a", "c") == tuple(filter_(("a", "bar", "c")))

    def test_base_names(self):
        filter_ = _NamespaceFilter(base_names={"foo", "bar"})
        assert ("foo", "bar") == tuple(filter_(("foo", "baz", "bar")))
        assert ("foo",) == tuple(filter_(("foo", "bar")))
        assert ("a", "bar") == tuple(filter_(("a", "bar", "c")))

    def test_skip_duplicates(self):
        filter_ = _NamespaceFilter()
        assert ("a",) == tuple(filter_(("a", "a", "a", "a")))
        assert ("a", "b", "a") == tuple(filter_(("a", "a", "b", "a")))
        assert ("a", "b", "a") == tuple(filter_(("a", "b", "a", "a")))

    def test_non_native_remove(self):
        filter_ = _NamespaceFilter(non_native_remove={"foo", "bar"})
        assert (
            "foo",
            "bar",
            "baz",
        ) == tuple(filter_(("foo", "bar", "baz")))
        assert ("baz",) == tuple(filter_(("foo", "bar", "baz"), False))
        assert () == tuple(filter_(("foo", "bar"), False))
        assert ("a", "c") == tuple(filter_(("a", "bar", "c"), False))


# ------- Test dict_map function
@fixture
def base_dict():
    return dict(a=dict(b=dict(c=None), d=None), e=None, f=dict(g=None))


@fixture
def expected_mapped_dict():
    return dict(a=dict(b=dict(c=1), d=1), e=1, f=dict(g=1))


def test_dict_map(base_dict, expected_mapped_dict):

    def func(x):
        return 1

    mapped_dict = dict_map(base_dict, func)
    assert mapped_dict == expected_mapped_dict


@fixture
def namespace_dict(base_dict):
    dict_ = _SafeNamespaceDict(base_dict)
    return dict_


@fixture
def blank_namespace_dict():
    return _SafeNamespaceDict()


@fixture
def good_keys():
    return [('a',), ('a', 'b'), ('a', 'b', 'c'), ('a', 'd'), ('e'), ('f'),
            ('f', 'g'), 'a', 'e', 'f']


class TestSafeNamespaceDict:

    def test_contains(self, namespace_dict, good_keys):
        bad_keys = [('z', 'q'), dict(), ('f', 'g', 'h')]
        for key in good_keys:
            assert key in namespace_dict
            assert key in namespace_dict
        for key in bad_keys:
            assert key not in namespace_dict
            assert key not in namespace_dict

    def test_setitem(self, blank_namespace_dict):
        nsdict = blank_namespace_dict
        nsdict['a'] = 5
        nsdict[('b', 'c')] = None
        assert nsdict._dict['a'] == 5
        assert isinstance(nsdict._dict['b'], dict)
        assert nsdict._dict['b']['c'] is None

    def test_delitem(self, namespace_dict):
        keys = [('a', 'b', 'c'), 'a']
        keys_left = [('e',), ('f',), ('f', 'g'), 'e', 'f']
        for key in keys:
            assert key in namespace_dict
            del namespace_dict[key]
            assert key not in namespace_dict
        assert ('a', 'b') not in namespace_dict
        for key in keys_left:
            assert key in namespace_dict

    def test_len(self, namespace_dict, blank_namespace_dict):
        assert len(namespace_dict) == 4
        assert len(blank_namespace_dict) == 0
        blank_namespace_dict['a'] = 1
        assert len(blank_namespace_dict) == 1


# ------ Test Logger
@fixture(params=(
    {},
    {
        "only_default": False
    },
    {
        "categories": ("scalar", "string")
    },
    {
        "only_default": False,
        "categories": ("scalar",)
    },
))
def blank_logger(request):
    return Logger(**request.param)


@fixture
def log_quantity():
    return _LoggerQuantity('example', DummyNamespace)


@fixture
def logged_obj():
    return DummyLoggable()


@fixture
def base_namespace():
    return ('pytest', 'test_logging', 'DummyLoggable')


def nested_getitem(obj, namespace):
    for k in namespace:
        obj = obj[k]
    return obj


class TestLogger:

    def get_filter(self, logger, overwrite_default=False):

        def filter(loggable):
            with_default = not logger.only_default or loggable.default
            return (loggable.category in logger.categories
                    and (with_default or overwrite_default))

        return filter

    def test_setitem(self, blank_logger):

        def check(logger, namespace, loggable):
            if LoggerCategories[loggable[-1]] not in logger.categories:
                with raises(ValueError):
                    logger[namespace] = loggable
                return
            logger[namespace] = loggable
            assert namespace in logger
            log_quantity = nested_getitem(logger, namespace)
            assert log_quantity.obj == loggable[0]
            if len(loggable) == 3:
                assert log_quantity.attr == loggable[1]
            assert log_quantity.category == LoggerCategories[loggable[-1]]

        # Valid values with potentially incompatible categories
        check(blank_logger, 'a', (5, '__eq__', 'scalar'))
        check(blank_logger, ('b', 'c'), (5, '__eq__', 'scalar'))
        check(blank_logger, 'c', (lambda: [1, 2, 3], 'sequence'))
        # Invalid values
        for value in [dict(), list(), None, 5, (5, 2), (5, 2, 1)]:
            with raises(ValueError):
                blank_logger[('c', 'd')] = value
        # Existent key
        extant_key = next(iter(blank_logger.keys()))
        # Requires that scalar category accepted or raises a ValueError
        with raises(KeyError):
            blank_logger[extant_key] = (lambda: 1, 'scalar')

    def test_add_single_quantity(self, blank_logger, log_quantity):
        # Assumes "scalar" is always accepted
        blank_logger._add_single_quantity(None, log_quantity, None)
        namespace = log_quantity.namespace + (log_quantity.name,)
        assert namespace in blank_logger
        log_value = blank_logger[namespace]
        assert log_value.obj is None
        assert log_value.attr == log_quantity.name
        assert log_value.category == log_quantity.category
        blank_logger._add_single_quantity([], log_quantity, None)
        namespace = log_quantity.namespace[:-1] + \
            (log_quantity.namespace[-1] + '_1', log_quantity.name)
        assert namespace in blank_logger

    def test_get_loggables_by_names(self, blank_logger, logged_obj):
        # Check when quantities is None
        log_quantities = list(
            blank_logger._get_loggables_by_name(logged_obj, None))
        log_filter = self.get_filter(blank_logger)
        logged_names = [
            loggable.name
            for loggable in logged_obj._export_dict.values()
            if log_filter(loggable)
        ]
        assert len(log_quantities) == len(logged_names)
        assert all([
            log_quantity.name in logged_names for log_quantity in log_quantities
        ])

        # Check when quantities is given
        accepted_quantities = ['proplist', "prop_nondefault"]
        log_filter = self.get_filter(blank_logger, overwrite_default=True)
        log_quantities = list(
            blank_logger._get_loggables_by_name(logged_obj,
                                                accepted_quantities))
        logged_names = [
            loggable.name
            for loggable in logged_obj._export_dict.values()
            if loggable.name in accepted_quantities and log_filter(loggable)
        ]
        assert len(log_quantities) == len(logged_names)
        assert all([
            log_quantity.name in logged_names for log_quantity in log_quantities
        ])

        # Check when quantities has a bad value
        bad_quantities = ['bad', 'quant']
        with raises(ValueError):
            a = blank_logger._get_loggables_by_name(logged_obj, bad_quantities)
            list(a)

    @mark.parametrize("quantities", ([], [
        "prop",
    ], ['prop', 'proplist', "prop_nondefault"]))
    def test_add(self, blank_logger, logged_obj, base_namespace, quantities):

        if len(quantities) != 0:
            blank_logger.add(logged_obj, quantities)
            log_filter = self.get_filter(blank_logger, overwrite_default=True)
        else:
            blank_logger.add(logged_obj)
            log_filter = self.get_filter(blank_logger)

        expected_namespaces = [
            base_namespace + (loggable.name,)
            for loggable in logged_obj._export_dict.values()
            if log_filter(loggable)
        ]
        if len(quantities) != 0:
            expected_namespaces = [
                name for name in expected_namespaces
                if any(name[-1] in q for q in quantities)
            ]
        assert all(ns in blank_logger for ns in expected_namespaces)
        assert len(blank_logger) == len(expected_namespaces)

    def test_add_with_user_names(self, logged_obj, base_namespace):
        logger = Logger()
        # Test adding a user specified identifier into the namespace
        user_name = 'UserName'
        logger.add(logged_obj, user_name=user_name)
        assert base_namespace[:-1] + (user_name, 'prop') in logger
        assert base_namespace[:-1] + (user_name, 'proplist') in logger

    def test_remove(self, logged_obj, base_namespace):

        # Test removing all properties
        prop_namespace = base_namespace + ('prop',)
        list_namespace = base_namespace + ('proplist',)
        log = Logger()
        log.add(logged_obj)
        log.remove(logged_obj)
        assert len(log) == 0
        assert prop_namespace not in log
        assert list_namespace not in log

        # Test removing select properties
        log = Logger()
        log.add(logged_obj)
        log.remove(logged_obj, 'prop')
        assert len(log) == 1
        assert prop_namespace not in log
        assert list_namespace in log

        log = Logger()
        log.add(logged_obj)
        log.remove(logged_obj, ['prop', 'proplist'])
        assert len(log) == 0
        assert prop_namespace not in log
        assert list_namespace not in log

        # Test remove just given namespaces
        prop_namespace = base_namespace + ('prop',)
        log = Logger()
        log.add(logged_obj)
        log.remove(quantities=[prop_namespace])
        assert len(log) == 1
        assert prop_namespace not in log
        assert list_namespace in log

        # Test remove when not in initial namespace
        log = Logger()
        log[prop_namespace] = (lambda: None, '__call__', 'scalar')
        log.add(logged_obj)
        assert len(log) == 3
        log.remove(logged_obj, 'prop')
        assert len(log) == 2
        assert prop_namespace in log
        assert list_namespace in log
        assert prop_namespace[:-2] + (prop_namespace[-2] + '_1',
                                      prop_namespace[-1]) not in log

    def test_remove_with_user_name(self, logged_obj, base_namespace):
        # Test remove using a user specified namespace identifier
        logger = Logger()
        user_name = 'UserName'
        logger.add(logged_obj, user_name=user_name)
        assert base_namespace[:-1] + (user_name, 'prop') in logger
        assert base_namespace[:-1] + (user_name, 'proplist') in logger

    def test_iadd(self, blank_logger, logged_obj):
        blank_logger.add(logged_obj)
        add_log = blank_logger._dict
        blank_logger._dict = dict()
        blank_logger += logged_obj
        assert add_log == blank_logger._dict
        log_filter = self.get_filter(blank_logger)
        expected_loggables = [
            loggable.name
            for loggable in logged_obj._export_dict.values()
            if log_filter(loggable)
        ]
        assert len(blank_logger) == len(expected_loggables)

    def test_isub(self, logged_obj, base_namespace):

        # Test when given string
        log = Logger()
        log += logged_obj
        log -= 'pytest'
        assert len(log) == 0
        log += logged_obj
        log -= 'eg'
        assert len(log) == 2

        # Test when given a namespace
        log -= base_namespace + ('prop',)
        assert base_namespace + ('prop',) not in log
        assert len(log) == 1

        # Test with list of namespaces
        log += logged_obj
        rm_nsp = [base_namespace + (name,) for name in ['prop', 'proplist']]
        log -= rm_nsp
        for nsp in rm_nsp:
            assert nsp not in log
        assert len(log) == 0

        # Test with obj
        log += logged_obj
        log -= logged_obj
        assert len(log) == 0

    def test_log(self, logged_obj):
        log = Logger()
        log += logged_obj
        logged = log.log()
        inner_dict = logged['pytest']['test_logging']['DummyLoggable']
        assert inner_dict['prop'] == (logged_obj.prop, 'scalar')
        assert inner_dict['proplist'] == (logged_obj.proplist, 'sequence')

    def test_pickling(self, blank_logger, logged_obj):
        blank_logger.add(logged_obj)
        pickling_check(blank_logger)

    def test_iter(self):
        logger = Logger()
        logger[("a", "b", "c")] = (lambda: 4, "scalar")
        logger[("b", "c")] = (lambda: "hello", "string")
        logger[("a", "a")] = (lambda: 17, "scalar")
        keys = list(logger)
        assert len(keys) == 3
        assert ("a",) not in keys
        assert ("a", "b") not in keys
        assert ("b",) not in keys
        assert ("a", "b", "c") in keys
        assert ("a", "a") in keys
        assert ("b", "c") in keys<|MERGE_RESOLUTION|>--- conflicted
+++ resolved
@@ -2,16 +2,10 @@
 # Part of HOOMD-blue, released under the BSD 3-Clause License.
 
 from hoomd.conftest import pickling_check
-<<<<<<< HEAD
-from pytest import raises, fixture
+from pytest import raises, fixture, mark
 from hoomd.logging import (_LoggerQuantity, _NamespaceFilter,
                            _SafeNamespaceDict, Logger, dict_map, Loggable,
                            LoggerCategories, log)
-=======
-from pytest import raises, fixture, mark
-from hoomd.logging import (_LoggerQuantity, _SafeNamespaceDict, Logger,
-                           dict_map, Loggable, LoggerCategories, log)
->>>>>>> bd9ad558
 
 
 class DummyNamespace:
