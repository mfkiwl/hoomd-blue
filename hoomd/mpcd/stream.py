--- conflicted
+++ resolved
@@ -165,15 +165,10 @@
 
     """
 
-<<<<<<< HEAD
+    _cpp_class_map = {}
+
     def __init__(self, period, geometry, solvent_force=None):
         super().__init__(period, solvent_force)
-=======
-    _cpp_class_map = {}
-
-    def __init__(self, period, geometry):
-        super().__init__(period)
->>>>>>> d62561b3
 
         param_dict = ParameterDict(geometry=Geometry)
         param_dict["geometry"] = geometry
@@ -195,11 +190,7 @@
         geom_type = type(self.geometry)
         force_type = type(self.solvent_force)
         try:
-<<<<<<< HEAD
             class_info = self._cpp_class_map[geom_type, force_type]
-=======
-            class_info = self._cpp_class_map[geom_type]
->>>>>>> d62561b3
         except KeyError:
             if self.solvent_force is not None:
                 force_name = force_type.__name__
@@ -233,17 +224,9 @@
             self.solvent_force._detach()
         super()._detach_hook()
 
-<<<<<<< HEAD
-    _cpp_class_map = {}
-
     @classmethod
-    def _register_cpp_class(cls, geometry, force, module, class_name):
+    def _register_cpp_class(cls, geometry, module, cpp_class_name):
         # we will allow "None" for the force, but we need its class type not its value
         if force is None:
             force = type(None)
-        cls._cpp_cpp_class_map[geometry, force] = (module, class_name)
-=======
-    @classmethod
-    def _register_cpp_class(cls, geometry, module, cpp_class_name):
-        cls._cpp_class_map[geometry] = (module, cpp_class_name)
->>>>>>> d62561b3
+        cls._cpp_cpp_class_map[geometry, force] = (module, cpp_class_name)