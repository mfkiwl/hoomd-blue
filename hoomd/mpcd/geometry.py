# Copyright (c) 2009-2024 The Regents of the University of Michigan.
# Part of HOOMD-blue, released under the BSD 3-Clause License.

r"""MPCD geometries.

A geometry defines solid boundaries that cannot be penetrated. These
geometries are used for various operations in the MPCD algorithm including:

* Bounce-back streaming for MPCD particles
  (:class:`hoomd.mpcd.stream.BounceBack`)
* Bounce-back integration for MD particles
  (:class:`hoomd.mpcd.methods.BounceBack`)
* Virtual particle filling (:class:`hoomd.mpcd.fill.GeometryFiller`)

Each geometry may put constraints on the size of the simulation and where
particles are allowed. These constraints will be documented by each object.

.. invisible-code-block: python

    simulation = hoomd.util.make_example_simulation(mpcd_types=["A"])
    simulation.operations.integrator = hoomd.mpcd.Integrator(dt=0.1)

"""

from hoomd.data.parameterdicts import ParameterDict
from hoomd.mpcd import _mpcd
from hoomd.operation import _HOOMDBaseObject


class Geometry(_HOOMDBaseObject):
    r"""Geometry.

    Args:
        no_slip (bool): If True, surfaces have a no-slip boundary condition.
            Otherwise, they have a slip boundary condition.

    .. invisible-code-block: python

        geometry = hoomd.mpcd.geometry.Geometry(no_slip=True)

    Attributes:
        no_slip (bool): If True, plates have a no-slip boundary condition.
            Otherwise, they have a slip boundary condition (*read only*).

            A no-slip boundary condition means that the average velocity is
            zero at the surface. A slip boundary condition means that the
            average *normal* velocity is zero at the surface, but there
            is no friction against the *tangential* velocity.

    """

    def __init__(self, no_slip):
        super().__init__()

        param_dict = ParameterDict(no_slip=bool(no_slip),)
        self._param_dict.update(param_dict)


<<<<<<< HEAD
class ConcentricCylinders(Geometry):
    r"""Concentric-cylinders channel.

    Args:
        inner_radius (float): Radius of inner cylinders.
        outer_radius (float): Radius of outer cylinders
        angular_speed (float): Angular speed of the outer cylinder in the
            counterclockwise direction.
        no_slip (bool): If True, surfaces have no-slip boundary condition.
            Otherwise, they have the slip boundary condition.

    `ConcentricCylinders` confines particles between two cylinders
    centered around the origin. The inner cylinder is stationary, but the
    outer cylinder can rotate counterclockwise about the *z* axis with
    constant `angular_speed`.

    .. rubric:: Examples:

    Stationary concentric cylinders with no-slip boundary condition.

    .. code-block:: python

        cylinders = hoomd.mpcd.geometry.ConcentricCylinders(inner_radius=2.0,
          outer_radius=5.0)
        stream = hoomd.mpcd.stream.BounceBack(period=1, geometry=cylinders)
        simulation.operations.integrator.streaming_method = stream

    Stationary concentric cylinders with slip boundary condition.

    .. code-block:: python

        cylinders = hoomd.mpcd.geometry.ConcentricCylinders(
            inner_radius=2.0, outer_radius=5.0, no_slip=False)
        stream = hoomd.mpcd.stream.BounceBack(period=1, geometry=cylinders)
        simulation.operations.integrator.streaming_method = stream

    Moving outer cylinder.

    .. code-block:: python

        cylinders = hoomd.mpcd.geometry.ConcentricCylinders(
            inner_radius=2.0, outer_radius=5.0, angular_speed=1.0, no_slip=True)
        stream = hoomd.mpcd.stream.BounceBack(period=1, geometry=cylinders)
        simulation.operations.integrator.streaming_method = stream

    Attributes:
        inner_radius (float): Radius of inner cylinder (*read only*).

        outer_radius (float): Radius of outer cylinder (*read only*).

        angular_speed (float): Angular outer cylinder speed (*read only*).

            `angular_speed` will have no effect if `no_slip` is False because
            the slip surface cannot generate shear stress.
=======
class CosineChannel(Geometry):
    r"""Serpentine (sinusoidal) channel.

    Args:
        amplitude (float): Amplitude of cosine.
        repeat_length (float): Repeat length (period) of cosine.
        separation (float): Distance between channel walls.
        no_slip (bool): If True, surfaces have no-slip boundary condition.
            Otherwise, they have the slip boundary condition.

    `CosineChannel` models a fluid confined in :math:`y` between two
    walls described by a sinusoidal profile with equations

    .. math::

        y(x) = A \cos\left(\frac{2 \pi x}{L}\right) \pm H

    where :math:`A` is the `amplitude`, :math:`L` is the `repeat_length`,
    and :math:`2H` is the `separation`.

    .. rubric:: Example:

    .. code-block:: python

        channel = hoomd.mpcd.geometry.CosineChannel(
            amplitude=2.0,
            separation=4.0,
            repeat_length=10.0)
        stream = hoomd.mpcd.stream.BounceBack(period=1, geometry=channel)
        simulation.operations.integrator.streaming_method = stream

    Attributes:
        amplitude (float): Amplitude of cosine (*read only*).

        repeat_length (float): Repeat length (period) of cosine. (*read only*).

        separation (float): Distance between walls (*read only*).


    """

    def __init__(self, amplitude, repeat_length, separation, no_slip=True):
        super().__init__(no_slip)

        param_dict = ParameterDict(
            amplitude=float(amplitude),
            repeat_length=float(repeat_length),
            separation=float(separation),
        )
        self._param_dict.update(param_dict)

    def _attach_hook(self):
        self._cpp_obj = _mpcd.CosineChannel(self.amplitude, self.repeat_length,
                                            self.separation, self.no_slip)
        super()._attach_hook()


class CosineExpansionContraction(Geometry):
    r"""Channel with sinusoidal expansion and contraction.

    Args:
        expansion_separation (float): Maximum distance between channel walls.
        contraction_separation (float): Minimum distance between channel walls.
        repeat_length (float): Repeat length (period) of cosine.
        no_slip (bool): If True, surfaces have no-slip boundary condition.
            Otherwise, they have the slip boundary condition.

    `CosineExpansionContraction` models a fluid confined in :math:`y` between
    two walls described by a sinusoidal profile with equations

    .. math::

        y(x) = \pm\left( \frac{H_{\rm e}-H_{\rm c}}{2}
                         \left[1+\cos\left(\frac{2 \pi x}{L}\right)\right]
                         + H_{\rm c} \right)

    where :math:`2 H_{\rm e}` is the `expansion_separation`, :math:`2 H_{\rm c}`
    is the `contraction_separation`, and :math:`L` is the `repeat_length`.

    .. rubric:: Example:

    .. code-block:: python

        channel = hoomd.mpcd.geometry.CosineExpansionContraction(
            expansion_separation=6.0,
            contraction_separation=3.0,
            repeat_length=10.0)
        stream = hoomd.mpcd.stream.BounceBack(period=1, geometry=channel)
        simulation.operations.integrator.streaming_method = stream

    Attributes:
        contraction_separation (float): Distance between channel walls at
            the minimum contraction (*read only*).

        expansion_separation (float): Distance between channel walls at the
            maximum expansion (*read only*).

        repeat_length (float): Repeat length (period) of cosine. (*read only*).
>>>>>>> a1c69747

    """

    def __init__(self,
<<<<<<< HEAD
                 inner_radius,
                 outer_radius,
                 angular_speed=0.0,
                 no_slip=True):
        super().__init__(no_slip)
        param_dict = ParameterDict(
            inner_radius=float(inner_radius),
            outer_radius=float(outer_radius),
            angular_speed=float(angular_speed),
=======
                 expansion_separation,
                 contraction_separation,
                 repeat_length,
                 no_slip=True):
        super().__init__(no_slip)

        param_dict = ParameterDict(
            expansion_separation=float(expansion_separation),
            contraction_separation=float(contraction_separation),
            repeat_length=float(repeat_length),
>>>>>>> a1c69747
        )
        self._param_dict.update(param_dict)

    def _attach_hook(self):
<<<<<<< HEAD
        self._cpp_obj = _mpcd.ConcentricCylinders(self.inner_radius,
                                                  self.outer_radius,
                                                  self.angular_speed,
                                                  self.no_slip)
=======
        self._cpp_obj = _mpcd.CosineExpansionContraction(
            self.expansion_separation, self.contraction_separation,
            self.repeat_length, self.no_slip)
>>>>>>> a1c69747
        super()._attach_hook()


class ParallelPlates(Geometry):
    r"""Parallel-plate channel.

    Args:
        separation (float): Distance between plates.
        speed (float): Wall speed.
        no_slip (bool): If True, surfaces have no-slip boundary condition.
            Otherwise, they have the slip boundary condition.

    `ParallelPlates` confines particles between two infinite parallel plates
    centered around the origin. The plates are placed at :math:`y=-H` and
    :math:`y=+H`, where the total `separation` is :math:`2H`. The plates may be
    put into motion with `speed` *V*, having velocity :math:`-V` and :math:`+V`
    in the *x* direction, respectively. If combined with a no-slip boundary
    condition, this motion can be used to generate simple shear flow.

    .. rubric:: Examples:

    Stationary parallel plates with no-slip boundary condition.

    .. code-block:: python

        plates = hoomd.mpcd.geometry.ParallelPlates(separation=6.0)
        stream = hoomd.mpcd.stream.BounceBack(period=1, geometry=plates)
        simulation.operations.integrator.streaming_method = stream

    Stationary parallel plates with slip boundary condition.

    .. code-block:: python

        plates = hoomd.mpcd.geometry.ParallelPlates(
            separation=6.0, no_slip=False)
        stream = hoomd.mpcd.stream.BounceBack(period=1, geometry=plates)
        simulation.operations.integrator.streaming_method = stream

    Moving parallel plates.

    .. code-block:: python

        plates = hoomd.mpcd.geometry.ParallelPlates(
            separation=6.0, speed=1.0, no_slip=True)
        stream = hoomd.mpcd.stream.BounceBack(period=1, geometry=plates)
        simulation.operations.integrator.streaming_method = stream

    Attributes:
        separation (float): Distance between plates (*read only*).

        speed (float): Wall speed (*read only*).

            `speed` will have no effect if `no_slip` is False because the slip
            surface cannot generate shear stress.

    """

    def __init__(self, separation, speed=0.0, no_slip=True):
        super().__init__(no_slip)
        param_dict = ParameterDict(
            separation=float(separation),
            speed=float(speed),
        )
        self._param_dict.update(param_dict)

    def _attach_hook(self):
        self._cpp_obj = _mpcd.ParallelPlates(self.separation, self.speed,
                                             self.no_slip)
        super()._attach_hook()


class PlanarPore(Geometry):
    r"""Pore with parallel plate opening.

    Args:
        separation (float): Distance between pore walls.
        length (float): Pore length.
        no_slip (bool): If True, surfaces have no-slip boundary condition.
            Otherwise, they have the slip boundary condition.

    `PlanarPore` is a finite-length version of `ParallelPlates`. The
    geometry is similar, except that the plates extend from :math:`x=-L` to
    :math:`x=+L` (total `length` *2L*). Additional solid walls
    with normals in *x* prevent penetration into the regions above / below the
    plates. The plates are infinite in *z*. Outside the pore, the simulation box
    has full periodic boundaries; it is not confined by any walls. This model
    hence mimics a narrow pore in, e.g., a membrane.

    .. rubric:: Example:

    .. code-block:: python

        pore = hoomd.mpcd.geometry.PlanarPore(separation=6.0, length=4.0)
        stream = hoomd.mpcd.stream.BounceBack(period=1, geometry=pore)
        simulation.operations.integrator.streaming_method = stream

    Attributes:
        separation (float): Distance between pore walls (*read only*).

        length (float): Pore length (*read only*).

    """

    def __init__(self, separation, length, no_slip=True):
        super().__init__(no_slip)

        param_dict = ParameterDict(
            separation=float(separation),
            length=float(length),
        )
        self._param_dict.update(param_dict)

    def _attach_hook(self):
        self._cpp_obj = _mpcd.PlanarPore(self.separation, self.length,
                                         self.no_slip)
        super()._attach_hook()


class Sphere(Geometry):
    r"""Spherical confinement.

    Args:
        radius (float): Radius of sphere.
        no_slip (bool): If True, surfaces have no-slip boundary condition.
            Otherwise, they have the slip boundary condition.

    `Sphere` confines particles inside a sphere of `radius` :math:`R`
    centered at the origin.

    .. rubric:: Examples:

    Sphere with no-slip boundary condition.

    .. code-block:: python

        sphere = hoomd.mpcd.geometry.Sphere(radius=5.0)
        stream = hoomd.mpcd.stream.BounceBack(period=1, geometry=sphere)
        simulation.operations.integrator.streaming_method = stream

    Sphere with slip boundary condition.

    .. code-block:: python

        sphere = hoomd.mpcd.geometry.Sphere(radius=5.0, no_slip=False)
        stream = hoomd.mpcd.stream.BounceBack(period=1, geometry=sphere)
        simulation.operations.integrator.streaming_method = stream

    Attributes:
        radius (float): Radius of sphere (*read only*).

    """

    def __init__(self, radius, no_slip=True):
        super().__init__(no_slip)
        param_dict = ParameterDict(radius=float(radius),)
        self._param_dict.update(param_dict)

    def _attach_hook(self):
        self._cpp_obj = _mpcd.Sphere(self.radius, self.no_slip)
        super()._attach_hook()<|MERGE_RESOLUTION|>--- conflicted
+++ resolved
@@ -56,7 +56,6 @@
         self._param_dict.update(param_dict)
 
 
-<<<<<<< HEAD
 class ConcentricCylinders(Geometry):
     r"""Concentric-cylinders channel.
 
@@ -111,7 +110,30 @@
 
             `angular_speed` will have no effect if `no_slip` is False because
             the slip surface cannot generate shear stress.
-=======
+
+    """
+
+    def __init__(self,
+                 inner_radius,
+                 outer_radius,
+                 angular_speed=0.0,
+                 no_slip=True):
+        super().__init__(no_slip)
+        param_dict = ParameterDict(
+            inner_radius=float(inner_radius),
+            outer_radius=float(outer_radius),
+            angular_speed=float(angular_speed),
+        )
+        self._param_dict.update(param_dict)
+
+    def _attach_hook(self):
+        self._cpp_obj = _mpcd.ConcentricCylinders(self.inner_radius,
+                                                  self.outer_radius,
+                                                  self.angular_speed,
+                                                  self.no_slip)
+        super()._attach_hook()
+
+
 class CosineChannel(Geometry):
     r"""Serpentine (sinusoidal) channel.
 
@@ -210,22 +232,10 @@
             maximum expansion (*read only*).
 
         repeat_length (float): Repeat length (period) of cosine. (*read only*).
->>>>>>> a1c69747
 
     """
 
     def __init__(self,
-<<<<<<< HEAD
-                 inner_radius,
-                 outer_radius,
-                 angular_speed=0.0,
-                 no_slip=True):
-        super().__init__(no_slip)
-        param_dict = ParameterDict(
-            inner_radius=float(inner_radius),
-            outer_radius=float(outer_radius),
-            angular_speed=float(angular_speed),
-=======
                  expansion_separation,
                  contraction_separation,
                  repeat_length,
@@ -236,21 +246,13 @@
             expansion_separation=float(expansion_separation),
             contraction_separation=float(contraction_separation),
             repeat_length=float(repeat_length),
->>>>>>> a1c69747
         )
         self._param_dict.update(param_dict)
 
     def _attach_hook(self):
-<<<<<<< HEAD
-        self._cpp_obj = _mpcd.ConcentricCylinders(self.inner_radius,
-                                                  self.outer_radius,
-                                                  self.angular_speed,
-                                                  self.no_slip)
-=======
         self._cpp_obj = _mpcd.CosineExpansionContraction(
             self.expansion_separation, self.contraction_separation,
             self.repeat_length, self.no_slip)
->>>>>>> a1c69747
         super()._attach_hook()
 
 
