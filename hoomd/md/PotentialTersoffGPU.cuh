// Copyright (c) 2009-2018 The Regents of the University of Michigan
// This file is part of the HOOMD-blue project, released under the BSD 3-Clause License.


#include "hoomd/HOOMDMath.h"
#include "hoomd/TextureTools.h"
#include "hoomd/ParticleData.cuh"
#include "hoomd/Index1D.h"
#ifdef NVCC
#include "hoomd/WarpTools.cuh"
#endif // NVCC
#include <assert.h>

/*! \file PotentialTersoffGPU.cuh
    \brief Defines templated GPU kernel code for calculating certain three-body forces
*/

#ifndef __POTENTIAL_TERSOFF_GPU_CUH__
#define __POTENTIAL_TERSOFF_GPU_CUH__

//! Maximum number of threads (width of a warp)
const int gpu_tersoff_max_tpp = 32;

//! Wraps arguments to gpu_cgpf
struct tersoff_args_t
    {
    //! Construct a tersoff_args_t
    tersoff_args_t(Scalar4 *_d_force,
                   const unsigned int _N,
                   const unsigned int _Nghosts,
                   Scalar * _d_virial,
                   unsigned int _virial_pitch,
                   bool _compute_virial,
                   const Scalar4 *_d_pos,
                   const BoxDim& _box,
                   const unsigned int *_d_n_neigh,
                   const unsigned int *_d_nlist,
                   const unsigned int *_d_head_list,
                   const Scalar *_d_rcutsq,
                   const Scalar *_d_ronsq,
                   const unsigned int _size_nlist,
                   const unsigned int _ntypes,
                   const unsigned int _block_size,
                   const unsigned int _tpp,
                   const unsigned int _compute_capability,
                   const cudaDeviceProp& _devprop)
                   : d_force(_d_force),
                     N(_N),
                     Nghosts(_Nghosts),
                     d_virial(_d_virial),
                     virial_pitch(_virial_pitch),
                     compute_virial(_compute_virial),
                     d_pos(_d_pos),
                     box(_box),
                     d_n_neigh(_d_n_neigh),
                     d_nlist(_d_nlist),
                     d_head_list(_d_head_list),
                     d_rcutsq(_d_rcutsq),
                     d_ronsq(_d_ronsq),
                     size_nlist(_size_nlist),
                     ntypes(_ntypes),
                     block_size(_block_size),
                     tpp(_tpp),
                     compute_capability(_compute_capability),
                     devprop(_devprop)
        {
        };

    Scalar4 *d_force;                //!< Force to write out
    const unsigned int N;            //!< Number of particles
    const unsigned int Nghosts;      //!< Number of ghost particles
    Scalar *d_virial;                //!< Virial to write out
    const unsigned int virial_pitch; //!< Pitch for N*6 virial array
    bool compute_virial;             //!< True if we are supposed to compute the virial
    const Scalar4 *d_pos;            //!< particle positions
    const BoxDim& box;                //!< Simulation box in GPU format
    const unsigned int *d_n_neigh;  //!< Device array listing the number of neighbors on each particle
    const unsigned int *d_nlist;    //!< Device array listing the neighbors of each particle
    const unsigned int *d_head_list;//!< Indexes for accessing d_nlist
    const Scalar *d_rcutsq;          //!< Device array listing r_cut squared per particle type pair
    const Scalar *d_ronsq;           //!< Device array listing r_on squared per particle type pair
    const unsigned int size_nlist;  //!< Number of elements in the neighborlist
    const unsigned int ntypes;      //!< Number of particle types in the simulation
    const unsigned int block_size;  //!< Block size to execute
    const unsigned int tpp;         //!< Threads per particle
    const unsigned int compute_capability; //!< GPU compute capability (20, 30, 35, ...)
    const cudaDeviceProp& devprop;   //!< CUDA device properties
    };


#ifdef NVCC
//! Texture for reading particle positions
scalar4_tex_t pdata_pos_tex;

//! Texture for reading neighbor list
texture<unsigned int, 1, cudaReadModeElementType> nlist_tex;

#if !defined(SINGLE_PRECISION)

#if (__CUDA_ARCH__ < 600)
//! atomicAdd function for double-precision floating point numbers
/*! This function is only used when hoomd is compiled for double precision on the GPU.

    \param address Address to write the double to
    \param val Value to add to address
*/
__device__ double myAtomicAdd(double* address, double val)
    {
    unsigned long long int* address_as_ull = (unsigned long long int*)address;
    unsigned long long int old = *address_as_ull, assumed;

    do {
        assumed = old;
        old = atomicCAS(address_as_ull,
                        assumed,
                        __double_as_longlong(val + __longlong_as_double(assumed)));
    } while (assumed != old);

    return __longlong_as_double(old);
    }
#else // CUDA_ARCH > 600)
__device__ double myAtomicAdd(double* address, double val)
    {
    return atomicAdd(address, val);
    }
#endif
#endif

__device__ float myAtomicAdd(float* address, float val)
    {
    return atomicAdd(address, val);
    }

//! Kernel for calculating the Tersoff forces
/*! This kernel is called to calculate the forces on all N particles. Actual evaluation of the potentials and
    forces for each pair is handled via the template class \a evaluator.

    \param d_force Device memory to write computed forces
    \param N Number of particles in the system
    \param d_pos Positions of all the particles
    \param box Box dimensions used to implement periodic boundary conditions
    \param d_n_neigh Device memory array listing the number of neighbors for each particle
    \param d_nlist Device memory array containing the neighbor list contents
    \param d_head_list Indexes for reading \a d_nlist
    \param d_params Parameters for the potential, stored per type pair
    \param d_rcutsq rcut squared, stored per type pair
    \param d_ronsq ron squared, stored per type pair
    \param ntypes Number of types in the simulation

    \a d_params, \a d_rcutsq, and \a d_ronsq must be indexed with an Index2DUpperTriangular(typei, typej) to access the
    unique value for that type pair. These values are all cached into shared memory for quick access, so a dynamic
    amount of shared memory must be allocated for this kernel launch. The amount is
    (2*sizeof(Scalar) + sizeof(typename evaluator::param_type)) * typpair_idx.getNumElements()

    Certain options are controlled via template parameters to avoid the performance hit when they are not enabled.
    \tparam evaluator EvaluatorPair class to evaluate V(r) and -delta V(r)/r
    \tparam use_gmem_nlist When non-zero, the neighbor list is read out of global memory. When zero, textures or __ldg
                           is used depending on architecture.

    <b>Implementation details</b>
    Each block will calculate the forces on a block of particles.
    Each thread will calculate the total force on one particle.
    The neighborlist is arranged in columns so that reads are fully coalesced when doing this.
*/
template< class evaluator , unsigned char use_gmem_nlist, unsigned char compute_virial, int tpp>
__global__ void gpu_compute_triplet_forces_kernel(Scalar4 *d_force,
                                                  const unsigned int N,
                                                  Scalar *d_virial,
                                                  unsigned int virial_pitch,
                                                  const Scalar4 *d_pos,
                                                  const BoxDim box,
                                                  const unsigned int *d_n_neigh,
                                                  const unsigned int *d_nlist,
                                                  const unsigned int *d_head_list,
                                                  const typename evaluator::param_type *d_params,
                                                  const Scalar *d_rcutsq,
                                                  const Scalar *d_ronsq,
                                                  const unsigned int ntypes)
    {
    Index2D typpair_idx(ntypes);
    const unsigned int num_typ_parameters = typpair_idx.getNumElements();

    // shared arrays for per type pair parameters
    extern __shared__ char s_data[];
    typename evaluator::param_type *s_params =
        (typename evaluator::param_type *)(&s_data[0]);
    Scalar *s_rcutsq = (Scalar *)(&s_data[num_typ_parameters*sizeof(evaluator::param_type)]);

    Scalar *s_phi_ab = s_rcutsq + num_typ_parameters;

    // load in the per type pair parameters
    for (unsigned int cur_offset = 0; cur_offset < num_typ_parameters; cur_offset += blockDim.x)
        {
        if (cur_offset + threadIdx.x < num_typ_parameters)
            {
            s_rcutsq[cur_offset + threadIdx.x] = d_rcutsq[cur_offset + threadIdx.x];
            s_params[cur_offset + threadIdx.x] = d_params[cur_offset + threadIdx.x];
            }
        }

    __syncthreads();

    for (unsigned int i = 0; i < ntypes; ++i)
        {
        // reset phi term
        s_phi_ab[threadIdx.x*ntypes+i] = Scalar(0.0);
        }

    // start by identifying which particle we are to handle
    unsigned int idx = blockIdx.x * (blockDim.x/tpp) + threadIdx.x/tpp;

    if (idx >= N)
        return;

    // load in the length of the neighbor list (MEM_TRANSFER: 4 bytes)
    unsigned int n_neigh = d_n_neigh[idx];

    // read in the position of the particle
    Scalar4 postypei = texFetchScalar4(d_pos, pdata_pos_tex, idx);
    Scalar3 posi = make_scalar3(postypei.x, postypei.y, postypei.z);

    // initialize the force to 0
    Scalar4 forcei = make_scalar4(Scalar(0.0), Scalar(0.0), Scalar(0.0), Scalar(0.0));

    Scalar viriali_xx(0.0);
    Scalar viriali_xy(0.0);
    Scalar viriali_xz(0.0);
    Scalar viriali_yy(0.0);
    Scalar viriali_yz(0.0);
    Scalar viriali_zz(0.0);

    // loop over neighbors to calculate per-particle energy
    if (evaluator::hasPerParticleEnergy())
        {
        // prefetch neighbor index
        const unsigned int head_idx = d_head_list[idx];
        unsigned int cur_j = 0;
        unsigned int next_j(0);
        unsigned int my_head = d_head_list[idx];

        if (use_gmem_nlist)
            {
            next_j = (threadIdx.x%tpp < n_neigh) ? d_nlist[my_head + threadIdx.x%tpp] : 0;
            }
        else
            {
            next_j = threadIdx.x%tpp < n_neigh ? texFetchUint(d_nlist, nlist_tex, my_head + threadIdx.x%tpp) : 0;
            }

        // loop over neighbors in strided way
        for (int neigh_idx = threadIdx.x%tpp; neigh_idx < n_neigh; neigh_idx+=tpp)
            {
            // read the current neighbor index (MEM TRANSFER: 4 bytes)
            // prefetch the next value and set the current one
            cur_j = next_j;
            if (neigh_idx+tpp < n_neigh)
                {
                if (use_gmem_nlist)
                    {
                    next_j = d_nlist[head_idx + neigh_idx + tpp];
                    }
                else
                    {
                    next_j = texFetchUint(d_nlist, nlist_tex, head_idx + neigh_idx + tpp);
                    }
                }

            // read the position of j (MEM TRANSFER: 16 bytes)
            Scalar4 postypej = texFetchScalar4(d_pos, pdata_pos_tex, cur_j);
            Scalar3 posj = make_scalar3(postypej.x, postypej.y, postypej.z);

            // initialize the force on j
            Scalar4 forcej = make_scalar4(Scalar(0.0), Scalar(0.0), Scalar(0.0), Scalar(0.0));

            // compute r_ij (FLOPS: 3)
            Scalar3 dxij = posi - posj;

            // apply periodic boundary conditions (FLOPS: 12)
            dxij = box.minImage(dxij);

            // compute rij_sq (FLOPS: 5)
            Scalar rij_sq = dot(dxij, dxij);

            // access the per type-pair parameters
            unsigned int typpair = typpair_idx(__scalar_as_int(postypei.w), __scalar_as_int(postypej.w));
            Scalar rcutsq = s_rcutsq[typpair];
            typename evaluator::param_type param = s_params[typpair];

            evaluator eval(rij_sq, rcutsq, param);
            eval.evalPhi(s_phi_ab[threadIdx.x*ntypes+__scalar_as_int(postypej.w)]);
            }

        // self-energy
        for (unsigned int typ_b = 0; typ_b < ntypes; ++typ_b)
            {
            Scalar phi = s_phi_ab[threadIdx.x*ntypes+typ_b];

            #if (__CUDA_ARCH__ >= 300)
            // reduce in warp
            phi = hoomd::detail::WarpReduce<Scalar, tpp>().Sum(phi);

            // broadcast into shared mem
            s_phi_ab[threadIdx.x*ntypes+typ_b] = hoomd::detail::WarpScan<Scalar, tpp>().Broadcast(phi, 0);
            #endif

            if (threadIdx.x % tpp == 0)
                {
                unsigned int typpair = typpair_idx(__scalar_as_int(postypei.w), typ_b);
                Scalar rcutsq = s_rcutsq[typpair];
                typename evaluator::param_type param = s_params[typpair];

                evaluator eval(Scalar(0.0), rcutsq, param);
                Scalar energy(0.0);

                eval.evalSelfEnergy(energy, phi);
                forcei.w += energy;
                }
            }
        }

    // prefetch neighbor index
    const unsigned int head_idx = d_head_list[idx];
    unsigned int cur_j = 0;
    unsigned int next_j(0);
    unsigned int my_head = d_head_list[idx];

    if (use_gmem_nlist)
        {
        next_j = (threadIdx.x%tpp < n_neigh) ? d_nlist[my_head + threadIdx.x%tpp] : 0;
        }
    else
        {
        next_j = threadIdx.x%tpp < n_neigh ? texFetchUint(d_nlist, nlist_tex, my_head + threadIdx.x%tpp) : 0;
        }

    // loop over neighbors in strided way
    for (int neigh_idx = threadIdx.x%tpp; neigh_idx < n_neigh; neigh_idx+=tpp)
        {
        // read the current neighbor index (MEM TRANSFER: 4 bytes)
        // prefetch the next value and set the current one
        cur_j = next_j;
        if (neigh_idx+tpp < n_neigh)
            {
            if (use_gmem_nlist)
                {
                next_j = d_nlist[head_idx + neigh_idx + tpp];
                }
            else
                {
                next_j = texFetchUint(d_nlist, nlist_tex, head_idx + neigh_idx + tpp);
                }
            }

        // read the position of j (MEM TRANSFER: 16 bytes)
        Scalar4 postypej = texFetchScalar4(d_pos, pdata_pos_tex, cur_j);
        Scalar3 posj = make_scalar3(postypej.x, postypej.y, postypej.z);

        // initialize the force on j
        Scalar4 forcej = make_scalar4(Scalar(0.0), Scalar(0.0), Scalar(0.0), Scalar(0.0));

        Scalar virialj_xx(0.0);
        Scalar virialj_xy(0.0);
        Scalar virialj_xz(0.0);
        Scalar virialj_yy(0.0);
        Scalar virialj_yz(0.0);
        Scalar virialj_zz(0.0);

        // compute r_ij (FLOPS: 3)
        Scalar3 dxij = posi - posj;

        // apply periodic boundary conditions (FLOPS: 12)
        dxij = box.minImage(dxij);

        // compute rij_sq (FLOPS: 5)
        Scalar rij_sq = dot(dxij, dxij);

        // access the per type-pair parameters
        unsigned int typpair = typpair_idx(__scalar_as_int(postypei.w), __scalar_as_int(postypej.w));
        Scalar rcutsq = s_rcutsq[typpair];
        typename evaluator::param_type param = s_params[typpair];

        // compute the base repulsive and attractive terms of the potential
        Scalar fR = Scalar(0.0);
        Scalar fA = Scalar(0.0);
        evaluator eval(rij_sq, rcutsq, param);
        bool evaluatedij = eval.evalRepulsiveAndAttractive(fR, fA);

        if (evaluatedij)
            {
            Scalar chi = Scalar(0.0);

            if (evaluator::needsChi())
                {
                // compute chi
                unsigned int cur_k = 0;
                unsigned int next_k(0);
                if (use_gmem_nlist)
                    {
                    next_k = d_nlist[head_idx];
                    }
                else
                    {
                    next_k = texFetchUint(d_nlist, nlist_tex, head_idx);
                    }

                // loop over neighbors one by one
                for (int neigh_idy = 0; neigh_idy < n_neigh; neigh_idy++)
                    {
                    // read the current index of k and prefetch the next one
                    cur_k = next_k;
                    if (use_gmem_nlist)
                        {
                        next_k = d_nlist[head_idx + neigh_idy + 1];
                        }
                    else
                        {
                        next_k = texFetchUint(d_nlist, nlist_tex, head_idx + neigh_idy+1);
                        }

                    // get the position of neighbor k
                    Scalar4 postypek = texFetchScalar4(d_pos, pdata_pos_tex, cur_k);
                    Scalar3 posk = make_scalar3(postypek.x, postypek.y, postypek.z);

                    // get the type pair parameters for i and k
                    typpair = typpair_idx(__scalar_as_int(postypei.w), __scalar_as_int(postypek.w));
                    Scalar temp_rcutsq = s_rcutsq[typpair];
                    typename evaluator::param_type temp_param = s_params[typpair];

                    evaluator temp_eval(rij_sq, temp_rcutsq, temp_param);
                    bool temp_evaluated = temp_eval.areInteractive();

                    if (cur_k != cur_j && temp_evaluated)
                        {
                        // compute rik
                        Scalar3 dxik = posi - posk;

                        // apply the periodic boundary conditions
                        dxik = box.minImage(dxik);

                        // compute rik_sq
                        Scalar rik_sq = dot(dxik, dxik);

                        // compute the bond angle (if needed)
                        Scalar cos_th = Scalar(0.0);
                        if (evaluator::needsAngle())
                            cos_th = dot(dxij, dxik) * fast::rsqrt(rij_sq * rik_sq);
                        else cos_th += Scalar(1.0); // shuts up the compiler warning

                        // set up the evaluator
                        eval.setRik(rik_sq);
                        if (evaluator::needsAngle())
                            eval.setAngle(cos_th);

                        // compute the partial chi term
                        eval.evalChi(chi);
                        }
                    }
                }
            // evaluate the force and energy from the ij interaction
            Scalar force_divr = Scalar(0.0);
            Scalar potential_eng = Scalar(0.0);
            Scalar bij = Scalar(0.0);
            const Scalar& phi = s_phi_ab[threadIdx.x*ntypes+__scalar_as_int(postypej.w)];
            eval.evalForceij(fR, fA, chi, phi, bij, force_divr, potential_eng);

            // add the forces and energies to their respective particles
            Scalar2 v_coeffs = make_scalar2(Scalar(1.0 / 6.0) * rij_sq, Scalar(0.0));
            forcei.x += dxij.x * force_divr;
            forcei.y += dxij.y * force_divr;
            forcei.z += dxij.z * force_divr;

            if (compute_virial)
                {
                Scalar force_div2r = Scalar(0.5)*force_divr;
                viriali_xx += force_div2r*dxij.x*dxij.x;
                viriali_xy += force_div2r*dxij.x*dxij.y;
                viriali_xz += force_div2r*dxij.x*dxij.z;
                viriali_yy += force_div2r*dxij.y*dxij.y;
                viriali_yz += force_div2r*dxij.y*dxij.z;
                viriali_zz += force_div2r*dxij.z*dxij.z;
                }

            forcej.x -= dxij.x * force_divr;
            forcej.y -= dxij.y * force_divr;
            forcej.z -= dxij.z * force_divr;

            if (compute_virial)
                {
                Scalar force_div2r = Scalar(0.5)*force_divr;
                virialj_xx += force_div2r*dxij.x*dxij.x;
                virialj_xy += force_div2r*dxij.x*dxij.y;
                virialj_xz += force_div2r*dxij.x*dxij.z;
                virialj_yy += force_div2r*dxij.y*dxij.y;
                virialj_yz += force_div2r*dxij.y*dxij.z;
                virialj_zz += force_div2r*dxij.z*dxij.z;
                }

            // potential energy of j must be halved
            forcej.w += Scalar(0.5)*potential_eng;

            // potential energy per particle must be halved
            forcei.w += Scalar(0.5)*potential_eng;

            if (evaluator::hasIkForce())
                {
                // now evaluate the force from the ik interactions
                unsigned int cur_k = 0;
                unsigned int next_k(0);
                if (use_gmem_nlist)
                    {
                    next_k = d_nlist[head_idx];
                    }
                else
                    {
                    next_k = texFetchUint(d_nlist, nlist_tex, head_idx);
                    }

                // loop over neighbors one by one
                for (int neigh_idy = 0; neigh_idy < n_neigh; neigh_idy++)
                    {
                    // read the current neighbor index and prefetch the next one
                    cur_k = next_k;
                    if (use_gmem_nlist)
                        {
                        next_k = d_nlist[head_idx + neigh_idy + 1];
                        }
                    else
                        {
                        next_k = texFetchUint(d_nlist, nlist_tex, head_idx + neigh_idy+1);
                        }

                    // get the position of neighbor k
                    Scalar4 postypek = texFetchScalar4(d_pos, pdata_pos_tex, cur_k);
                    Scalar3 posk = make_scalar3(postypek.x, postypek.y, postypek.z);

                    // get the type pair parameters for i and k
                    typpair = typpair_idx(__scalar_as_int(postypei.w), __scalar_as_int(postypek.w));
                    Scalar temp_rcutsq = s_rcutsq[typpair];
                    typename evaluator::param_type temp_param = s_params[typpair];

                    evaluator temp_eval(rij_sq, temp_rcutsq, temp_param);
                    bool temp_evaluated = temp_eval.areInteractive();

                    if (cur_k != cur_j && temp_evaluated)
                        {
                        Scalar4 forcek = make_scalar4(Scalar(0.0), Scalar(0.0), Scalar(0.0), Scalar(0.0));

                        // compute rik
                        Scalar3 dxik = posi - posk;

                        // apply the periodic boundary conditions
                        dxik = box.minImage(dxik);

                        // compute rik_sq
                        Scalar rik_sq = dot(dxik, dxik);

                        // compute the bond angle (if needed)
                        Scalar cos_th = Scalar(0.0);
                        if (evaluator::needsAngle())
                            cos_th = dot(dxij, dxik) * fast::rsqrt(rij_sq * rik_sq);
                        else cos_th += Scalar(1.0); // shuts up the compiler warning

                        // set up the evaluator
                        eval.setRik(rik_sq);
                        if (evaluator::needsAngle())
                            eval.setAngle(cos_th);

                        // compute the force
                        Scalar3 force_divr_ij = make_scalar3(Scalar(0.0), Scalar(0.0), Scalar(0.0));
                        Scalar3 force_divr_ik = make_scalar3(Scalar(0.0), Scalar(0.0), Scalar(0.0));
                        bool evaluatedjk = eval.evalForceik(fR, fA, chi, bij, force_divr_ij, force_divr_ik);

                        if (evaluatedjk)
                            {
                            // add the forces to their respective particles
                            v_coeffs.y = Scalar(1.0 / 6.0) * rik_sq;
                            forcei.x += force_divr_ij.x * dxij.x + force_divr_ik.x * dxik.x;
                            forcei.y += force_divr_ij.x * dxij.y + force_divr_ik.x * dxik.y;
                            forcei.z += force_divr_ij.x * dxij.z + force_divr_ik.x * dxik.z;

                            // NOTE: virial for ik forces not tested
                            if (compute_virial)
                                {
                                Scalar force_div2r_ij = Scalar(0.5)*force_divr_ij.x;
                                Scalar force_div2r_ik = Scalar(0.5)*force_divr_ik.x;
                                viriali_xx += force_div2r_ij*dxij.x*dxij.x + force_div2r_ik*dxik.x*dxik.x;
                                viriali_xy += force_div2r_ij*dxij.x*dxij.y + force_div2r_ik*dxik.x*dxik.y;
                                viriali_xz += force_div2r_ij*dxij.x*dxij.z + force_div2r_ik*dxik.x*dxik.z;
                                viriali_yy += force_div2r_ij*dxij.y*dxij.y + force_div2r_ik*dxik.y*dxik.y;
                                viriali_yz += force_div2r_ij*dxij.y*dxij.z + force_div2r_ik*dxik.y*dxik.z;
                                viriali_zz += force_div2r_ij*dxij.z*dxij.z + force_div2r_ik*dxik.z*dxik.z;
                                }

                            forcej.x += force_divr_ij.y * dxij.x + force_divr_ik.y * dxik.x;
                            forcej.y += force_divr_ij.y * dxij.y + force_divr_ik.y * dxik.y;
                            forcej.z += force_divr_ij.y * dxij.z + force_divr_ik.y * dxik.z;

                            if (compute_virial)
                                {
                                Scalar force_div2r_ij = Scalar(0.5)*force_divr_ij.y;
                                Scalar force_div2r_ik = Scalar(0.5)*force_divr_ik.y;
                                virialj_xx += force_div2r_ij*dxij.x*dxij.x + force_div2r_ik*dxik.x*dxik.x;
                                virialj_xy += force_div2r_ij*dxij.x*dxij.y + force_div2r_ik*dxik.x*dxik.y;
                                virialj_xz += force_div2r_ij*dxij.x*dxij.z + force_div2r_ik*dxik.x*dxik.z;
                                virialj_yy += force_div2r_ij*dxij.y*dxij.y + force_div2r_ik*dxik.y*dxik.y;
                                virialj_yz += force_div2r_ij*dxij.y*dxij.z + force_div2r_ik*dxik.y*dxik.z;
                                virialj_zz += force_div2r_ij*dxij.z*dxij.z + force_div2r_ik*dxik.z*dxik.z;
                                }

                            forcek.x += force_divr_ij.z * dxij.x + force_divr_ik.z * dxik.x;
                            forcek.y += force_divr_ij.z * dxij.y + force_divr_ik.z * dxik.y;
                            forcek.z += force_divr_ij.z * dxij.z + force_divr_ik.z * dxik.z;

                            myAtomicAdd(&d_force[cur_k].x, forcek.x);
                            myAtomicAdd(&d_force[cur_k].y, forcek.y);
                            myAtomicAdd(&d_force[cur_k].z, forcek.z);

                            if (compute_virial)
                                {
                                Scalar force_div2r_ij = Scalar(0.5)*force_divr_ij.z;
                                Scalar force_div2r_ik = Scalar(0.5)*force_divr_ik.z;
                                myAtomicAdd(&d_virial[0*virial_pitch+cur_k],force_div2r_ij*dxij.x*dxij.x + force_div2r_ik*dxik.x*dxik.x);
                                myAtomicAdd(&d_virial[1*virial_pitch+cur_k],force_div2r_ij*dxij.x*dxij.y + force_div2r_ik*dxik.x*dxik.y);
                                myAtomicAdd(&d_virial[2*virial_pitch+cur_k],force_div2r_ij*dxij.x*dxij.z + force_div2r_ik*dxik.x*dxik.z);
                                myAtomicAdd(&d_virial[3*virial_pitch+cur_k],force_div2r_ij*dxij.y*dxij.y + force_div2r_ik*dxik.y*dxik.y);
                                myAtomicAdd(&d_virial[4*virial_pitch+cur_k],force_div2r_ij*dxij.y*dxij.z + force_div2r_ik*dxik.y*dxik.z);
                                myAtomicAdd(&d_virial[5*virial_pitch+cur_k],force_div2r_ij*dxij.z*dxij.z + force_div2r_ik*dxik.z*dxik.z);
                                }
                            }
                        }
                    }
                }

            // write out the result for particle j
            myAtomicAdd(&d_force[cur_j].x, forcej.x);
            myAtomicAdd(&d_force[cur_j].y, forcej.y);
            myAtomicAdd(&d_force[cur_j].z, forcej.z);
            myAtomicAdd(&d_force[cur_j].w, forcej.w);

            if (compute_virial)
                {
                myAtomicAdd(&d_virial[0*virial_pitch+cur_j], virialj_xx);
                myAtomicAdd(&d_virial[1*virial_pitch+cur_j], virialj_xy);
                myAtomicAdd(&d_virial[2*virial_pitch+cur_j], virialj_xz);
                myAtomicAdd(&d_virial[3*virial_pitch+cur_j], virialj_yy);
                myAtomicAdd(&d_virial[4*virial_pitch+cur_j], virialj_yz);
                myAtomicAdd(&d_virial[5*virial_pitch+cur_j], virialj_zz);
                }
            }
        }
    // now that the force calculation is complete, write out the result (MEM TRANSFER: 20 bytes)
    myAtomicAdd(&d_force[idx].x, forcei.x);
    myAtomicAdd(&d_force[idx].y, forcei.y);
    myAtomicAdd(&d_force[idx].z, forcei.z);
    myAtomicAdd(&d_force[idx].w, forcei.w);

    if (compute_virial)
        {
        myAtomicAdd(&d_virial[0*virial_pitch+idx], viriali_xx);
        myAtomicAdd(&d_virial[1*virial_pitch+idx], viriali_xy);
        myAtomicAdd(&d_virial[2*virial_pitch+idx], viriali_xz);
        myAtomicAdd(&d_virial[3*virial_pitch+idx], viriali_yy);
        myAtomicAdd(&d_virial[4*virial_pitch+idx], viriali_yz);
        myAtomicAdd(&d_virial[5*virial_pitch+idx], viriali_zz);
        }
    }

//! Kernel for zeroing forces and virial before computation with atomic additions.
/*! \param d_force Device memory to write forces to
    \param N Number of particles in the system

*/
__global__ void gpu_zero_forces_kernel(Scalar4 *d_force,
                                       Scalar *d_virial,
                                       unsigned int virial_pitch,
                                       const unsigned int N)
    {
    // identify the particle we are supposed to handle
    unsigned int idx = blockIdx.x * blockDim.x + threadIdx.x;

    if (idx >= N)
        return;

    // zero the force
    d_force[idx] = make_scalar4(Scalar(0.0), Scalar(0.0), Scalar(0.0), Scalar(0.0));

    // zero the virial
    d_virial[0*virial_pitch+idx] = Scalar(0.0);
    d_virial[1*virial_pitch+idx] = Scalar(0.0);
    d_virial[2*virial_pitch+idx] = Scalar(0.0);
    d_virial[3*virial_pitch+idx] = Scalar(0.0);
    d_virial[4*virial_pitch+idx] = Scalar(0.0);
    d_virial[5*virial_pitch+idx] = Scalar(0.0);
    }

<<<<<<< HEAD
//! Kernel driver that computes the three-body forces
/*! \param pair_args Other arguments to pass onto the kernel
    \param d_params Parameters for the potential, stored per type pair

    This is just a driver function for gpu_compute_triplet_forces_kernel(), see it for details.
*/
template< class evaluator >
cudaError_t gpu_compute_triplet_forces(const tersoff_args_t& pair_args,
                                       const typename evaluator::param_type *d_params)
=======
template<typename T>
void get_max_block_size(T func, const tersoff_args_t& pair_args, unsigned int& max_block_size, unsigned int& kernel_shared_bytes)
>>>>>>> 2e7a2ac0
    {
    cudaFuncAttributes attr;
    cudaFuncGetAttributes(&attr, (const void *)func);

    max_block_size = attr.maxThreadsPerBlock;
    max_block_size &= ~(pair_args.devprop.warpSize - 1);

    kernel_shared_bytes = attr.sharedSizeBytes;
    }

//! Tersoff compute kernel launcher
/*!
 * \tparam evaluator Evaluator class
 * \tparam use_gmem_nlist When non-zero, the neighbor list is read out of global memory. When zero, textures or __ldg
 *                        is used depending on architecture.
 * \tparam compute_virial When non-zero, the virial tensor is computed. When zero, the virial tensor is not computed.
 * \tparam tpp Number of threads to use per particle, must be power of 2 and smaller than warp size
 *
 * Partial function template specialization is not allowed in C++, so instead we have to wrap this with a struct that
 * we are allowed to partially specialize.
 */
template<class evaluator, unsigned int use_gmem_nlist, unsigned int compute_virial, int tpp>
struct TersoffComputeKernel
    {
    //! Launcher for the tersoff triplet kernel
    /*!
     * \param pair_args Other arugments to pass onto the kernel
     * \param d_params Parameters for the potential, stored per type pair
     */
    static void launch(const tersoff_args_t& pair_args, const typename evaluator::param_type *d_params)
        {
        if (tpp == pair_args.tpp)
            {
            static unsigned int max_block_size = UINT_MAX;
            static unsigned int kernel_shared_bytes = 0;
            if (max_block_size == UINT_MAX)
                get_max_block_size(gpu_compute_triplet_forces_kernel<evaluator, use_gmem_nlist, compute_virial, tpp>, pair_args, max_block_size, kernel_shared_bytes);
            int run_block_size = min(pair_args.block_size, max_block_size);

            // bind to texture
            if (pair_args.compute_capability < 35)
                {
                pdata_pos_tex.normalized = false;
                pdata_pos_tex.filterMode = cudaFilterModePoint;
                cudaBindTexture(0, pdata_pos_tex, pair_args.d_pos, sizeof(Scalar4) * (pair_args.N+pair_args.Nghosts));

                if (pair_args.size_nlist <= (unsigned int) pair_args.devprop.maxTexture1DLinear)
                    {
                    nlist_tex.normalized = false;
                    nlist_tex.filterMode = cudaFilterModePoint;
                    cudaBindTexture(0, nlist_tex, pair_args.d_nlist, sizeof(unsigned int) * pair_args.size_nlist);
                    }
                }

            // size shared bytes
            Index2D typpair_idx(pair_args.ntypes);
            unsigned int shared_bytes = (sizeof(Scalar) + sizeof(typename evaluator::param_type))
                                        * typpair_idx.getNumElements() + pair_args.ntypes*run_block_size*sizeof(Scalar);

            while (shared_bytes + kernel_shared_bytes >= pair_args.devprop.sharedMemPerBlock)
                {
                run_block_size -= pair_args.devprop.warpSize;

                shared_bytes = (sizeof(Scalar) + sizeof(typename evaluator::param_type))
                               * typpair_idx.getNumElements() + pair_args.ntypes*run_block_size*sizeof(Scalar);
                }

            // zero the forces
            gpu_zero_forces_kernel<<<(pair_args.N + pair_args.Nghosts)/run_block_size + 1, run_block_size>>>(pair_args.d_force,
                                                    pair_args.d_virial,
                                                    pair_args.virial_pitch,
                                                    pair_args.N + pair_args.Nghosts);

            // setup the grid to run the kernel
            dim3 grid( pair_args.N / (run_block_size/pair_args.tpp) + 1, 1, 1);
            dim3 threads(run_block_size, 1, 1);

            gpu_compute_triplet_forces_kernel<evaluator, use_gmem_nlist, compute_virial, tpp>
              <<<grid, threads, shared_bytes>>>(pair_args.d_force,
                                                pair_args.N,
                                                pair_args.d_virial,
                                                pair_args.virial_pitch,
                                                pair_args.d_pos,
                                                pair_args.box,
                                                pair_args.d_n_neigh,
                                                pair_args.d_nlist,
                                                pair_args.d_head_list,
                                                d_params,
                                                pair_args.d_rcutsq,
                                                pair_args.d_ronsq,
                                                pair_args.ntypes);
            }
        else
            {
            TersoffComputeKernel<evaluator, use_gmem_nlist, compute_virial, tpp/2>::launch(pair_args, d_params);
            }
        }
    };

//! Template specialization to do nothing for the tpp = 0 case
template<class evaluator, unsigned int use_gmem_nlist,  unsigned int compute_virial>
struct TersoffComputeKernel<evaluator, use_gmem_nlist, compute_virial, 0>
    {
    static void launch(const tersoff_args_t& pair_args, const typename evaluator::param_type *d_params)
        {
        // do nothing
        }
    };

//! Kernel driver that computes the three-body forces
/*! \param pair_args Other arugments to pass onto the kernel
    \param d_params Parameters for the potential, stored per type pair

    This is just a driver function for gpu_compute_triplet_forces_kernel(), see it for details.
*/
template< class evaluator >
cudaError_t gpu_compute_triplet_forces(const tersoff_args_t& pair_args,
                                       const typename evaluator::param_type *d_params)
    {
    assert(d_params);
    assert(pair_args.d_rcutsq);
    assert(pair_args.d_ronsq);
    assert(pair_args.ntypes > 0);

    // compute the new forces
    if (!pair_args.compute_virial)
        {
        if (pair_args.compute_capability < 35 && pair_args.size_nlist > (unsigned int) pair_args.devprop.maxTexture1DLinear)
            {
            TersoffComputeKernel<evaluator, 1, 0, gpu_tersoff_max_tpp>::launch(pair_args, d_params);
            }
        else
            {
            TersoffComputeKernel<evaluator, 0, 0, gpu_tersoff_max_tpp>::launch(pair_args, d_params);
            }
        }
    else
        {
        if (pair_args.compute_capability < 35 && pair_args.size_nlist > (unsigned int) pair_args.devprop.maxTexture1DLinear)
            {
            TersoffComputeKernel<evaluator, 1, 1, gpu_tersoff_max_tpp>::launch(pair_args, d_params);
            }
        else
            {
            TersoffComputeKernel<evaluator, 0, 1, gpu_tersoff_max_tpp>::launch(pair_args, d_params);
            }
        }
    return cudaSuccess;
    }
#endif

#endif // __POTENTIAL_TERSOFF_GPU_CUH__<|MERGE_RESOLUTION|>--- conflicted
+++ resolved
@@ -693,20 +693,8 @@
     d_virial[5*virial_pitch+idx] = Scalar(0.0);
     }
 
-<<<<<<< HEAD
-//! Kernel driver that computes the three-body forces
-/*! \param pair_args Other arguments to pass onto the kernel
-    \param d_params Parameters for the potential, stored per type pair
-
-    This is just a driver function for gpu_compute_triplet_forces_kernel(), see it for details.
-*/
-template< class evaluator >
-cudaError_t gpu_compute_triplet_forces(const tersoff_args_t& pair_args,
-                                       const typename evaluator::param_type *d_params)
-=======
 template<typename T>
 void get_max_block_size(T func, const tersoff_args_t& pair_args, unsigned int& max_block_size, unsigned int& kernel_shared_bytes)
->>>>>>> 2e7a2ac0
     {
     cudaFuncAttributes attr;
     cudaFuncGetAttributes(&attr, (const void *)func);
@@ -733,7 +721,7 @@
     {
     //! Launcher for the tersoff triplet kernel
     /*!
-     * \param pair_args Other arugments to pass onto the kernel
+     * \param pair_args Other arguments to pass onto the kernel
      * \param d_params Parameters for the potential, stored per type pair
      */
     static void launch(const tersoff_args_t& pair_args, const typename evaluator::param_type *d_params)
@@ -817,7 +805,7 @@
     };
 
 //! Kernel driver that computes the three-body forces
-/*! \param pair_args Other arugments to pass onto the kernel
+/*! \param pair_args Other arguments to pass onto the kernel
     \param d_params Parameters for the potential, stored per type pair
 
     This is just a driver function for gpu_compute_triplet_forces_kernel(), see it for details.
