# copy python modules to the build directory to make it a working python package
set(files __init__.py
    aniso_forces_and_energies.json
    test_active.py
    test_active_rotational_diffusion.py
<<<<<<< HEAD
    test_alchemostat.py
=======
    test_alj.py
>>>>>>> 35839e7d
    test_angle.py
    test_aniso_pair.py
    test_array_view.py
    test_constrain_distance.py
    test_custom_force.py
    test_external.py
    test_filter_md.py
    test_improper.py
    test_integrate.py
    test_bond.py
    test_dihedral.py
    test_flags.py
    test_lj_equation_of_state.py
    test_potential.py
    test_pppm_coulomb.py
    test_manifolds.py
    test_meta_wall_list.py
    test_methods.py
    test_minimize_fire.py
    test_reverse_perturbation_flow.py
    test_table_pressure.py
    test_thermo.py
    test_thermoHMA.py
    forces_and_energies.json
    test_nlist.py
    test_rigid.py
    test_zero_momentum.py
    test_gsd.py
    test_special_pair.py
    test_update_group_dof.py
    test_wall_data.py
    test_wall_potential.py
    )

install(FILES ${files}
        DESTINATION ${PYTHON_SITE_INSTALL_DIR}/md/pytest
       )

copy_files_to_build("${files}" "md_pytest" "*.py")<|MERGE_RESOLUTION|>--- conflicted
+++ resolved
@@ -3,11 +3,8 @@
     aniso_forces_and_energies.json
     test_active.py
     test_active_rotational_diffusion.py
-<<<<<<< HEAD
     test_alchemostat.py
-=======
     test_alj.py
->>>>>>> 35839e7d
     test_angle.py
     test_aniso_pair.py
     test_array_view.py
