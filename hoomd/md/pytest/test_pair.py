from collections.abc import Sequence, Mapping
import math
from numbers import Number

import numpy as np

import hoomd
from hoomd import md
import pytest
import itertools
from copy import deepcopy
import json
from pathlib import Path
from collections import namedtuple


def _equivalent_data_structures(reference, struct_2):
    """Compare arbitrary data structures for equality.

    ``reference`` is expected to be the reference data structure. Cannot handle
    set like data structures.
    """
    if isinstance(reference, np.ndarray):
        return np.allclose(reference, struct_2)
    if isinstance(reference, Mapping):
        # if the non-reference value does not have all the keys
        # we don't check for the exact same keys, since some values may have
        # defaults.
        if set(reference.keys()) - set(struct_2.keys()):
            return False
        return all(
            _equivalent_data_structures(reference[key], struct_2[key])
            for key in reference
        )
    if isinstance(reference, Sequence):
        if len(reference) != len(struct_2):
            return False
        return all(
            _equivalent_data_structures(value_1, value_2)
            for value_1, value_2 in zip(reference, struct_2)
        )
    if isinstance(reference, Number):
        return math.isclose(reference, struct_2)


def _assert_equivalent_type_params(type_param0, type_param2):
    """
    Compare entries in type_param1 and type_param2.

    type_param1 is the dictionary used to set the potential
    arguments, whereas type_param2 is the dictionary returned
    from the potential's to_dict method. This means type_param2
    includes default arguments in addition to all keys in type_param1
    """
    for pair in type_param1:
        if isinstance(type_param1[pair], dict):
            for key in type_param1[pair]:
                np.testing.assert_allclose(type_param1[pair][key],
                                           type_param2[pair][key])
        else:
            assert type_param1[pair] == type_param2[pair]


def _assert_equivalent_parameter_dicts(param_dict1, param_dict2):
    for key in param_dict1:
        assert param_dict1[key] == param_dict2[key]


def test_rcut(simulation_factory, two_particle_snapshot_factory):
    lj = md.pair.LJ(nlist=md.nlist.Cell(), r_cut=2.5)
    assert lj.r_cut.default == 2.5

    lj.params[('A', 'A')] = {'sigma': 1, 'epsilon': 0.5}
    with pytest.raises(hoomd.data.typeconverter.TypeConversionError):
        lj.r_cut[('A', 'A')] = 'str'
    with pytest.raises(hoomd.data.typeconverter.TypeConversionError):
        lj.r_cut[('A', 'A')] = [1, 2, 3]

    sim = simulation_factory(two_particle_snapshot_factory(dimensions=3, d=.5))
    integrator = md.Integrator(dt=0.005)
    integrator.forces.append(lj)
    integrator.methods.append(md.methods.Langevin(hoomd.filter.All(),
                                                  kT=1, seed=1))
    sim.operations.integrator = integrator

    lj.r_cut[('A', 'A')] = 2.5
    assert _equivalent_data_structures({('A', 'A'): 2.5}, lj.r_cut.to_dict())
    sim.run(0)
    assert _equivalent_data_structures({('A', 'A'): 2.5}, lj.r_cut.to_dict())


def test_invalid_mode():
    cell = md.nlist.Cell()
    for invalid_mode in [1, 'str', [1, 2, 3]]:
        with pytest.raises(hoomd.data.typeconverter.TypeConversionError):
            lj = md.pair.LJ(nlist=cell, r_cut=2.5, mode=invalid_mode)


@pytest.mark.parametrize("mode", ['none', 'shift', 'xplor'])
def test_mode(simulation_factory, two_particle_snapshot_factory, mode):
    cell = md.nlist.Cell()
    lj = md.pair.LJ(nlist=cell, r_cut=2.5, mode=mode)
    lj.params[('A', 'A')] = {'sigma': 1, 'epsilon': 0.5}
    snap = two_particle_snapshot_factory(dimensions=3, d=.5)
    sim = simulation_factory(snap)
    integrator = md.Integrator(dt=0.005)
    integrator.forces.append(lj)
    integrator.methods.append(md.methods.Langevin(hoomd.filter.All(),
                                                  kT=1, seed=1))
    sim.operations.integrator = integrator
    sim.run(1)


def test_ron(simulation_factory, two_particle_snapshot_factory):
    lj = md.pair.LJ(nlist=md.nlist.Cell(), mode='xplor', r_cut=2.5)
    lj.params[('A', 'A')] = {'sigma': 1, 'epsilon': 0.5}
    with pytest.raises(hoomd.data.typeconverter.TypeConversionError):
        lj.r_on[('A', 'A')] = 'str'
    with pytest.raises(hoomd.data.typeconverter.TypeConversionError):
        lj.r_on[('A', 'A')] = [1, 2, 3]

    sim = simulation_factory(two_particle_snapshot_factory(dimensions=3, d=.5))
    integrator = md.Integrator(dt=0.005)
    integrator.forces.append(lj)
    integrator.methods.append(md.methods.Langevin(hoomd.filter.All(),
                                                  kT=1, seed=1))
    sim.operations.integrator = integrator
    assert lj.r_on.to_dict() == {}

    lj.r_on[('A', 'A')] = 1.5
    assert _equivalent_data_structures({('A', 'A'): 1.5}, lj.r_on.to_dict())
    sim.run(0)
    assert _equivalent_data_structures({('A', 'A'): 1.5}, lj.r_on.to_dict())

    lj.r_on[('A', 'A')] = 1.0
    assert _equivalent_data_structures({('A', 'A'): 1.0}, lj.r_on.to_dict())


def _make_invalid_param_dict(valid_dict):
    """This could potential be fragile if multiple types are allowed for a key."""
    invalid_dicts = [valid_dict] * len(valid_dict.keys()) * 2
    count = 0
    for key in valid_dict.keys():
        invalid_count = 0
        # Set one invalid argument per dictionary
        # Set two invalid arguments per key
        valid_value = invalid_dicts[count][key]
        if not isinstance(valid_value, list):
            invalid_dicts[count][key] = [1, 2]
            invalid_count += 1
        if not isinstance(valid_value, str):
            invalid_dicts[count + 1][key] = 'str'
            invalid_count += 1
        if invalid_count == 2:
            break
        if not isinstance(valid_value, float):
            invalid_dicts[count][key] = 1.0
            invalid_count += 1
        if invalid_count == 2:
            break
        if not isinstance(valid_value, bool):
            invalid_dicts[count + 1][key] = False
            invalid_count += 1
        if invalid_count != 2:
            raise RuntimeError("Unable to generate 2 invalid dict entries.")
        count += 2
    return invalid_dicts


paramtuple = namedtuple('paramtuple',
                        ['pair_potential',
                         'pair_potential_params',
                         'extra_args'])


def _make_invalid_params(invalid_param_dicts, pot, extra_args):
    N = len(invalid_param_dicts)
    params = []
    for i in range(len(invalid_param_dicts)):
        params.append({('A', 'A'): invalid_param_dicts[i]})
    return [paramtuple(pot, params[i], extra_args) for i in range(N)]


def _invalid_params():
    invalid_params_list = []
    # Start with valid parameters to get the keys and placeholder values

    lj_valid_dict = {'sigma': 1.0, 'epsilon': 1.0}
    lj_invalid_dicts = _make_invalid_param_dict(lj_valid_dict)
    invalid_params_list.extend(_make_invalid_params(lj_invalid_dicts,
                                                    md.pair.LJ,
                                                    {}))

    gauss_valid_dict = {'sigma': 0.05, 'epsilon': 0.05}
    gauss_invalid_dicts = _make_invalid_param_dict(gauss_valid_dict)
    invalid_params_list.extend(_make_invalid_params(gauss_invalid_dicts,
                                                    md.pair.Gauss,
                                                    {}))

    yukawa_valid_dict = {"epsilon": 0.0005, "kappa": 1}
    yukawa_invalid_dicts = _make_invalid_param_dict(yukawa_valid_dict)
    invalid_params_list.extend(_make_invalid_params(yukawa_invalid_dicts,
                                                    md.pair.Yukawa,
                                                    {}))

    ewald_valid_dict = {"alpha": 0.05, "kappa": 1}
    ewald_invalid_dicts = _make_invalid_param_dict(ewald_valid_dict)
    invalid_params_list.extend(_make_invalid_params(ewald_invalid_dicts,
                                                    md.pair.Ewald,
                                                    {}))

    morse_valid_dict = {"D0": 0.05, "alpha": 1, "r0": 0}
    morse_invalid_dicts = _make_invalid_param_dict(morse_valid_dict)
    invalid_params_list.extend(_make_invalid_params(morse_invalid_dicts,
                                                    md.pair.Morse,
                                                    {}))

    dpd_conservative_valid_dict = {"A": 0.05}
    dpd_conservative_invalid_dicts = _make_invalid_param_dict(
        dpd_conservative_valid_dict)
    invalid_params_list.extend(_make_invalid_params(dpd_conservative_invalid_dicts,
                                                    md.pair.DPDConservative,
                                                    {}))

    force_shifted_LJ_valid_dict = {"epsilon": 0.0005, "sigma": 1}
    force_shifted_LJ_invalid_dicts = _make_invalid_param_dict(
        force_shifted_LJ_valid_dict)
    invalid_params_list.extend(_make_invalid_params(force_shifted_LJ_invalid_dicts,
                                                    md.pair.ForceShiftedLJ,
                                                    {}))

    moliere_valid_dict = {"qi": 15, "qj": 12, "aF": 1}
    moliere_invalid_dicts = _make_invalid_param_dict(moliere_valid_dict)
    invalid_params_list.extend(_make_invalid_params(moliere_invalid_dicts,
                                                    md.pair.Moliere,
                                                    {}))
    zbl_valid_dict = {"qi": 10, "qj": 8, "aF": 0.5}
    zbl_invalid_dicts = _make_invalid_param_dict(zbl_valid_dict)
    invalid_params_list.extend(_make_invalid_params(zbl_invalid_dicts,
                                                    md.pair.ZBL,
                                                    {}))

    mie_valid_dict = {"epsilon": 0.05, "sigma": 0.5, "n": 12, "m": 6}
    mie_invalid_dicts = _make_invalid_param_dict(mie_valid_dict)
    invalid_params_list.extend(_make_invalid_params(mie_invalid_dicts,
                                                    md.pair.Mie,
                                                    {}))

    rf_valid_dict = {"epsilon": 0.05, "eps_rf": 0.5, "use_charge": False}
    rf_invalid_dicts = _make_invalid_param_dict(rf_valid_dict)
    invalid_params_list.extend(_make_invalid_params(rf_invalid_dicts,
                                                    md.pair.ReactionField,
                                                    {}))

    buckingham_valid_dict = {"A": 0.05, "rho": 0.5, "C": 0.05}
    buckingham_invalid_dicts = _make_invalid_param_dict(buckingham_valid_dict)
    invalid_params_list.extend(_make_invalid_params(buckingham_invalid_dicts,
                                                    md.pair.Buckingham,
                                                    {}))

    lj1208_valid_dict = {"sigma": 0.5, "epsilon": 0.0005}
    lj1208_invalid_dicts = _make_invalid_param_dict(lj1208_valid_dict)
    invalid_params_list.extend(_make_invalid_params(lj1208_invalid_dicts,
                                                    md.pair.LJ1208,
                                                    {}))

    fourier_valid_dict = {"a": [0.5, 1.0, 1.5], "b": [0.25, 0.034, 0.76]}
    fourier_invalid_dicts = _make_invalid_param_dict(fourier_valid_dict)
    invalid_params_list.extend(_make_invalid_params(fourier_invalid_dicts,
                                                    md.pair.Fourier,
                                                    {}))

    slj_valid_dict = {"sigma": 0.5, "epsilon": 0.0005}
    slj_invalid_dicts = _make_invalid_param_dict(slj_valid_dict)
    invalid_params_list.extend(_make_invalid_params(slj_invalid_dicts,
                                                    md.pair.SLJ,
                                                    {}))

    dpd_valid_dict = {"A": 0.5, "gamma": 0.0005}
    dpd_invalid_dicts = _make_invalid_param_dict(dpd_valid_dict)
    invalid_params_list.extend(_make_invalid_params(dpd_invalid_dicts,
                                                    md.pair.DPD,
                                                    {'kT': 2}))

    dpdlj_valid_dict = {'sigma': 0.5, 'epsilon': 0.0005, 'gamma': 0.034}
    dpdlj_invalid_dicts = _make_invalid_param_dict(dpdlj_valid_dict)
    invalid_params_list.extend(_make_invalid_params(dpdlj_invalid_dicts,
                                                    md.pair.DPDLJ,
                                                    {'kT': 1}))

    dlvo_valid_dict = {'kappa': 1.0, 'Z': 0.1, 'A': 0.1}
    dlvo_invalid_dicts = _make_invalid_param_dict(dlvo_valid_dict)
    invalid_params_list.extend(_make_invalid_params(dlvo_invalid_dicts,
                                                    md.pair.DLVO,
                                                    {}))

<<<<<<< HEAD
=======
    opp_valid_dict = {
        'C1': 1.0, 'C2': 0.1, 'eta1': 15, 'eta2': 3, 'k': 0.8, 'phi': 0.1}
    opp_invalid_dicts = _make_invalid_param_dict(opp_valid_dict)
    invalid_params_list.extend(_make_invalid_params(opp_invalid_dicts,
                                                    hoomd.md.pair.OPP,
                                                    {}))
>>>>>>> 674b88e7
    return invalid_params_list


@pytest.fixture(scope="function", params=_invalid_params(), ids=(lambda x: x[0].__name__))
def invalid_params(request):
    return deepcopy(request.param)


def test_invalid_params(invalid_params):
    pot = invalid_params.pair_potential(**invalid_params.extra_args,
                                        nlist=md.nlist.Cell(),
                                        mode='none')
    for pair in invalid_params.pair_potential_params:
        if isinstance(pair, tuple):
            with pytest.raises(hoomd.data.typeconverter.TypeConversionError):
                pot.params[pair] = invalid_params.pair_potential_params[pair]


def test_invalid_pair_key():
    pot = md.pair.LJ(nlist=md.nlist.Cell())
    for invalid_key in [3, [1, 2], 'str']:
        with pytest.raises(KeyError):
            pot.r_cut[invalid_key] = 2.5


def _make_valid_param_dicts(arg_dict):
    """
    Unpack dictionary of lists of numbers into dictionary of numbers.

    Ex: turn {'a': [0, 1], 'b':[2, 3]} into [{'a': 0, 'b': 2}, {'a': 1, 'b': 3}]
    """
    return [dict(zip(arg_dict, val)) for val in zip(*arg_dict.values())]


def _valid_params(particle_types=['A', 'B']):
    valid_params_list = []
    combos = list(itertools.combinations_with_replacement(particle_types, 2))
    lj_arg_dict = {'sigma': [0.5, 1.0, 1.5],
                   'epsilon': [0.0005, 0.001, 0.0015]}
    lj_valid_param_dicts = _make_valid_param_dicts(lj_arg_dict)
    valid_params_list.append(paramtuple(md.pair.LJ,
                                        dict(zip(combos,
                                                 lj_valid_param_dicts)),
                                        {}))

    gauss_arg_dict = {'epsilon': [0.025, 0.05, 0.075],
                      'sigma': [0.5, 1.0, 1.5]}
    gauss_valid_param_dicts = _make_valid_param_dicts(gauss_arg_dict)
    valid_params_list.append(paramtuple(md.pair.Gauss,
                                        dict(zip(combos,
                                                 gauss_valid_param_dicts)),
                                        {}))

    yukawa_arg_dict = {'epsilon': [0.00025, 0.0005, 0.00075],
                       'kappa': [0.5, 1.0, 1.5]}
    yukawa_valid_param_dicts = _make_valid_param_dicts(yukawa_arg_dict)
    valid_params_list.append(paramtuple(md.pair.Yukawa,
                                        dict(zip(combos,
                                                 yukawa_valid_param_dicts)),
                                        {}))

    ewald_arg_dict = {"alpha": [0.025, 0.05, 0.075],
                      "kappa": [0.5, 1.0, 1.5]}
    ewald_valid_param_dicts = _make_valid_param_dicts(ewald_arg_dict)
    valid_params_list.append(paramtuple(md.pair.Ewald,
                                        dict(zip(combos,
                                                 ewald_valid_param_dicts)),
                                        {}))

    morse_arg_dict = {"D0": [0.025, 0.05, 0.075],
                      "alpha": [0.5, 1.0, 1.5],
                      "r0": [0, 0.05, 0.1]}
    morse_valid_param_dicts = _make_valid_param_dicts(morse_arg_dict)
    valid_params_list.append(paramtuple(md.pair.Morse,
                                        dict(zip(combos,
                                                 morse_valid_param_dicts)),
                                        {}))

    dpd_conservative_arg_dict = {"A": [0.025, 0.05, 0.075]}
    dpd_conservative_valid_param_dicts = _make_valid_param_dicts(
        dpd_conservative_arg_dict)
    valid_params_list.append(paramtuple(md.pair.DPDConservative,
                                        dict(zip(combos,
                                                 dpd_conservative_valid_param_dicts)),
                                        {}))

    force_shifted_LJ_arg_dict = {'sigma': [0.5, 1.0, 1.5],
                                 'epsilon': [0.0005, 0.001, 0.0015]}
    force_shifted_LJ_valid_param_dicts = _make_valid_param_dicts(
        force_shifted_LJ_arg_dict)
    valid_params_list.append(paramtuple(md.pair.ForceShiftedLJ,
                                        dict(zip(combos,
                                                 force_shifted_LJ_valid_param_dicts)),
                                        {}))

    moliere_arg_dict = {'qi': [2.5, 7.5, 15], 'qj': [2, 6, 12],
                        'aF': [.134197, .234463, .319536]}
    moliere_valid_param_dicts = _make_valid_param_dicts(moliere_arg_dict)
    valid_params_list.append(paramtuple(md.pair.Moliere,
                                        dict(zip(combos,
                                                 moliere_valid_param_dicts)),
                                        {}))

    zbl_arg_dict = {'qi': [2.5, 7.5, 15], 'qj': [2, 6, 12],
                    'aF': [.133669, .243535, .341914]}
    zbl_valid_param_dicts = _make_valid_param_dicts(zbl_arg_dict)
    valid_params_list.append(paramtuple(md.pair.ZBL,
                                        dict(zip(combos,
                                                 zbl_valid_param_dicts)),
                                        {}))

    mie_arg_dict = {'epsilon': [.05, .025, .010], 'sigma': [.5, 1, 1.5],
                    'n': [12, 14, 16], 'm': [6, 8, 10]}
    mie_valid_param_dicts = _make_valid_param_dicts(mie_arg_dict)
    valid_params_list.append(paramtuple(md.pair.Mie,
                                        dict(zip(combos,
                                                 mie_valid_param_dicts)),
                                        {}))

    reactfield_arg_dict = {'epsilon': [.05, .025, .010], 'eps_rf': [.5, 1, 1.5],
                           'use_charge': [False, True, False]}
    reactfield_valid_param_dicts = _make_valid_param_dicts(reactfield_arg_dict)
    valid_params_list.append(paramtuple(md.pair.ReactionField,
                                        dict(zip(combos,
                                                 reactfield_valid_param_dicts)),
                                        {}))

    buckingham_arg_dict = {'A': [.05, .025, .010], 'rho': [.5, 1, 1.5],
                           'C': [.05, .025, .01]}
    buckingham_valid_param_dicts = _make_valid_param_dicts(buckingham_arg_dict)
    valid_params_list.append(paramtuple(md.pair.Buckingham,
                                        dict(zip(combos,
                                                 buckingham_valid_param_dicts)),
                                        {}))

    lj1208_arg_dict = {'sigma': [0.5, 1.0, 1.5],
                       'epsilon': [0.0005, 0.001, 0.0015]}
    lj1208_valid_param_dicts = _make_valid_param_dicts(lj1208_arg_dict)
    valid_params_list.append(paramtuple(md.pair.LJ1208,
                                        dict(zip(combos,
                                                 lj1208_valid_param_dicts)),
                                        {}))

    fourier_arg_dict = {'a': [[0.5, 1.0, 1.5],
                              [.05, .1, .15],
                              [.005, .01, .015]],
                        'b': [[0.25, 0.034, 0.76],
                              [0.36, 0.12, 0.65],
                              [0.78, 0.04, 0.98]]}
    fourier_valid_param_dicts = _make_valid_param_dicts(fourier_arg_dict)
    valid_params_list.append(paramtuple(md.pair.Fourier,
                                        dict(zip(combos,
                                                 fourier_valid_param_dicts)),
                                        {}))

    slj_arg_dict = {'sigma': [0.5, 1.0, 1.5],
                    'epsilon': [0.0005, 0.001, 0.0015]}
    slj_valid_param_dicts = _make_valid_param_dicts(slj_arg_dict)
    valid_params_list.append(paramtuple(md.pair.SLJ,
                                        dict(zip(combos,
                                                 slj_valid_param_dicts)),
                                        {}))

    dpd_arg_dict = {'A': [0.5, 1.0, 1.5],
                    'gamma': [0.0005, 0.001, 0.0015]}
    dpd_valid_param_dicts = _make_valid_param_dicts(dpd_arg_dict)
    valid_params_list.append(paramtuple(md.pair.DPD,
                                        dict(zip(combos,
                                                 dpd_valid_param_dicts)),
                                        {"kT": 2}))

    dpdlj_arg_dict = {'sigma': [0.5, 1.0, 1.5],
                      'epsilon': [0.0005, 0.001, 0.0015],
                      'gamma': [0.034, 33.2, 1.2]}
    dpdlj_valid_param_dicts = _make_valid_param_dicts(dpdlj_arg_dict)

    valid_params_list.append(paramtuple(md.pair.DPDLJ,
                                        dict(zip(combos,
                                                 dpdlj_valid_param_dicts)),
                                        {"kT": 1}))

    dlvo_arg_dict = {'kappa': [1.0, 2.0, 5.0],
                     'Z': [0.1, 0.5, 2.0],
                     'A': [0.1, 0.5, 2.0]}
    dlvo_valid_param_dicts = _make_valid_param_dicts(dlvo_arg_dict)

    valid_params_list.append(paramtuple(md.pair.DLVO,
                                        dict(zip(combos,
                                                 dlvo_valid_param_dicts)),
                                        {}))

<<<<<<< HEAD
=======
    opp_arg_dict = {'C1': [1.0, 2.0, 5.0],
                    'C2': [0.1, 0.5, 2.0],
                    'eta1': [15.0, 12.0, 8.0],
                    'eta2': [3.0, 2.0, 1.5],
                    'k': [1.0, 2.0, 3.0],
                    'phi': [0.0, 0.5, np.pi / 2]}
    opp_valid_param_dicts = _make_valid_param_dicts(opp_arg_dict)
    valid_params_list.append(paramtuple(hoomd.md.pair.OPP,
                                        dict(zip(combos,
                                                 opp_valid_param_dicts)),
                                        {}))
>>>>>>> 674b88e7
    return valid_params_list


@pytest.fixture(scope="function", params=_valid_params(), ids=(lambda x: x[0].__name__))
def valid_params(request):
    return deepcopy(request.param)


def test_valid_params(valid_params):
    pot = valid_params.pair_potential(**valid_params.extra_args,
                                      nlist=md.nlist.Cell(),
                                      r_cut=2.5,
                                      mode='none')
    for pair in valid_params.pair_potential_params:
        pot.params[pair] = valid_params.pair_potential_params[pair]
    assert _equivalent_data_structures(valid_params.pair_potential_params,
                                       pot.params.to_dict())


def _update_snap(pair_potential, snap):
    if (any(name in str(pair_potential) for name in ['Ewald'])
            and snap.exists):
        snap.particles.charge[:] = 1.
    if 'SLJ' in str(pair_potential) and snap.exists:
        snap.particles.diameter[:] = 2
    if 'DLVO' in str(pair_potential) and snap.exists:
        snap.particles.diameter[0] = 0.2
        snap.particles.diameter[1] = 0.5


def test_attached_params(simulation_factory, lattice_snapshot_factory,
                         valid_params):
    pair_potential, pair_potential_dict, extra_args = valid_params
    pair_keys = valid_params.pair_potential_params.keys()
    particle_types = list(set(itertools.chain.from_iterable(pair_keys)))
    pot = valid_params.pair_potential(**valid_params.extra_args,
                                      nlist=md.nlist.Cell(),
                                      r_cut=2.5, mode='none')
    pot.params = valid_params.pair_potential_params

    snap = lattice_snapshot_factory(particle_types=particle_types,
                                    n=10, a=1.5, r=0.01)

    _update_snap(valid_params.pair_potential, snap)
    if snap.exists:
        snap.particles.typeid[:] = np.random.randint(0,
                                                     len(snap.particles.types),
                                                     snap.particles.N)
    sim = simulation_factory(snap)
    sim.operations.integrator = md.Integrator(dt=0.005)
    sim.operations.integrator.forces.append(pot)
    sim.run(1)
    assert _equivalent_data_structures(valid_params.pair_potential_params,
                                       pot.params.to_dict())


def test_run(simulation_factory, lattice_snapshot_factory, valid_params):
    pair_keys = valid_params.pair_potential_params.keys()
    particle_types = list(set(itertools.chain.from_iterable(pair_keys)))
    pot = valid_params.pair_potential(**valid_params.extra_args,
                                      nlist=md.nlist.Cell(),
                                      r_cut=2.5, mode='none')
    pot.params = valid_params.pair_potential_params

    snap = lattice_snapshot_factory(particle_types=particle_types,
                                    n=7, a=1.7, r=0.01)
    if snap.exists:
        snap.particles.typeid[:] = np.random.randint(0,
                                                     len(snap.particles.types),
                                                     snap.particles.N)
    sim = simulation_factory(snap)
    integrator = md.Integrator(dt=0.005)
    integrator.forces.append(pot)
    integrator.methods.append(md.methods.Langevin(hoomd.filter.All(),
                                                  kT=1, seed=1))
    sim.operations.integrator = integrator
    sim.run(0)
    for nsteps in [3, 5, 10]:
        old_snap = sim.state.snapshot
        sim.run(nsteps)
        new_snap = sim.state.snapshot
        if new_snap.exists:
            assert not np.allclose(new_snap.particles.position,
                                   old_snap.particles.position)


def test_energy_shifting(simulation_factory, two_particle_snapshot_factory):
    # A subtle bug existed where we used "shifted" instead of "shift" in Python
    # and in C++ we used else if clauses with no error raised if the set Python
    # mode fell through. This means the actual shift mode was not set.
    pytest.skip("Test is broken.")

    def S_r(r, r_cut, r_on):
        if r < r_on:
            return 1
        elif r > r_cut:
            return 0
        numerator = ((r_cut**2 - r**2)**2) * (r_cut**2 + 2 * r**2 - 3 * r_on**2)
        denominator = (r_cut**2 - r_on**2)**3
        return numerator / denominator

    r_cut = 2.5
    r_on = 0.5
    r = 1.0

    lj = md.pair.LJ(nlist=md.nlist.Cell(), r_cut=r_cut)
    lj.params[('A', 'A')] = {'sigma': 1, 'epsilon': 0.5}

    sim = simulation_factory(two_particle_snapshot_factory(dimensions=3, d=r))

    integrator = md.Integrator(dt=0.005)
    integrator.forces.append(lj)
    integrator.methods.append(md.methods.Langevin(hoomd.filter.All(),
                                                  kT=1, seed=1))
    sim.operations.integrator = integrator
    sim.run(0)

    energies = sim.operations.integrator.forces[0].energies
    if energies is not None:
        E_r = sum(energies)

    snap = sim.state.snapshot
    if snap.exists:
        snap.particles.position[0] = [0, 0, .1]
        snap.particles.position[1] = [0, 0, r_cut + .1]
    sim.state.snapshot = snap
    energies = sim.operations.integrator.forces[0].energies
    if energies is not None:
        E_rcut = sum(energies)

    lj_shift = md.pair.LJ(nlist=md.nlist.Cell(),
                          mode='shift', r_cut=r_cut)
    lj_shift.params[('A', 'A')] = {'sigma': 1, 'epsilon': 0.5}
    integrator = md.Integrator(dt=0.005)
    integrator.forces.append(lj_shift)
    integrator.methods.append(md.methods.Langevin(hoomd.filter.All(),
                                                  kT=1, seed=1))
    sim.operations.integrator = integrator
    sim.run(0)

    snap = sim.state.snapshot
    if snap.exists:
        snap.particles.position[0] = [0, 0, .1]
        snap.particles.position[1] = [0, 0, r + .1]
    sim.state.snapshot = snap

    energies = sim.operations.integrator.forces[0].energies
    if energies is not None:
        assert sum(energies) == E_r - E_rcut

    lj_xplor = md.pair.LJ(nlist=md.nlist.Cell(),
                          mode='xplor', r_cut=r_cut)
    lj_xplor.params[('A', 'A')] = {'sigma': 1, 'epsilon': 0.5}
    lj_xplor.r_on[('A', 'A')] = 0.5
    integrator = md.Integrator(dt=0.005)
    integrator.forces.append(lj_xplor)
    integrator.methods.append(md.methods.Langevin(hoomd.filter.All(),
                                                  kT=1, seed=1))

    sim.operations.integrator = integrator
    sim.run(0)

    energies = sim.operations.integrator.forces[0].energies
    if energies is not None:
        xplor_E = sum(energies)
        assert xplor_E == E_r * S_r(r, r_cut, r_on)

        lj_xplor.r_on[('A', 'A')] = 3.0
        assert sum(energies) == E_r - E_rcut


def _calculate_force(sim):
    """
    Calculate the forces in a two particle simulation frame.

    Finds the negative derivative of energy divided by inter-particle distance
    """
    snap = sim.state.snapshot
    if snap.exists:
        initial_pos = snap.particles.position
        snap.particles.position[1] = initial_pos[1] * 0.99999999
    sim.state.snapshot = snap
    E0 = sim.operations.integrator.forces[0].energies
    snap = sim.state.snapshot
    if snap.exists:
        pos = snap.particles.position
        r0 = pos[0] - pos[1]
        mag_r0 = np.linalg.norm(r0)
        direction = r0 / mag_r0

        snap.particles.position[1] = initial_pos[1] * 1.00000001
    sim.state.snapshot = snap
    E1 = sim.operations.integrator.forces[0].energies
    snap = sim.state.snapshot
    if snap.exists:
        pos = snap.particles.position
        mag_r1 = np.linalg.norm(pos[0] - pos[1])

        Fa = -1 * ((E1[0] - E0[0]) / (mag_r1 - mag_r0)) * 2 * direction
        Fb = -1 * ((E1[1] - E0[1]) / (mag_r1 - mag_r0)) * 2 * direction * -1
    snap = sim.state.snapshot
    if snap.exists:
        snap.particles.position[1] = initial_pos[1]
    sim.state.snapshot = snap
    if sim.state.snapshot.exists:
        return Fa, Fb
    else:
        return 0, 0  # return dummy values if not on rank 1


def test_force_energy_relationship(simulation_factory,
                                   two_particle_snapshot_factory,
                                   valid_params):
    # don't really test DPD and DPDLJ for this test
    pot_name = valid_params.pair_potential.__name__
    if any(pot_name == name for name in ["DPD", "DPDLJ"]):
        pytest.skip("Cannot test force energy relationship for "
                    + pot_name + " pair force")

    pair_keys = valid_params.pair_potential_params.keys()
    particle_types = list(set(itertools.chain.from_iterable(pair_keys)))
    pot = valid_params.pair_potential(**valid_params.extra_args,
                                      nlist=md.nlist.Cell(),
                                      r_cut=2.5, mode='none')
    for pair in valid_params.pair_potential_params:
        pot.params[pair] = valid_params.pair_potential_params[pair]

    snap = two_particle_snapshot_factory(particle_types=particle_types, d=1.5)
    _update_snap(valid_params.pair_potential, snap)
    sim = simulation_factory(snap)
    integrator = md.Integrator(dt=0.005)
    integrator.forces.append(pot)
    integrator.methods.append(md.methods.Langevin(hoomd.filter.All(),
                                                  kT=1, seed=1))
    sim.operations.integrator = integrator
    sim.run(0)
    for pair in valid_params.pair_potential_params:
        snap = sim.state.snapshot
        if snap.exists:
            snap.particles.typeid[0] = particle_types.index(pair[0])
            snap.particles.typeid[1] = particle_types.index(pair[1])
        sim.state.snapshot = snap

        calculated_forces = _calculate_force(sim)
        sim_forces = sim.operations.integrator.forces[0].forces
        if sim_forces is not None:
            np.testing.assert_allclose(calculated_forces[0],
                                       sim_forces[0],
                                       rtol=1e-06)
            np.testing.assert_allclose(calculated_forces[1],
                                       sim_forces[1],
                                       rtol=1e-06)


def _forces_and_energies():
    """
    Return reference force and energy values.

    Reference force and energy values were calculated using Mathematica 12.1.1
    and then stored in the json file below. Values were calculated at
    distances of 0.75 and 1.5 for each argument dictionary
    """
    FEtuple = namedtuple('FEtuple',
                         ['pair_potential',
                          'pair_potential_params',
                          'extra_args',
                          'forces',
                          'energies'])

    path = Path(__file__).parent / "forces_and_energies.json"
    with path.open() as f:
        F_and_E = json.load(f)
        param_list = []
        for pot in F_and_E.keys():
            if pot[0].isalpha():
                kT_dict = {'DPD': {'kT': 2}, 'DPDLJ': {'kT': 1}}.get(pot, {})
                for i in range(3):
                    param_list.append(FEtuple(getattr(md.pair, pot),
                                              F_and_E[pot]["params"][i],
                                              kT_dict,
                                              F_and_E[pot]["forces"][i],
                                              F_and_E[pot]["energies"][i]))
    return param_list


def isclose(value, reference, rtol=5e-6):
    """Return if two values are close while automatically managing atol."""
    if isinstance(reference, (Sequence, np.ndarray)):
        ref = np.asarray(reference, np.float64)
        val = np.asarray(reference, np.float64)
        min_value = np.min(np.abs(reference))
        atol = 1e-6 if min_value == 0 else min_value / 1e4
        return np.allclose(val, ref, rtol=rtol, atol=atol)
    else:
        atol = 1e-6 if reference == 0 else 0
        return math.isclose(
            value, reference, rel_tol=rtol, abs_tol=atol)


@pytest.mark.parametrize(
    "forces_and_energies",
    _forces_and_energies(),
    ids=lambda x: x.pair_potential.__name__)
def test_force_energy_accuracy(simulation_factory,
                               two_particle_snapshot_factory,
                               forces_and_energies):
    pot = forces_and_energies.pair_potential(**forces_and_energies.extra_args,
                                             nlist=md.nlist.Cell(),
                                             r_cut=2.5, mode='none')
    pot.params[('A', 'A')] = forces_and_energies.pair_potential_params
    snap = two_particle_snapshot_factory(particle_types=['A'], d=0.75)
    _update_snap(forces_and_energies.pair_potential, snap)
    sim = simulation_factory(snap)
    integrator = md.Integrator(dt=0.005)
    integrator.forces.append(pot)
    integrator.methods.append(md.methods.Langevin(hoomd.filter.All(),
                                                  kT=1, seed=1))
    sim.operations.integrator = integrator
    sim.run(0)
    particle_distances = [0.75, 1.5]
    for i in range(len(particle_distances)):
        d = particle_distances[i]
        r = np.array([0, 0, d]) / d
        snap = sim.state.snapshot
        if snap.exists:
            snap.particles.position[0] = [0, 0, .1]
            snap.particles.position[1] = [0, 0, d + .1]
        sim.state.snapshot = snap
        sim_energies = sim.operations.integrator.forces[0].energies
        sim_forces = sim.operations.integrator.forces[0].forces
        if sim_energies is not None:
            assert isclose(sum(sim_energies), forces_and_energies.energies[i])
            assert isclose(sim_forces[0], forces_and_energies.forces[i] * r)
            assert isclose(sim_forces[0], -forces_and_energies.forces[i] * r)<|MERGE_RESOLUTION|>--- conflicted
+++ resolved
@@ -294,15 +294,12 @@
                                                     md.pair.DLVO,
                                                     {}))
 
-<<<<<<< HEAD
-=======
     opp_valid_dict = {
         'C1': 1.0, 'C2': 0.1, 'eta1': 15, 'eta2': 3, 'k': 0.8, 'phi': 0.1}
     opp_invalid_dicts = _make_invalid_param_dict(opp_valid_dict)
     invalid_params_list.extend(_make_invalid_params(opp_invalid_dicts,
                                                     hoomd.md.pair.OPP,
                                                     {}))
->>>>>>> 674b88e7
     return invalid_params_list
 
 
@@ -494,8 +491,6 @@
                                                  dlvo_valid_param_dicts)),
                                         {}))
 
-<<<<<<< HEAD
-=======
     opp_arg_dict = {'C1': [1.0, 2.0, 5.0],
                     'C2': [0.1, 0.5, 2.0],
                     'eta1': [15.0, 12.0, 8.0],
@@ -507,7 +502,6 @@
                                         dict(zip(combos,
                                                  opp_valid_param_dicts)),
                                         {}))
->>>>>>> 674b88e7
     return valid_params_list
 
 
