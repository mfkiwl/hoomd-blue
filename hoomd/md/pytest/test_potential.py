from collections.abc import Sequence, Mapping
import math
from numbers import Number

import numpy as np

import hoomd
from hoomd import md
from hoomd.logging import LoggerCategories
from hoomd.conftest import logging_check, pickling_check
import pytest
import itertools
from copy import deepcopy
import json
from pathlib import Path
from collections import namedtuple


def _equivalent_data_structures(reference, struct_2):
    """Compare arbitrary data structures for equality.

    ``reference`` is expected to be the reference data structure. Cannot handle
    set like data structures.
    """
    if isinstance(reference, np.ndarray):
        return np.allclose(reference, struct_2)
    if isinstance(reference, Mapping):
        # if the non-reference value does not have all the keys
        # we don't check for the exact same keys, since some values may have
        # defaults.
        if set(reference.keys()) - set(struct_2.keys()):
            return False
        return all(
            _equivalent_data_structures(reference[key], struct_2[key])
            for key in reference)
    if isinstance(reference, Sequence):
        if len(reference) != len(struct_2):
            return False
        return all(
            _equivalent_data_structures(value_1, value_2)
            for value_1, value_2 in zip(reference, struct_2))
    if isinstance(reference, Number):
        return math.isclose(reference, struct_2)


def _assert_equivalent_parameter_dicts(param_dict1, param_dict2):
    for key in param_dict1:
        assert param_dict1[key] == param_dict2[key]


def test_rcut(simulation_factory, two_particle_snapshot_factory):
    lj = md.pair.LJ(nlist=md.nlist.Cell(), r_cut=2.5)
    assert lj.r_cut.default == 2.5

    lj.params[('A', 'A')] = {'sigma': 1, 'epsilon': 0.5}
    with pytest.raises(hoomd.data.typeconverter.TypeConversionError):
        lj.r_cut[('A', 'A')] = 'str'
    with pytest.raises(hoomd.data.typeconverter.TypeConversionError):
        lj.r_cut[('A', 'A')] = [1, 2, 3]

    sim = simulation_factory(two_particle_snapshot_factory(dimensions=3, d=.5))
    integrator = md.Integrator(dt=0.005)
    integrator.forces.append(lj)
    integrator.methods.append(
        hoomd.md.methods.Langevin(hoomd.filter.All(), kT=1))
    sim.operations.integrator = integrator

    lj.r_cut[('A', 'A')] = 2.5
    assert _equivalent_data_structures({('A', 'A'): 2.5}, lj.r_cut.to_dict())
    sim.run(0)
    assert _equivalent_data_structures({('A', 'A'): 2.5}, lj.r_cut.to_dict())


def test_invalid_mode():
    cell = md.nlist.Cell()
    for invalid_mode in [1, 'str', [1, 2, 3]]:
        with pytest.raises(hoomd.data.typeconverter.TypeConversionError):
            md.pair.LJ(nlist=cell, r_cut=2.5, mode=invalid_mode)


@pytest.mark.parametrize("mode", ['none', 'shift', 'xplor'])
def test_mode(simulation_factory, two_particle_snapshot_factory, mode):
    cell = md.nlist.Cell()
    lj = md.pair.LJ(nlist=cell, r_cut=2.5, mode=mode)
    lj.params[('A', 'A')] = {'sigma': 1, 'epsilon': 0.5}
    snap = two_particle_snapshot_factory(dimensions=3, d=.5)
    sim = simulation_factory(snap)
    integrator = md.Integrator(dt=0.005)
    integrator.forces.append(lj)
    integrator.methods.append(
        hoomd.md.methods.Langevin(hoomd.filter.All(), kT=1))
    sim.operations.integrator = integrator
    sim.run(1)


def test_ron(simulation_factory, two_particle_snapshot_factory):
    lj = md.pair.LJ(nlist=md.nlist.Cell(), mode='xplor', r_cut=2.5)
    lj.params[('A', 'A')] = {'sigma': 1, 'epsilon': 0.5}
    with pytest.raises(hoomd.data.typeconverter.TypeConversionError):
        lj.r_on[('A', 'A')] = 'str'
    with pytest.raises(hoomd.data.typeconverter.TypeConversionError):
        lj.r_on[('A', 'A')] = [1, 2, 3]

    sim = simulation_factory(two_particle_snapshot_factory(dimensions=3, d=.5))
    integrator = md.Integrator(dt=0.005)
    integrator.forces.append(lj)
    integrator.methods.append(
        hoomd.md.methods.Langevin(hoomd.filter.All(), kT=1))
    sim.operations.integrator = integrator
    assert lj.r_on.to_dict() == {}

    lj.r_on[('A', 'A')] = 1.5
    assert _equivalent_data_structures({('A', 'A'): 1.5}, lj.r_on.to_dict())
    sim.run(0)
    assert _equivalent_data_structures({('A', 'A'): 1.5}, lj.r_on.to_dict())

    lj.r_on[('A', 'A')] = 1.0
    assert _equivalent_data_structures({('A', 'A'): 1.0}, lj.r_on.to_dict())


def _make_invalid_param_dict(valid_dict):
    """This could is fragile if multiple types are allowed for a key."""
    invalid_dicts = [valid_dict] * len(valid_dict.keys()) * 2
    count = 0
    for key in valid_dict.keys():
        invalid_count = 0
        # Set one invalid argument per dictionary
        # Set two invalid arguments per key
        valid_value = invalid_dicts[count][key]
        if not isinstance(valid_value, list):
            invalid_dicts[count][key] = [1, 2]
            invalid_count += 1
        if not isinstance(valid_value, str):
            invalid_dicts[count + 1][key] = 'str'
            invalid_count += 1
        if invalid_count == 2:
            break
        if not isinstance(valid_value, float):
            invalid_dicts[count][key] = 1.0
            invalid_count += 1
        if invalid_count == 2:
            break
        if not isinstance(valid_value, bool):
            invalid_dicts[count + 1][key] = False
            invalid_count += 1
        if invalid_count != 2:
            raise RuntimeError("Unable to generate 2 invalid dict entries.")
        count += 2
    return invalid_dicts


paramtuple = namedtuple(
    'paramtuple', ['pair_potential', 'pair_potential_params', 'extra_args'])


def _make_invalid_params(invalid_param_dicts, pot, extra_args):
    N = len(invalid_param_dicts)
    params = []
    for i in range(len(invalid_param_dicts)):
        params.append({('A', 'A'): invalid_param_dicts[i]})
    return [paramtuple(pot, params[i], extra_args) for i in range(N)]


def _invalid_params():
    invalid_params_list = []
    # Start with valid parameters to get the keys and placeholder values

    lj_valid_dict = {'sigma': 1.0, 'epsilon': 1.0}
    lj_invalid_dicts = _make_invalid_param_dict(lj_valid_dict)
    invalid_params_list.extend(
        _make_invalid_params(lj_invalid_dicts, md.pair.LJ, {}))

    gauss_valid_dict = {'sigma': 0.05, 'epsilon': 0.05}
    gauss_invalid_dicts = _make_invalid_param_dict(gauss_valid_dict)
    invalid_params_list.extend(
        _make_invalid_params(gauss_invalid_dicts, md.pair.Gauss, {}))

    yukawa_valid_dict = {"epsilon": 0.0005, "kappa": 1}
    yukawa_invalid_dicts = _make_invalid_param_dict(yukawa_valid_dict)
    invalid_params_list.extend(
        _make_invalid_params(yukawa_invalid_dicts, md.pair.Yukawa, {}))

    ewald_valid_dict = {"alpha": 0.05, "kappa": 1}
    ewald_invalid_dicts = _make_invalid_param_dict(ewald_valid_dict)
    invalid_params_list.extend(
        _make_invalid_params(ewald_invalid_dicts, md.pair.Ewald, {}))

    morse_valid_dict = {"D0": 0.05, "alpha": 1, "r0": 0}
    morse_invalid_dicts = _make_invalid_param_dict(morse_valid_dict)
    invalid_params_list.extend(
        _make_invalid_params(morse_invalid_dicts, md.pair.Morse, {}))

    dpd_conservative_valid_dict = {"A": 0.05}
    dpd_conservative_invalid_dicts = _make_invalid_param_dict(
        dpd_conservative_valid_dict)
    invalid_params_list.extend(
        _make_invalid_params(dpd_conservative_invalid_dicts,
                             md.pair.DPDConservative, {}))

    force_shifted_LJ_valid_dict = {"epsilon": 0.0005, "sigma": 1}
    force_shifted_LJ_invalid_dicts = _make_invalid_param_dict(
        force_shifted_LJ_valid_dict)
    invalid_params_list.extend(
        _make_invalid_params(force_shifted_LJ_invalid_dicts,
                             md.pair.ForceShiftedLJ, {}))

    moliere_valid_dict = {"qi": 15, "qj": 12, "aF": 1}
    moliere_invalid_dicts = _make_invalid_param_dict(moliere_valid_dict)
    invalid_params_list.extend(
        _make_invalid_params(moliere_invalid_dicts, md.pair.Moliere, {}))
    zbl_valid_dict = {"qi": 10, "qj": 8, "aF": 0.5}
    zbl_invalid_dicts = _make_invalid_param_dict(zbl_valid_dict)
    invalid_params_list.extend(
        _make_invalid_params(zbl_invalid_dicts, md.pair.ZBL, {}))

    mie_valid_dict = {"epsilon": 0.05, "sigma": 0.5, "n": 12, "m": 6}
    mie_invalid_dicts = _make_invalid_param_dict(mie_valid_dict)
    invalid_params_list.extend(
        _make_invalid_params(mie_invalid_dicts, md.pair.Mie, {}))

    rf_valid_dict = {"epsilon": 0.05, "eps_rf": 0.5, "use_charge": False}
    rf_invalid_dicts = _make_invalid_param_dict(rf_valid_dict)
    invalid_params_list.extend(
        _make_invalid_params(rf_invalid_dicts, md.pair.ReactionField, {}))

    buckingham_valid_dict = {"A": 0.05, "rho": 0.5, "C": 0.05}
    buckingham_invalid_dicts = _make_invalid_param_dict(buckingham_valid_dict)
    invalid_params_list.extend(
        _make_invalid_params(buckingham_invalid_dicts, md.pair.Buckingham, {}))

    lj1208_valid_dict = {"sigma": 0.5, "epsilon": 0.0005}
    lj1208_invalid_dicts = _make_invalid_param_dict(lj1208_valid_dict)
    invalid_params_list.extend(
        _make_invalid_params(lj1208_invalid_dicts, md.pair.LJ1208, {}))

    lj0804_valid_dict = {'sigma': 1.0, 'epsilon': 1.0}
    lj0804_invalid_dicts = _make_invalid_param_dict(lj0804_valid_dict)
    invalid_params_list.extend(
        _make_invalid_params(lj0804_invalid_dicts, md.pair.LJ0804, {}))

    fourier_valid_dict = {"a": [0.5, 1.0, 1.5], "b": [0.25, 0.034, 0.76]}
    fourier_invalid_dicts = _make_invalid_param_dict(fourier_valid_dict)
    invalid_params_list.extend(
        _make_invalid_params(fourier_invalid_dicts, md.pair.Fourier, {}))

    slj_valid_dict = {"sigma": 0.5, "epsilon": 0.0005}
    slj_invalid_dicts = _make_invalid_param_dict(slj_valid_dict)
<<<<<<< HEAD
    invalid_params_list.extend(_make_invalid_params(slj_invalid_dicts,
                                                    md.pair.SLJ,
                                                    {}))
    
    smie_valid_dict = {"epsilon": 0.05, "sigma": 0.5, "n": 12, "m": 6, "Delta": 0.25}
    smie_invalid_dicts = _make_invalid_param_dict(smie_valid_dict)
    invalid_params_list.extend(_make_invalid_params(smie_invalid_dicts,
                                                    md.pair.SMie,
                                                    {}))
=======
    invalid_params_list.extend(
        _make_invalid_params(slj_invalid_dicts, md.pair.SLJ, {}))
>>>>>>> a7585d01

    dpd_valid_dict = {"A": 0.5, "gamma": 0.0005}
    dpd_invalid_dicts = _make_invalid_param_dict(dpd_valid_dict)
    invalid_params_list.extend(
        _make_invalid_params(dpd_invalid_dicts, md.pair.DPD, {'kT': 2}))

    dpdlj_valid_dict = {'sigma': 0.5, 'epsilon': 0.0005, 'gamma': 0.034}
    dpdlj_invalid_dicts = _make_invalid_param_dict(dpdlj_valid_dict)
    invalid_params_list.extend(
        _make_invalid_params(dpdlj_invalid_dicts, md.pair.DPDLJ, {'kT': 1}))

    dlvo_valid_dict = {'kappa': 1.0, 'Z': 0.1, 'A': 0.1}
    dlvo_invalid_dicts = _make_invalid_param_dict(dlvo_valid_dict)
    invalid_params_list.extend(
        _make_invalid_params(dlvo_invalid_dicts, md.pair.DLVO, {}))

    opp_valid_dict = {
        'C1': 1.0,
        'C2': 0.1,
        'eta1': 15,
        'eta2': 3,
        'k': 0.8,
        'phi': 0.1
    }
    opp_invalid_dicts = _make_invalid_param_dict(opp_valid_dict)
    invalid_params_list.extend(
        _make_invalid_params(opp_invalid_dicts, hoomd.md.pair.OPP, {}))
    twf_valid_dict = {'sigma': 1.0, 'epsilon': 1.0, 'alpha': 15}
    twf_invalid_dicts = _make_invalid_param_dict(twf_valid_dict)
    invalid_params_list.extend(
        _make_invalid_params(twf_invalid_dicts, hoomd.md.pair.TWF, {}))
    tersoff_valid_dict = {
        'cutoff_thickness': 1.0,
        'magnitudes': (5.0, 2.0),
        'exp_factors': (2.0, 2.0),
        'lambda3': 2.0,
        'dimer_r': 2.5,
        'n': 2.0,
        'gamma': 2.0,
        'c': 2.0,
        'd': 2.0,
        'm': 2.0,
        'alpha': 2.0,
    }
    tersoff_invalid_dicts = _make_invalid_param_dict(tersoff_valid_dict)
    invalid_params_list.extend(
        _make_invalid_params(tersoff_invalid_dicts, hoomd.md.many_body.Tersoff,
                             {}))

    square_density_valid_dict = {'A': 5.0, 'B': 2.0}
    sq_dens_invalid_dicts = _make_invalid_param_dict(square_density_valid_dict)
    invalid_params_list.extend(
        _make_invalid_params(sq_dens_invalid_dicts,
                             hoomd.md.many_body.SquareDensity, {}))

    revcross_valid_dict = {
        'sigma': 5.0,
        'n': 2.0,
        'epsilon': 2.0,
        'lambda3': 2.0
    }
    revcross_invalid_dicts = _make_invalid_param_dict(revcross_valid_dict)
    invalid_params_list.extend(
        _make_invalid_params(revcross_invalid_dicts,
                             hoomd.md.many_body.RevCross, {}))

    return invalid_params_list


@pytest.fixture(scope="function",
                params=_invalid_params(),
                ids=(lambda x: x[0].__name__))
def invalid_params(request):
    return deepcopy(request.param)


def test_invalid_params(invalid_params):
    pot = invalid_params.pair_potential(**invalid_params.extra_args,
                                        nlist=md.nlist.Cell())
    for pair in invalid_params.pair_potential_params:
        if isinstance(pair, tuple):
            with pytest.raises(hoomd.data.typeconverter.TypeConversionError):
                pot.params[pair] = invalid_params.pair_potential_params[pair]


def test_invalid_pair_key():
    pot = md.pair.LJ(nlist=md.nlist.Cell())
    for invalid_key in [3, [1, 2], 'str']:
        with pytest.raises(KeyError):
            pot.r_cut[invalid_key] = 2.5


def _make_valid_param_dicts(arg_dict):
    """Unpack dictionary of lists of numbers into dictionary of numbers.

    Ex: turn {'a': [0, 1], 'b':[2, 3]} into [{'a': 0, 'b': 2}, {'a': 1, 'b': 3}]
    """
    return [dict(zip(arg_dict, val)) for val in zip(*arg_dict.values())]


def _valid_params(particle_types=['A', 'B']):
    valid_params_list = []
    combos = list(itertools.combinations_with_replacement(particle_types, 2))
    lj_arg_dict = {'sigma': [0.5, 1.0, 1.5], 'epsilon': [0.0005, 0.001, 0.0015]}
    lj_valid_param_dicts = _make_valid_param_dicts(lj_arg_dict)
    valid_params_list.append(
        paramtuple(md.pair.LJ, dict(zip(combos, lj_valid_param_dicts)), {}))

    gauss_arg_dict = {'epsilon': [0.025, 0.05, 0.075], 'sigma': [0.5, 1.0, 1.5]}
    gauss_valid_param_dicts = _make_valid_param_dicts(gauss_arg_dict)
    valid_params_list.append(
        paramtuple(md.pair.Gauss, dict(zip(combos, gauss_valid_param_dicts)),
                   {}))

    yukawa_arg_dict = {
        'epsilon': [0.00025, 0.0005, 0.00075],
        'kappa': [0.5, 1.0, 1.5]
    }
    yukawa_valid_param_dicts = _make_valid_param_dicts(yukawa_arg_dict)
    valid_params_list.append(
        paramtuple(md.pair.Yukawa, dict(zip(combos, yukawa_valid_param_dicts)),
                   {}))

    ewald_arg_dict = {"alpha": [0.025, 0.05, 0.075], "kappa": [0.5, 1.0, 1.5]}
    ewald_valid_param_dicts = _make_valid_param_dicts(ewald_arg_dict)
    valid_params_list.append(
        paramtuple(md.pair.Ewald, dict(zip(combos, ewald_valid_param_dicts)),
                   {}))

    morse_arg_dict = {
        "D0": [0.025, 0.05, 0.075],
        "alpha": [0.5, 1.0, 1.5],
        "r0": [0, 0.05, 0.1]
    }
    morse_valid_param_dicts = _make_valid_param_dicts(morse_arg_dict)
    valid_params_list.append(
        paramtuple(md.pair.Morse, dict(zip(combos, morse_valid_param_dicts)),
                   {}))

    dpd_conservative_arg_dict = {"A": [0.025, 0.05, 0.075]}
    dpd_conservative_valid_param_dicts = _make_valid_param_dicts(
        dpd_conservative_arg_dict)
    valid_params_list.append(
        paramtuple(md.pair.DPDConservative,
                   dict(zip(combos, dpd_conservative_valid_param_dicts)), {}))

    force_shifted_LJ_arg_dict = {
        'sigma': [0.5, 1.0, 1.5],
        'epsilon': [0.0005, 0.001, 0.0015]
    }
    force_shifted_LJ_valid_param_dicts = _make_valid_param_dicts(
        force_shifted_LJ_arg_dict)
    valid_params_list.append(
        paramtuple(md.pair.ForceShiftedLJ,
                   dict(zip(combos, force_shifted_LJ_valid_param_dicts)), {}))

    moliere_arg_dict = {
        'qi': [2.5, 7.5, 15],
        'qj': [2, 6, 12],
        'aF': [.134197, .234463, .319536]
    }
    moliere_valid_param_dicts = _make_valid_param_dicts(moliere_arg_dict)
    valid_params_list.append(
        paramtuple(md.pair.Moliere, dict(zip(combos,
                                             moliere_valid_param_dicts)), {}))

    zbl_arg_dict = {
        'qi': [2.5, 7.5, 15],
        'qj': [2, 6, 12],
        'aF': [.133669, .243535, .341914]
    }
    zbl_valid_param_dicts = _make_valid_param_dicts(zbl_arg_dict)
    valid_params_list.append(
        paramtuple(md.pair.ZBL, dict(zip(combos, zbl_valid_param_dicts)), {}))

    mie_arg_dict = {
        'epsilon': [.05, .025, .010],
        'sigma': [.5, 1, 1.5],
        'n': [12, 14, 16],
        'm': [6, 8, 10]
    }
    mie_valid_param_dicts = _make_valid_param_dicts(mie_arg_dict)
    valid_params_list.append(
        paramtuple(md.pair.Mie, dict(zip(combos, mie_valid_param_dicts)), {}))

    reactfield_arg_dict = {
        'epsilon': [.05, .025, .010],
        'eps_rf': [.5, 1, 1.5],
        'use_charge': [False, True, False]
    }
    reactfield_valid_param_dicts = _make_valid_param_dicts(reactfield_arg_dict)
    valid_params_list.append(
        paramtuple(md.pair.ReactionField,
                   dict(zip(combos, reactfield_valid_param_dicts)), {}))

    buckingham_arg_dict = {
        'A': [.05, .025, .010],
        'rho': [.5, 1, 1.5],
        'C': [.05, .025, .01]
    }
    buckingham_valid_param_dicts = _make_valid_param_dicts(buckingham_arg_dict)
    valid_params_list.append(
        paramtuple(md.pair.Buckingham,
                   dict(zip(combos, buckingham_valid_param_dicts)), {}))

    lj1208_arg_dict = {
        'sigma': [0.5, 1.0, 1.5],
        'epsilon': [0.0005, 0.001, 0.0015]
    }
    lj1208_valid_param_dicts = _make_valid_param_dicts(lj1208_arg_dict)
    valid_params_list.append(
        paramtuple(md.pair.LJ1208, dict(zip(combos, lj1208_valid_param_dicts)),
                   {}))

    fourier_arg_dict = {
        'a': [[0.5, 1.0, 1.5], [.05, .1, .15], [.005, .01, .015]],
        'b': [[0.25, 0.034, 0.76], [0.36, 0.12, 0.65], [0.78, 0.04, 0.98]]
    }
    fourier_valid_param_dicts = _make_valid_param_dicts(fourier_arg_dict)
    valid_params_list.append(
        paramtuple(md.pair.Fourier, dict(zip(combos,
                                             fourier_valid_param_dicts)), {}))

    slj_arg_dict = {
        'sigma': [0.5, 1.0, 1.5],
        'epsilon': [0.0005, 0.001, 0.0015]
    }
    slj_valid_param_dicts = _make_valid_param_dicts(slj_arg_dict)
    valid_params_list.append(
        paramtuple(md.pair.SLJ, dict(zip(combos, slj_valid_param_dicts)), {}))

    dpd_arg_dict = {'A': [0.5, 1.0, 1.5], 'gamma': [0.0005, 0.001, 0.0015]}
    dpd_valid_param_dicts = _make_valid_param_dicts(dpd_arg_dict)
    valid_params_list.append(
        paramtuple(md.pair.DPD, dict(zip(combos, dpd_valid_param_dicts)),
                   {"kT": 2}))

    dpdlj_arg_dict = {
        'sigma': [0.5, 1.0, 1.5],
        'epsilon': [0.0005, 0.001, 0.0015],
        'gamma': [0.034, 33.2, 1.2]
    }
    dpdlj_valid_param_dicts = _make_valid_param_dicts(dpdlj_arg_dict)

    valid_params_list.append(
        paramtuple(md.pair.DPDLJ, dict(zip(combos, dpdlj_valid_param_dicts)),
                   {"kT": 1}))

    dlvo_arg_dict = {
        'kappa': [1.0, 2.0, 5.0],
        'Z': [0.1, 0.5, 2.0],
        'A': [0.1, 0.5, 2.0]
    }
    dlvo_valid_param_dicts = _make_valid_param_dicts(dlvo_arg_dict)

    valid_params_list.append(
        paramtuple(md.pair.DLVO, dict(zip(combos, dlvo_valid_param_dicts)), {}))

    tersoff_arg_dict = {
        'cutoff_thickness': [0.1, 0.5, 1.0],
        'magnitudes': [(0.02, 0.01), (0.0, 0.005), (0.002, 0.003)],
        'exp_factors': [(0.1, 0.1), (0.05, 0.05), (-0.02, 0.04)],
        'lambda3': [0.0, 0.5, 0.3],
        'dimer_r': [1.0, 2.0, 1.2],
        'n': [0.3, 0.5, 0.7],
        'gamma': [0.1, 0.5, 0.4],
        'c': [0.1, 0.5, 2.0],
        'd': [0.1, 0.5, 2.0],
        'm': [0.1, 0.5, 2.0],
        'alpha': [0.1, 0.5, 2.0],
    }
    tersoff_valid_param_dicts = _make_valid_param_dicts(tersoff_arg_dict)
    valid_params_list.append(
        paramtuple(hoomd.md.many_body.Tersoff,
                   dict(zip(combos, tersoff_valid_param_dicts)), {}))

    square_density_arg_dict = {'A': [1.0, 2.0, 5.0], 'B': [0.1, 0.5, 2.0]}
    square_density_valid_param_dicts = _make_valid_param_dicts(
        square_density_arg_dict)
    valid_params_list.append(
        paramtuple(hoomd.md.many_body.SquareDensity,
                   dict(zip(combos, square_density_valid_param_dicts)), {}))

    revcross_arg_dict = {
        'sigma': [1.0, 2.0, 5.0],
        'n': [0.1, 0.5, 2.0],
        'epsilon': [0.1, 0.5, 2.0],
        'lambda3': [0.1, 0.5, 2.0],
    }
    revcross_valid_param_dicts = _make_valid_param_dicts(revcross_arg_dict)
    valid_params_list.append(
        paramtuple(hoomd.md.many_body.RevCross,
                   dict(zip(combos, revcross_valid_param_dicts)), {}))

    opp_arg_dict = {
        'C1': [1.0, 2.0, 5.0],
        'C2': [0.1, 0.5, 2.0],
        'eta1': [15.0, 12.0, 8.0],
        'eta2': [3.0, 2.0, 1.5],
        'k': [1.0, 2.0, 3.0],
        'phi': [0.0, 0.5, np.pi / 2]
    }
    opp_valid_param_dicts = _make_valid_param_dicts(opp_arg_dict)
    valid_params_list.append(
        paramtuple(hoomd.md.pair.OPP, dict(zip(combos, opp_valid_param_dicts)),
                   {}))
    twf_arg_dict = {
        'sigma': [0.1, 0.2, 0.5],
        'epsilon': [0.1, 0.5, 2.0],
        'alpha': [15.0, 12.0, 8.0]
    }
    twf_valid_param_dicts = _make_valid_param_dicts(twf_arg_dict)
    valid_params_list.append(
        paramtuple(hoomd.md.pair.TWF, dict(zip(combos, twf_valid_param_dicts)),
                   {}))
    return valid_params_list


@pytest.fixture(scope="function",
                params=_valid_params(),
                ids=(lambda x: x[0].__name__))
def valid_params(request):
    return deepcopy(request.param)


def test_valid_params(valid_params):
    pot = valid_params.pair_potential(**valid_params.extra_args,
                                      nlist=md.nlist.Cell(),
                                      r_cut=2.5)
    for pair in valid_params.pair_potential_params:
        pot.params[pair] = valid_params.pair_potential_params[pair]
    assert _equivalent_data_structures(valid_params.pair_potential_params,
                                       pot.params.to_dict())


def _update_snap(pair_potential, snap):
    if (any(name in str(pair_potential) for name in ['Ewald']) and snap.exists):
        snap.particles.charge[:] = 1.
    if 'SLJ' in str(pair_potential) and snap.exists:
        snap.particles.diameter[:] = 2
    if 'DLVO' in str(pair_potential) and snap.exists:
        snap.particles.diameter[0] = 0.2
        snap.particles.diameter[1] = 0.5


def _skip_if_triplet_gpu_mpi(sim, pair_potential):
    """Determines if the simulation is able to run this pair potential."""
    if (isinstance(sim.device, hoomd.device.GPU)
            and sim.device.communicator.num_ranks > 1
            and issubclass(pair_potential, hoomd.md.many_body.Triplet)):
        pytest.skip("Cannot run triplet potentials with GPU+MPI enabled")


def test_attached_params(simulation_factory, lattice_snapshot_factory,
                         valid_params):
    pair_potential, pair_potential_dict, extra_args = valid_params
    pair_keys = valid_params.pair_potential_params.keys()
    particle_types = list(set(itertools.chain.from_iterable(pair_keys)))
    pot = valid_params.pair_potential(**valid_params.extra_args,
                                      nlist=md.nlist.Cell(),
                                      r_cut=2.5)
    pot.params = valid_params.pair_potential_params

    snap = lattice_snapshot_factory(particle_types=particle_types,
                                    n=10,
                                    a=1.5,
                                    r=0.01)

    _update_snap(valid_params.pair_potential, snap)
    if snap.exists:
        snap.particles.typeid[:] = np.random.randint(0,
                                                     len(snap.particles.types),
                                                     snap.particles.N)
    sim = simulation_factory(snap)
    _skip_if_triplet_gpu_mpi(sim, valid_params.pair_potential)
    sim.operations.integrator = hoomd.md.Integrator(dt=0.005)
    sim.operations.integrator.forces.append(pot)
    sim.run(1)
    assert _equivalent_data_structures(valid_params.pair_potential_params,
                                       pot.params.to_dict())


def test_run(simulation_factory, lattice_snapshot_factory, valid_params):
    pair_keys = valid_params.pair_potential_params.keys()
    particle_types = list(set(itertools.chain.from_iterable(pair_keys)))
    pot = valid_params.pair_potential(**valid_params.extra_args,
                                      nlist=md.nlist.Cell(),
                                      r_cut=2.5)
    pot.params = valid_params.pair_potential_params

    snap = lattice_snapshot_factory(particle_types=particle_types,
                                    n=7,
                                    a=1.7,
                                    r=0.01)
    if snap.exists:
        snap.particles.typeid[:] = np.random.randint(0,
                                                     len(snap.particles.types),
                                                     snap.particles.N)
    sim = simulation_factory(snap)
    _skip_if_triplet_gpu_mpi(sim, valid_params.pair_potential)

    integrator = hoomd.md.Integrator(dt=0.005)
    integrator.forces.append(pot)
    integrator.methods.append(
        hoomd.md.methods.Langevin(hoomd.filter.All(), kT=1))
    sim.operations.integrator = integrator
    sim.operations._schedule()
    old_snap = sim.state.snapshot
    sim.run(2)
    new_snap = sim.state.snapshot
    if new_snap.exists:
        assert not np.allclose(new_snap.particles.position,
                               old_snap.particles.position)


def test_energy_shifting(simulation_factory, two_particle_snapshot_factory):
    # A subtle bug existed where we used "shifted" instead of "shift" in Python
    # and in C++ we used else if clauses with no error raised if the set Python
    # mode fell through. This means the actual shift mode was not set.
    pytest.skip("Test is broken.")

    def S_r(r, r_cut, r_on):  # noqa: N802 - allow uppercase function name
        if r < r_on:
            return 1
        elif r > r_cut:
            return 0
        numerator = ((r_cut**2 - r**2)**2) * (r_cut**2 + 2 * r**2 - 3 * r_on**2)
        denominator = (r_cut**2 - r_on**2)**3
        return numerator / denominator

    r_cut = 2.5
    r_on = 0.5
    r = 1.0

    lj = md.pair.LJ(nlist=md.nlist.Cell(), r_cut=r_cut)
    lj.params[('A', 'A')] = {'sigma': 1, 'epsilon': 0.5}

    sim = simulation_factory(two_particle_snapshot_factory(dimensions=3, d=r))

    integrator = md.Integrator(dt=0.005)
    integrator.forces.append(lj)
    integrator.methods.append(
        hoomd.md.methods.Langevin(hoomd.filter.All(), kT=1))
    sim.operations.integrator = integrator
    sim.run(0)

    energies = sim.operations.integrator.forces[0].energies
    if energies is not None:
        E_r = sum(energies)

    snap = sim.state.snapshot
    if snap.exists:
        snap.particles.position[0] = [0, 0, .1]
        snap.particles.position[1] = [0, 0, r_cut + .1]
    sim.state.snapshot = snap
    energies = sim.operations.integrator.forces[0].energies
    if energies is not None:
        E_rcut = sum(energies)

    lj_shift = md.pair.LJ(nlist=md.nlist.Cell(), mode='shift', r_cut=r_cut)
    lj_shift.params[('A', 'A')] = {'sigma': 1, 'epsilon': 0.5}
    integrator = md.Integrator(dt=0.005)
    integrator.forces.append(lj_shift)
    integrator.methods.append(
        hoomd.md.methods.Langevin(hoomd.filter.All(), kT=1))
    sim.operations.integrator = integrator
    sim.run(0)

    snap = sim.state.snapshot
    if snap.exists:
        snap.particles.position[0] = [0, 0, .1]
        snap.particles.position[1] = [0, 0, r + .1]
    sim.state.snapshot = snap

    energies = sim.operations.integrator.forces[0].energies
    if energies is not None:
        assert sum(energies) == E_r - E_rcut

    lj_xplor = md.pair.LJ(nlist=md.nlist.Cell(), mode='xplor', r_cut=r_cut)
    lj_xplor.params[('A', 'A')] = {'sigma': 1, 'epsilon': 0.5}
    lj_xplor.r_on[('A', 'A')] = 0.5
    integrator = md.Integrator(dt=0.005)
    integrator.forces.append(lj_xplor)
    integrator.methods.append(
        hoomd.md.methods.Langevin(hoomd.filter.All(), kT=1))

    sim.operations.integrator = integrator
    sim.run(0)

    energies = sim.operations.integrator.forces[0].energies
    if energies is not None:
        xplor_E = sum(energies)
        assert xplor_E == E_r * S_r(r, r_cut, r_on)

        lj_xplor.r_on[('A', 'A')] = 3.0
        assert sum(energies) == E_r - E_rcut


def _calculate_force(sim):
    """Calculate the forces in a two particle simulation frame.

    Finds the negative derivative of energy divided by inter-particle distance
    """
    snap = sim.state.snapshot
    if snap.exists:
        initial_pos = snap.particles.position
        snap.particles.position[1] = initial_pos[1] * 0.99999999
    sim.state.snapshot = snap
    E0 = sim.operations.integrator.forces[0].energies
    snap = sim.state.snapshot
    if snap.exists:
        pos = snap.particles.position
        r0 = pos[0] - pos[1]
        mag_r0 = np.linalg.norm(r0)
        direction = r0 / mag_r0

        snap.particles.position[1] = initial_pos[1] * 1.00000001
    sim.state.snapshot = snap
    E1 = sim.operations.integrator.forces[0].energies
    snap = sim.state.snapshot
    if snap.exists:
        pos = snap.particles.position
        mag_r1 = np.linalg.norm(pos[0] - pos[1])

        Fa = -1 * ((E1[0] - E0[0]) / (mag_r1 - mag_r0)) * 2 * direction
        Fb = -1 * ((E1[1] - E0[1]) / (mag_r1 - mag_r0)) * 2 * direction * -1
    snap = sim.state.snapshot
    if snap.exists:
        snap.particles.position[1] = initial_pos[1]
    sim.state.snapshot = snap
    if sim.state.snapshot.exists:
        return Fa, Fb
    else:
        return 0, 0  # return dummy values if not on rank 1


def test_force_energy_relationship(simulation_factory,
                                   two_particle_snapshot_factory, valid_params):
    # don't really test DPD and DPDLJ for this test
    pot_name = valid_params.pair_potential.__name__
    if any(pot_name == name for name in ["DPD", "DPDLJ"]):
        pytest.skip("Cannot test force energy relationship for " + pot_name
                    + " pair force")

    pair_keys = valid_params.pair_potential_params.keys()
    particle_types = list(set(itertools.chain.from_iterable(pair_keys)))
    pot = valid_params.pair_potential(**valid_params.extra_args,
                                      nlist=md.nlist.Cell(),
                                      r_cut=2.5)
    for pair in valid_params.pair_potential_params:
        pot.params[pair] = valid_params.pair_potential_params[pair]

    snap = two_particle_snapshot_factory(particle_types=particle_types, d=1.5)
    _update_snap(valid_params.pair_potential, snap)
    sim = simulation_factory(snap)
    _skip_if_triplet_gpu_mpi(sim, valid_params.pair_potential)
    integrator = md.Integrator(dt=0.005)
    integrator.forces.append(pot)
    integrator.methods.append(
        hoomd.md.methods.Langevin(hoomd.filter.All(), kT=1))
    sim.operations.integrator = integrator
    sim.run(0)
    for pair in valid_params.pair_potential_params:
        snap = sim.state.snapshot
        if snap.exists:
            snap.particles.typeid[0] = particle_types.index(pair[0])
            snap.particles.typeid[1] = particle_types.index(pair[1])
        sim.state.snapshot = snap

        calculated_forces = _calculate_force(sim)
        sim_forces = sim.operations.integrator.forces[0].forces
        if sim_forces is not None:
            np.testing.assert_allclose(calculated_forces[0],
                                       sim_forces[0],
                                       rtol=1e-05)
            np.testing.assert_allclose(calculated_forces[1],
                                       sim_forces[1],
                                       rtol=1e-05)


def _forces_and_energies():
    """Return reference force and energy values.

    Reference force and energy values were calculated using Mathematica 12.1.1
    and then stored in the json file below. Values were calculated at
    distances of 0.75 and 1.5 for each argument dictionary
    """
    FEtuple = namedtuple('FEtuple', [
        'pair_potential', 'pair_potential_params', 'extra_args', 'forces',
        'energies'
    ])

    path = Path(__file__).parent / "forces_and_energies.json"

    def json_with_inf(val):
        if isinstance(val, str):
            if val.lower() == "infinity":
                return np.inf
            elif val.lower() == "neg_infinity":
                return -np.inf
        else:
            return val

    with path.open() as f:
        F_and_E = json.load(f)
        param_list = []
        for pot in F_and_E.keys():
            if pot[0].isalpha():
                kT_dict = {'DPD': {'kT': 2}, 'DPDLJ': {'kT': 1}}.get(pot, {})
                for i in range(3):
                    param_list.append(
                        FEtuple(getattr(md.pair, pot),
                                F_and_E[pot]["params"][i], kT_dict, [
                                    json_with_inf(v)
                                    for v in F_and_E[pot]["forces"][i]
                                ], [
                                    json_with_inf(v)
                                    for v in F_and_E[pot]["energies"][i]
                                ]))
    return param_list


def isclose(value, reference, rtol=5e-6):
    """Return if two values are close while automatically managing atol."""
    if isinstance(reference, (Sequence, np.ndarray)):
        ref = np.asarray(reference, np.float64)
        val = np.asarray(reference, np.float64)
        min_value = np.min(np.abs(reference))
        atol = 1e-6 if min_value == 0 else min_value / 1e4
        return np.allclose(val, ref, rtol=rtol, atol=atol, equal_nan=True)
    else:
        atol = 1e-6 if reference == 0 else 0
        return math.isclose(value, reference, rel_tol=rtol, abs_tol=atol)


# We ignore this warning raise by NumPy so we can test the use of infinity in
# some pair potentials currently TWF. This is used when the force from the JSON
# file needs to be multipled by r to compare with the computed force of the
# simulation.
@pytest.mark.filterwarnings("ignore:invalid value encountered in multiply")
@pytest.mark.parametrize("forces_and_energies",
                         _forces_and_energies(),
                         ids=lambda x: x.pair_potential.__name__)
def test_force_energy_accuracy(simulation_factory,
                               two_particle_snapshot_factory,
                               forces_and_energies):
    pot_name = forces_and_energies.pair_potential.__name__
    if pot_name == "DPD" or pot_name == "DPDLJ":
        pytest.skip("Cannot test force energy accuracy for " + pot_name
                    + " pair force")

    pot = forces_and_energies.pair_potential(**forces_and_energies.extra_args,
                                             nlist=md.nlist.Cell(),
                                             r_cut=2.5,
                                             mode='none')
    pot.params[('A', 'A')] = forces_and_energies.pair_potential_params
    snap = two_particle_snapshot_factory(particle_types=['A'], d=0.75)
    _update_snap(forces_and_energies.pair_potential, snap)
    sim = simulation_factory(snap)
    integrator = md.Integrator(dt=0.005)
    integrator.forces.append(pot)
    integrator.methods.append(
        hoomd.md.methods.Langevin(hoomd.filter.All(), kT=1))
    sim.operations.integrator = integrator
    sim.run(0)
    particle_distances = [0.75, 1.5]
    for i in range(len(particle_distances)):
        d = particle_distances[i]
        r = np.array([0, 0, d]) / d
        snap = sim.state.snapshot
        if snap.exists:
            snap.particles.position[0] = [0, 0, .1]
            snap.particles.position[1] = [0, 0, d + .1]
        sim.state.snapshot = snap
        sim_energies = sim.operations.integrator.forces[0].energies
        sim_forces = sim.operations.integrator.forces[0].forces
        if sim_energies is not None:
            assert isclose(sum(sim_energies), forces_and_energies.energies[i])
            assert isclose(sim_forces[0], forces_and_energies.forces[i] * r)
            assert isclose(sim_forces[0], -forces_and_energies.forces[i] * r)


# Test logging
@pytest.mark.parametrize(
    'cls, expected_namespace, expected_loggables',
    zip((md.pair.Pair, md.pair.aniso.AnisotropicPair, md.many_body.Triplet),
        (('md', 'pair'), ('md', 'pair', 'aniso'), ('md', 'many_body')),
        itertools.repeat({
            'energy': {
                'category': LoggerCategories.scalar,
                'default': True
            },
            'energies': {
                'category': LoggerCategories.particle,
                'default': True
            },
            'forces': {
                'category': LoggerCategories.particle,
                'default': True
            },
            'torques': {
                'category': LoggerCategories.particle,
                'default': True
            },
            'virials': {
                'category': LoggerCategories.particle,
                'default': True
            },
        })))
def test_logging(cls, expected_namespace, expected_loggables):
    logging_check(cls, expected_namespace, expected_loggables)


def test_pickling(simulation_factory, two_particle_snapshot_factory,
                  valid_params):
    sim = simulation_factory(two_particle_snapshot_factory())
    _skip_if_triplet_gpu_mpi(sim, valid_params.pair_potential)
    pot = valid_params.pair_potential(**valid_params.extra_args,
                                      nlist=md.nlist.Cell(),
                                      r_cut=2.5)
    for pair in valid_params.pair_potential_params:
        pot.params[pair] = valid_params.pair_potential_params[pair]
    pickling_check(pot)
    integrator = hoomd.md.Integrator(0.05, forces=[pot])
    sim.operations.integrator = integrator
    sim.run(0)
    pickling_check(pot)<|MERGE_RESOLUTION|>--- conflicted
+++ resolved
@@ -245,7 +245,6 @@
 
     slj_valid_dict = {"sigma": 0.5, "epsilon": 0.0005}
     slj_invalid_dicts = _make_invalid_param_dict(slj_valid_dict)
-<<<<<<< HEAD
     invalid_params_list.extend(_make_invalid_params(slj_invalid_dicts,
                                                     md.pair.SLJ,
                                                     {}))
@@ -255,10 +254,6 @@
     invalid_params_list.extend(_make_invalid_params(smie_invalid_dicts,
                                                     md.pair.SMie,
                                                     {}))
-=======
-    invalid_params_list.extend(
-        _make_invalid_params(slj_invalid_dicts, md.pair.SLJ, {}))
->>>>>>> a7585d01
 
     dpd_valid_dict = {"A": 0.5, "gamma": 0.0005}
     dpd_invalid_dicts = _make_invalid_param_dict(dpd_valid_dict)
