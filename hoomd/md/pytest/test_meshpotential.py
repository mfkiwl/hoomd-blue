--- conflicted
+++ resolved
@@ -30,30 +30,23 @@
 _Tether_arg_list = [(hoomd.md.mesh.bond.Tether, dict(zip(_Tether_args, val)))
                     for val in zip(*_Tether_args.values())]
 
-<<<<<<< HEAD
 _Helfrich_args = {
     'k': [1.0, 20.0, 100.0],
 }
 _Helfrich_arg_list = [(hoomd.md.mesh.bending.Helfrich,
                        dict(zip(_Helfrich_args, val)))
                       for val in zip(*_Helfrich_args.values())]
-=======
 _BendingRigidity_args = {
     'k': [2.0, 10.0, 300.0],
 }
 _BendingRigidity_arg_list = [(hoomd.md.mesh.bending.BendingRigidity,
                               dict(zip(_BendingRigidity_args, val)))
                              for val in zip(*_BendingRigidity_args.values())]
->>>>>>> 614e4059
 
 
 def get_mesh_potential_and_args():
     return (_harmonic_arg_list + _FENE_arg_list + _Tether_arg_list
-<<<<<<< HEAD
-            + _Helfrich_arg_list)
-=======
-            + _BendingRigidity_arg_list)
->>>>>>> 614e4059
+            + _Helfrich_arg_list + _BendingRigidity_arg_list)
 
 
 def get_mesh_potential_args_forces_and_energies():
@@ -79,8 +72,6 @@
                      [[7.144518, 0., -5.051937], [-7.144518, 0., -5.051937],
                       [0., 7.144518, 5.051937], [0., -7.144518, 5.051937]]]
     Tether_energies = [0, 0.000926, 0.294561]
-
-<<<<<<< HEAD
     Helfrich_forces = [[[-12.710842, 0., 8.987922], [12.710842, 0., 8.987922],
                         [0., -12.710842, -8.987922], [0., 12.710842,
                                                       -8.987922]],
@@ -93,7 +84,6 @@
                         [0., -1271.084184, -898.792246],
                         [0., 1271.084184, -898.792246]]]
     Helfrich_energies = [27.712812, 554.256258, 2771.281293]
-=======
     BendingRigidity_forces = [[[0., 0., 0.], [0., 0., 0.], [0., 0., 0.],
                                [0., 0., 0.]],
                               [[0., 0., 0.], [0., 0., 0.], [0., 0., 0.],
@@ -101,16 +91,13 @@
                               [[0., 0., 0.], [0., 0., 0.], [0., 0., 0.],
                                [0., 0., 0.]]]
     BendingRigidity_energies = [8, 40, 1200]
->>>>>>> 614e4059
 
     harmonic_args_and_vals = []
     FENE_args_and_vals = []
     Tether_args_and_vals = []
-<<<<<<< HEAD
     Helfrich_args_and_vals = []
-=======
     BendingRigidity_args_and_vals = []
->>>>>>> 614e4059
+
     for i in range(3):
         harmonic_args_and_vals.append(
             (*_harmonic_arg_list[i], harmonic_forces[i], harmonic_energies[i]))
@@ -118,18 +105,19 @@
             (*_FENE_arg_list[i], FENE_forces[i], FENE_energies[i]))
         Tether_args_and_vals.append(
             (*_Tether_arg_list[i], Tether_forces[i], Tether_energies[i]))
-<<<<<<< HEAD
         Helfrich_args_and_vals.append(
             (*_Helfrich_arg_list[i], Helfrich_forces[i], Helfrich_energies[i]))
-    return (harmonic_args_and_vals + FENE_args_and_vals + Tether_args_and_vals
-            + Helfrich_args_and_vals)
-=======
         BendingRigidity_args_and_vals.append(
             (*_BendingRigidity_arg_list[i], BendingRigidity_forces[i],
              BendingRigidity_energies[i]))
     return (harmonic_args_and_vals + FENE_args_and_vals + Tether_args_and_vals
-            + BendingRigidity_args_and_vals)
->>>>>>> 614e4059
+            + Helfrich_args_and_vals + BendingRigidity_args_and_vals)
+
+def _skip_if_helfrich_mpi(sim, pair_potential):
+    """Determines if the simulation is able to run this pair potential."""
+    if (sim.device.communicator.num_ranks > 1
+            and issubclass(pair_potential, hoomd.md.mesh.bending.Helfrich)):
+        pytest.skip("Cannot run Helfrich with MPI")
 
 
 @pytest.fixture(scope='session')
@@ -189,6 +177,8 @@
     mesh_potential = mesh_potential_cls(mesh)
     mesh_potential.params["mesh"] = potential_kwargs
 
+    _skip_if_helfrich_mpi(sim,mesh_potential_cls)
+
     integrator = hoomd.md.Integrator(dt=0.005)
 
     integrator.forces.append(mesh_potential)
@@ -225,6 +215,8 @@
 
     mesh_potential = mesh_potential_cls(mesh)
     mesh_potential.params.default = potential_kwargs
+
+    _skip_if_helfrich_mpi(sim,mesh_potential_cls)
 
     integrator = hoomd.md.Integrator(dt=0.005)
 
@@ -268,6 +260,8 @@
     mesh_potential.params["mesh"] = potential_kwargs
     mesh_potential.params["patch"] = potential_kwargs
 
+    _skip_if_helfrich_mpi(sim,mesh_potential_cls)
+
     integrator = hoomd.md.Integrator(dt=0.005)
 
     integrator.forces.append(mesh_potential)
