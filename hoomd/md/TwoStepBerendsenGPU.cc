--- conflicted
+++ resolved
@@ -12,11 +12,7 @@
 #include "TwoStepBerendsenGPU.cuh"
 
 namespace py = pybind11;
-<<<<<<< HEAD
-#include<boost/bind.hpp>
-=======
 #include<functional>
->>>>>>> 4a2611ce
 
 using namespace std;
 
