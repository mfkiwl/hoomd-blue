--- conflicted
+++ resolved
@@ -347,30 +347,12 @@
 
     @log(requires_run=True)
     def potential_energy(self):
-<<<<<<< HEAD
         """Average potential energy :math:`[\\mathrm{energy}]`."""
-        if self._attached:
-            self._cpp_obj.compute(self._simulation.timestep)
-            return self._cpp_obj.potential_energy
-        else:
-            return None
-=======
-        """Average potential energy [energy]."""
         self._cpp_obj.compute(self._simulation.timestep)
         return self._cpp_obj.potential_energy
->>>>>>> d544a000
 
     @log(requires_run=True)
     def pressure(self):
-<<<<<<< HEAD
         """Average pressure :math:`[\\mathrm{pressure}]`."""
-        if self._attached:
-            self._cpp_obj.compute(self._simulation.timestep)
-            return self._cpp_obj.pressure
-        else:
-            return None
-=======
-        """Average pressure [pressure]."""
-        self._cpp_obj.compute(self._simulation.timestep)
-        return self._cpp_obj.pressure
->>>>>>> d544a000
+        self._cpp_obj.compute(self._simulation.timestep)
+        return self._cpp_obj.pressure