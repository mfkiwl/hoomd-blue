// Copyright (c) 2009-2021 The Regents of the University of Michigan
// This file is part of the HOOMD-blue project, released under the BSD 3-Clause License.

// Maintainer: joaander

#include "hip/hip_runtime.h"
#include "hoomd/HOOMDMath.h"
#include "hoomd/Index1D.h"
#include "hoomd/ParticleData.cuh"
#include "hoomd/TextureTools.h"

#include "hoomd/BondedGroupData.cuh"
#include "hoomd/MeshGroupData.cuh"

#include <assert.h>

/*! \file PotentialBondGPU.cuh
    \brief Defines templated GPU kernel code for calculating the bond forces.
*/

#ifndef __POTENTIAL_BOND_GPU_CUH__
#define __POTENTIAL_BOND_GPU_CUH__

namespace hoomd
    {
namespace md
    {
namespace kernel
    {
//! Wraps arguments to gpu_cgbf
template<int group_size> struct bonds_args_t
    {
    //! Construct a bond_args_t
    bonds_args_t(Scalar4* _d_force,
                 Scalar* _d_virial,
                 const size_t _virial_pitch,
                 const unsigned int _N,
                 const unsigned int _n_max,
                 const Scalar4* _d_pos,
                 const Scalar* _d_charge,
                 const Scalar* _d_diameter,
                 const BoxDim& _box,
                 const group_storage<group_size>* _d_gpu_bondlist,
                 const Index2D& _gpu_table_indexer,
                 const unsigned int* _d_gpu_n_bonds,
                 const unsigned int _n_bond_types,
                 const unsigned int _block_size)
        : d_force(_d_force), d_virial(_d_virial), virial_pitch(_virial_pitch), N(_N), n_max(_n_max),
          d_pos(_d_pos), d_charge(_d_charge), d_diameter(_d_diameter), box(_box),
          d_gpu_bondlist(_d_gpu_bondlist), gpu_table_indexer(_gpu_table_indexer),
          d_gpu_n_bonds(_d_gpu_n_bonds), n_bond_types(_n_bond_types), block_size(_block_size) {};

    Scalar4* d_force;          //!< Force to write out
    Scalar* d_virial;          //!< Virial to write out
    const size_t virial_pitch; //!< pitch of 2D array of virial matrix elements
    unsigned int N;            //!< number of particles
    unsigned int n_max;        //!< Size of local pdata arrays
    const Scalar4* d_pos;      //!< particle positions
    const Scalar* d_charge;    //!< particle charges
    const Scalar* d_diameter;  //!< particle diameters
    const BoxDim& box;         //!< Simulation box in GPU format
    const group_storage<group_size>* d_gpu_bondlist; //!< List of bonds stored on the GPU
    const Index2D& gpu_table_indexer;                //!< Indexer of 2D bond list
    const unsigned int* d_gpu_n_bonds;               //!< List of number of bonds stored on the GPU
    const unsigned int n_bond_types;                 //!< Number of bond types in the simulation
    const unsigned int block_size;                   //!< Block size to execute
    };

typedef bonds_args_t<2> bond_args_t;

typedef bonds_args_t<4> meshbond_args_t;

#ifdef __HIPCC__

//! Kernel for calculating bond forces
/*! This kernel is called to calculate the bond forces on all N particles. Actual evaluation of the
   potentials and forces for each bond is handled via the template class \a evaluator.

    \param d_force Device memory to write computed forces
    \param d_virial Device memory to write computed virials
    \param virial_pitch pitch of 2D virial array
    \param N Number of particles in the system
    \param d_pos particle positions on the GPU
    \param d_charge particle charges
    \param d_diameter particle diameters
    \param box Box dimensions used to implement periodic boundary conditions
    \param blist List of bonds stored on the GPU
    \param pitch Pitch of 2D bond list
    \param n_bonds_list List of numbers of bonds stored on the GPU
    \param n_bond_type number of bond types
    \param d_params Parameters for the potential, stored per bond type
    \param d_flags Flag allocated on the device for use in checking for bonds that cannot be
   evaluated


    Certain options are controlled via template parameters to avoid the performance hit when they
   are not enabled. \tparam evaluator EvaluatorBond class to evaluate V(r) and -delta V(r)/r

*/
template<class evaluator, int group_size>
__global__ void gpu_compute_bond_forces_kernel(Scalar4* d_force,
                                               Scalar* d_virial,
                                               const size_t virial_pitch,
                                               const unsigned int N,
                                               const Scalar4* d_pos,
                                               const Scalar* d_charge,
                                               const Scalar* d_diameter,
                                               const BoxDim box,
                                               const group_storage<group_size>* blist,
                                               const Index2D blist_idx,
                                               const unsigned int* n_bonds_list,
                                               const unsigned int n_bond_type,
                                               const typename evaluator::param_type* d_params,
                                               unsigned int* d_flags)
    {
    // start by identifying which particle we are to handle
    int idx = blockIdx.x * blockDim.x + threadIdx.x;

    // shared array for per bond type parameters
    extern __shared__ char s_data[];
    typename evaluator::param_type* s_params = (typename evaluator::param_type*)(&s_data[0]);

    // load in per bond type parameters
    for (unsigned int cur_offset = 0; cur_offset < n_bond_type; cur_offset += blockDim.x)
        {
        if (cur_offset + threadIdx.x < n_bond_type)
            {
            s_params[cur_offset + threadIdx.x] = d_params[cur_offset + threadIdx.x];
            }
        }

    __syncthreads();

    if (idx >= N)
        return;

    // load in the length of the list for this thread (MEM TRANSFER: 4 bytes)
    int n_bonds = n_bonds_list[idx];

    // read in the position of our particle. (MEM TRANSFER: 16 bytes)
    Scalar4 postype = __ldg(d_pos + idx);
    Scalar3 pos = make_scalar3(postype.x, postype.y, postype.z);

    // read in the diameter of our particle if needed
    Scalar diam(0);
    if (evaluator::needsDiameter())
        {
        diam = __ldg(d_diameter + idx);
        }
    else
        diam += 0; // shut up compiler warning

    Scalar q(0);
    if (evaluator::needsCharge())
        {
        q = __ldg(d_charge + idx);
        }
    else
        q += 0; // shut up compiler warning

    // initialize the force to 0
    Scalar4 force = make_scalar4(0, 0, 0, 0);
    // initialize the virial tensor to 0
    Scalar virial[6];
    for (unsigned int i = 0; i < 6; i++)
        virial[i] = 0;

    // loop over neighbors
    for (int bond_idx = 0; bond_idx < n_bonds; bond_idx++)
        {
        group_storage<group_size> cur_bond = blist[blist_idx(idx, bond_idx)];

        int cur_bond_idx = cur_bond.idx[0];
<<<<<<< HEAD
        int cur_bond_type = cur_bond.idx[group_size-1];
=======
        int cur_bond_type = cur_bond.idx[group_size - 1];
>>>>>>> 36f50b5c

        // get the bonded particle's position (MEM_TRANSFER: 16 bytes)
        Scalar4 neigh_postypej = __ldg(d_pos + cur_bond_idx);
        Scalar3 neigh_pos = make_scalar3(neigh_postypej.x, neigh_postypej.y, neigh_postypej.z);

        // calculate dr (FLOPS: 3)
        Scalar3 dx = pos - neigh_pos;

        // apply periodic boundary conditions (FLOPS: 12)
        dx = box.minImage(dx);

        // get the bond parameters (MEM TRANSFER: 8 bytes)
        typename evaluator::param_type param = s_params[cur_bond_type];

        Scalar rsq = dot(dx, dx);

        // evaluate the potential
        Scalar force_divr = Scalar(0.0);
        Scalar bond_eng = Scalar(0.0);

        evaluator eval(rsq, param);

        // get the bonded particle's diameter if needed
        if (evaluator::needsDiameter())
            {
            Scalar neigh_diam = __ldg(d_diameter + cur_bond_idx);
            eval.setDiameter(diam, neigh_diam);
            }
        if (evaluator::needsCharge())
            {
            Scalar neigh_q = __ldg(d_charge + cur_bond_idx);
            eval.setCharge(q, neigh_q);
            }

        bool evaluated = eval.evalForceAndEnergy(force_divr, bond_eng);

        if (evaluated)
            {
            // add up the virial (double counting, multiply by 0.5)
            Scalar force_div2r = force_divr / Scalar(2.0);
            virial[0] += dx.x * dx.x * force_div2r; // xx
            virial[1] += dx.x * dx.y * force_div2r; // xy
            virial[2] += dx.x * dx.z * force_div2r; // xz
            virial[3] += dx.y * dx.y * force_div2r; // yy
            virial[4] += dx.y * dx.z * force_div2r; // yz
            virial[5] += dx.z * dx.z * force_div2r; // zz

            // add up the forces
            force.x += dx.x * force_divr;
            force.y += dx.y * force_divr;
            force.z += dx.z * force_divr;
            // energy is double counted: multiply by 0.5
            force.w += bond_eng * Scalar(0.5);
            }
        else
            {
            *d_flags = 1;
            return;
            }
        }

    // now that the force calculation is complete, write out the result (MEM TRANSFER: 20 bytes);
    d_force[idx] = force;

    for (unsigned int i = 0; i < 6; i++)
        d_virial[i * virial_pitch + idx] = virial[i];
    }

//! Kernel driver that computes lj forces on the GPU for LJForceComputeGPU
/*! \param bond_args Other arguments to pass onto the kernel
    \param d_params Parameters for the potential, stored per bond type
    \param d_flags flags on the device - a 1 will be written if evaluation
                   of forces failed for any bond

    This is just a driver function for gpu_compute_bond_forces_kernel(), see it for details.
*/
template<class evaluator, int group_size>
hipError_t gpu_compute_bond_forces(const kernel::bonds_args_t<group_size>& bond_args,
                                   const typename evaluator::param_type* d_params,
                                   unsigned int* d_flags)
    {
    assert(d_params);
    assert(bond_args.n_bond_types > 0);

    // check that block_size is valid
    assert(bond_args.block_size != 0);

    unsigned int max_block_size;
    hipFuncAttributes attr;
    hipFuncGetAttributes(
        &attr,
        reinterpret_cast<const void*>(&gpu_compute_bond_forces_kernel<evaluator, group_size>));
    max_block_size = attr.maxThreadsPerBlock;

    unsigned int run_block_size = min(bond_args.block_size, max_block_size);

    // setup the grid to run the kernel
    dim3 grid(bond_args.N / run_block_size + 1, 1, 1);
    dim3 threads(run_block_size, 1, 1);

    const size_t shared_bytes = sizeof(typename evaluator::param_type) * bond_args.n_bond_types;

    // run the kernel
    hipLaunchKernelGGL((gpu_compute_bond_forces_kernel<evaluator, group_size>),
                       grid,
                       threads,
                       shared_bytes,
                       0,
                       bond_args.d_force,
                       bond_args.d_virial,
                       bond_args.virial_pitch,
                       bond_args.N,
                       bond_args.d_pos,
                       bond_args.d_charge,
                       bond_args.d_diameter,
                       bond_args.box,
                       bond_args.d_gpu_bondlist,
                       bond_args.gpu_table_indexer,
                       bond_args.d_gpu_n_bonds,
                       bond_args.n_bond_types,
                       d_params,
                       d_flags);

    return hipSuccess;
    }
#endif

    } // end namespace kernel
    } // end namespace md
    } // end namespace hoomd

#endif // __POTENTIAL_BOND_GPU_CUH__<|MERGE_RESOLUTION|>--- conflicted
+++ resolved
@@ -171,11 +171,7 @@
         group_storage<group_size> cur_bond = blist[blist_idx(idx, bond_idx)];
 
         int cur_bond_idx = cur_bond.idx[0];
-<<<<<<< HEAD
-        int cur_bond_type = cur_bond.idx[group_size-1];
-=======
         int cur_bond_type = cur_bond.idx[group_size - 1];
->>>>>>> 36f50b5c
 
         // get the bonded particle's position (MEM_TRANSFER: 16 bytes)
         Scalar4 neigh_postypej = __ldg(d_pos + cur_bond_idx);
