--- conflicted
+++ resolved
@@ -524,22 +524,6 @@
                 "Cannot set manifold_constraint after construction.")
         super()._setattr_param(attr, value)
 
-<<<<<<< HEAD
-=======
-    def _add(self, simulation):
-        """Add the operation to a simulation.
-
-        Active forces use RNGs. Warn the user if they did not set the seed.
-        """
-        if isinstance(simulation, hoomd.Simulation):
-            simulation._warn_if_seed_unset()
-
-        if self.manifold_constraint is not None:
-            self.manifold_constraint._add(simulation)
-
-        super()._add(simulation)
-
->>>>>>> 2d0751d5
     def _attach(self):
 
         # initialize the reflected c++ class
