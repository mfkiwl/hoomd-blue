--- conflicted
+++ resolved
@@ -226,11 +226,7 @@
     std::vector<param_type, hoomd::detail::managed_allocator<param_type>>
         m_params; //!< Pair parameters per type pair
     std::vector<shape_type, hoomd::detail::managed_allocator<shape_type>>
-<<<<<<< HEAD
         m_shape_params;           //!< Shape parameters per type
-=======
-        m_shape_params; //!< Shape paramters per type
->>>>>>> da999a3b
 
     /// Track whether we have attached to the Simulation object
     bool m_attached = true;
