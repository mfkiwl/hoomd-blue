// Copyright (c) 2009-2021 The Regents of the University of Michigan
// This file is part of the HOOMD-blue project, released under the BSD 3-Clause License.


// Maintainer: joaander

#include "NeighborList.h"
#include "hoomd/CellList.h"

/*! \file NeighborListBinned.h
    \brief Declares the NeighborListBinned class
*/

#ifdef __HIPCC__
#error This header cannot be compiled by nvcc
#endif

#include <pybind11/pybind11.h>

#ifndef __NEIGHBORLISTBINNED_H__
#define __NEIGHBORLISTBINNED_H__

//! Efficient neighbor list build on the CPU
/*! Implements the O(N) neighbor list build on the CPU using a cell list.

    \ingroup computes
*/
class PYBIND11_EXPORT NeighborListBinned : public NeighborList
    {
    public:
        //! Constructs the compute
        NeighborListBinned(std::shared_ptr<SystemDefinition> sysdef,
                           Scalar r_cut,
                           Scalar r_buff);

        //! Destructor
        virtual ~NeighborListBinned();

        /// Notify NeighborList that a r_cut matrix value has changed
        virtual void notifyRCutMatrixChange()
            {
            m_update_cell_size = true;
            NeighborList::notifyRCutMatrixChange();
            }

        /// Make the neighborlist deterministic
        void setDeterministic(bool deterministic)
            {
            m_cl->setSortCellList(deterministic);
            }

        /// Get the deterministic flag
        bool getDeterministic()
            {
            return m_cl->getSortCellList();
            }

        #ifdef ENABLE_MPI
<<<<<<< HEAD
=======

>>>>>>> b93186c2
        virtual void setCommunicator(std::shared_ptr<Communicator> comm)
            {
            // call base class method
            NeighborList::setCommunicator(comm);

            // set the communicator on the internal cell list
            m_cl->setCommunicator(comm);
            }
<<<<<<< HEAD
=======

>>>>>>> b93186c2
        #endif

    protected:
        std::shared_ptr<CellList> m_cl;   //!< The cell list

        /// Track when the cell size needs to be updated
        bool m_update_cell_size = true;

        //! Builds the neighbor list
        virtual void buildNlist(uint64_t timestep);
    };

//! Exports NeighborListBinned to python
void export_NeighborListBinned(pybind11::module& m);

#endif<|MERGE_RESOLUTION|>--- conflicted
+++ resolved
@@ -56,10 +56,7 @@
             }
 
         #ifdef ENABLE_MPI
-<<<<<<< HEAD
-=======
 
->>>>>>> b93186c2
         virtual void setCommunicator(std::shared_ptr<Communicator> comm)
             {
             // call base class method
@@ -68,10 +65,7 @@
             // set the communicator on the internal cell list
             m_cl->setCommunicator(comm);
             }
-<<<<<<< HEAD
-=======
 
->>>>>>> b93186c2
         #endif
 
     protected:
