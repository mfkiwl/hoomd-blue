--- conflicted
+++ resolved
@@ -5,11 +5,6 @@
 // Maintainer: joaander
 #include "TablePotential.h"
 
-<<<<<<< HEAD
-#include <boost/bind.hpp>
-
-=======
->>>>>>> 4a2611ce
 namespace py = pybind11;
 
 #include <stdexcept>
