// Copyright (c) 2009-2016 The Regents of the University of Michigan
// This file is part of the HOOMD-blue project, released under the BSD 3-Clause License.


// Maintainer: joaander

/*! \file IntegratorTwoStep.cc
    \brief Defines the IntegratorTwoStep class
*/


#include "IntegratorTwoStep.h"

namespace py = pybind11;

#include <boost/bind.hpp>

#ifdef ENABLE_MPI
#include "hoomd/Communicator.h"
#endif

using namespace std;

IntegratorTwoStep::IntegratorTwoStep(std::shared_ptr<SystemDefinition> sysdef, Scalar deltaT)
    : Integrator(sysdef, deltaT), m_first_step(true), m_prepared(false), m_gave_warning(false),
      m_aniso_mode(Automatic)
    {
    m_exec_conf->msg->notice(5) << "Constructing IntegratorTwoStep" << endl;
    }

IntegratorTwoStep::~IntegratorTwoStep()
    {
    m_exec_conf->msg->notice(5) << "Destroying IntegratorTwoStep" << endl;

    if (m_comm_callback_connection.connected())
        {
        m_comm_callback_connection.disconnect();
        }
    }

/*! \param prof The profiler to set
    Sets the profiler both for this class and all of the containted integration methods
*/
void IntegratorTwoStep::setProfiler(std::shared_ptr<Profiler> prof)
    {
    Integrator::setProfiler(prof);

    std::vector< std::shared_ptr<IntegrationMethodTwoStep> >::iterator method;
    for (method = m_methods.begin(); method != m_methods.end(); ++method)
        (*method)->setProfiler(prof);
    }

/*! Returns a list of log quantities this compute calculates
*/
std::vector< std::string > IntegratorTwoStep::getProvidedLogQuantities()
    {
    std::vector<std::string> combined_result;
    std::vector<std::string> result;

    // Get base class provided log quantities
    result = Integrator::getProvidedLogQuantities();
    combined_result.insert(combined_result.end(), result.begin(), result.end());

    // add integrationmethod quantities
    std::vector< std::shared_ptr<IntegrationMethodTwoStep> >::iterator method;
    for (method = m_methods.begin(); method != m_methods.end(); ++method)
        {
        result = (*method)->getProvidedLogQuantities();
        combined_result.insert(combined_result.end(), result.begin(), result.end());
        }
    return combined_result;
    }

/*! \param quantity Name of the log quantity to get
    \param timestep Current time step of the simulation
*/
Scalar IntegratorTwoStep::getLogValue(const std::string& quantity, unsigned int timestep)
    {
    bool quantity_flag = false;
    Scalar log_value;

    std::vector< std::shared_ptr<IntegrationMethodTwoStep> >::iterator method;
    for (method = m_methods.begin(); method != m_methods.end(); ++method)
        {
        log_value = (*method)->getLogValue(quantity,timestep,quantity_flag);
        if (quantity_flag) return log_value;
        }
    return Integrator::getLogValue(quantity, timestep);
    }

/*! \param timestep Current time step of the simulation
    \post All integration methods previously added with addIntegrationMethod() are applied in order to move the system
          state variables forward to \a timestep+1.
    \post Internally, all forces added via Integrator::addForceCompute are evaluated at \a timestep+1
*/
void IntegratorTwoStep::update(unsigned int timestep)
    {
    // issue a warning if no integration methods are set
    if (!m_gave_warning && m_methods.size() == 0)
        {
        m_exec_conf->msg->warning() << "integrate.mode_standard: No integration methods are set, continuing anyways." << endl;
        m_gave_warning = true;
        }

    // ensure that prepRun() has been called
    assert(m_prepared);

    if (m_prof)
        m_prof->push("Integrate");

    // perform the first step of the integration on all groups
    std::vector< std::shared_ptr<IntegrationMethodTwoStep> >::iterator method;
    for (method = m_methods.begin(); method != m_methods.end(); ++method)
        (*method)->integrateStepOne(timestep);

    if (m_prof)
        m_prof->pop();

<<<<<<< HEAD
    // slave any constituents of local composite particles
    std::vector< std::shared_ptr<ForceComposite> >::iterator force_composite;
    for (force_composite = m_composite_forces.begin(); force_composite != m_composite_forces.end(); ++force_composite)
        (*force_composite)->updateCompositeParticles(timestep+1, false);

=======
>>>>>>> 235210cc
#ifdef ENABLE_MPI
    if (m_comm)
        {
        // perform all necessary communication steps. This ensures
        // a) that particles have migrated to the correct domains
        // b) that forces are calculated correctly, if ghost atom positions are updated every time step

        // also updates rigid bodies after ghost updating
        m_comm->communicate(timestep+1);
        }
    else
#endif
        {
        updateRigidBodies(timestep+1);
        }

    // compute the net force on all particles
#ifdef ENABLE_CUDA
    if (m_exec_conf->exec_mode == ExecutionConfiguration::GPU)
        computeNetForceGPU(timestep+1);
    else
#endif
        computeNetForce(timestep+1);

    if (m_prof)
        m_prof->push("Integrate");

    // perform the second step of the integration on all groups
    for (method = m_methods.begin(); method != m_methods.end(); ++method)
        (*method)->integrateStepTwo(timestep);

    /* NOTE: For composite particles, it is assumed that positions and orientations are not updated
       in the second step.

       Otherwise we would have to update ghost positions for central particles
       here in order to update the constituent particles.

       TODO: check this assumptions holds for all integrators
     */

    if (m_prof)
        m_prof->pop();
    }

/*! \param deltaT new deltaT to set
    \post \a deltaT is also set on all contained integration methods
*/
void IntegratorTwoStep::setDeltaT(Scalar deltaT)
    {
    Integrator::setDeltaT(deltaT);

    // set deltaT on all methods already added
    std::vector< std::shared_ptr<IntegrationMethodTwoStep> >::iterator method;
    for (method = m_methods.begin(); method != m_methods.end(); ++method)
        (*method)->setDeltaT(deltaT);
    }

/*! \param new_method New integration method to add to the integrator
    Before the method is added, it is checked to see if the group intersects with any of the groups integrated by
    existing methods. If an interesection is found, an error is issued. If no interesection is found, setDeltaT
    is called on the method and it is added to the list.
*/
void IntegratorTwoStep::addIntegrationMethod(std::shared_ptr<IntegrationMethodTwoStep> new_method)
    {
    // check for intersections with existing methods
    std::shared_ptr<ParticleGroup> new_group = new_method->getGroup();

    if (new_group->getNumMembersGlobal() == 0)
        m_exec_conf->msg->warning() << "integrate.mode_standard: An integration method has been added that operates on zero particles." << endl;

    std::vector< std::shared_ptr<IntegrationMethodTwoStep> >::iterator method;
    for (method = m_methods.begin(); method != m_methods.end(); ++method)
        {
        std::shared_ptr<ParticleGroup> current_group = (*method)->getGroup();
        std::shared_ptr<ParticleGroup> intersection = ParticleGroup::groupIntersection(new_group, current_group);

        if (intersection->getNumMembersGlobal() > 0)
            {
            m_exec_conf->msg->error() << "integrate.mode_standard: Multiple integration methods are applied to the same particle" << endl;
            throw std::runtime_error("Error adding integration method");
            }
        }

    // ensure that the method has a matching deltaT
    new_method->setDeltaT(m_deltaT);

    // add it to the list
    m_methods.push_back(new_method);
    }

/*! \post All integration methods are removed from this integrator
*/
void IntegratorTwoStep::removeAllIntegrationMethods()
    {
    m_methods.clear();
    m_gave_warning = false;
    }

/*! \param fc ForceComposite to add
*/
void IntegratorTwoStep::addForceComposite(std::shared_ptr<ForceComposite> fc)
    {
    assert(fc);
    m_composite_forces.push_back(fc);
    }

/*! Call removeForceComputes() to completely wipe out the list of force computes
    that the integrator uses to sum forces.
*/
void IntegratorTwoStep::removeForceComputes()
    {
    Integrator::removeForceComputes();

    // Remove ForceComposite objects
    m_composite_forces.clear();
    }


/*! \returns true If all added integration methods have valid restart information
*/
bool IntegratorTwoStep::isValidRestart()
    {
    bool res = true;

    // loop through all methods
    std::vector< std::shared_ptr<IntegrationMethodTwoStep> >::iterator method;
    for (method = m_methods.begin(); method != m_methods.end(); ++method)
        {
        // and them all together
        res = res && (*method)->isValidRestart();
        }
    return res;
    }

/*! \param group Group over which to count degrees of freedom.
    IntegratorTwoStep totals up the degrees of freedom that each integration method provide to the group.
    Three degrees of freedom are subtracted from the total to account for the constrained position of the system center of
    mass.
*/
unsigned int IntegratorTwoStep::getNDOF(std::shared_ptr<ParticleGroup> group)
    {
    int res = 0;

    // loop through all methods
    std::vector< std::shared_ptr<IntegrationMethodTwoStep> >::iterator method;
    for (method = m_methods.begin(); method != m_methods.end(); ++method)
        {
        // dd them all together
        res += (*method)->getNDOF(group);
        }

    return res - m_sysdef->getNDimensions() - getNDOFRemoved();
    }

/*! \param group Group over which to count degrees of freedom.
    IntegratorTwoStep totals up the rotational degrees of freedom that each integration method provide to the group.
*/
unsigned int IntegratorTwoStep::getRotationalNDOF(std::shared_ptr<ParticleGroup> group)
    {
    int res = 0;

    bool aniso = false;

    // This is called before prepRun, so we need to determine the anisotropic modes independently here.
    // It cannot be done earlier, as the integration methods were not in place.
    // set (an-)isotropic integration mode
    switch (m_aniso_mode)
        {
        case Anisotropic:
            aniso = true;
            break;
        case Automatic:
        default:
            aniso = getAnisotropic();
            break;
        }

    if (aniso)
        {
        // loop through all methods
        std::vector< std::shared_ptr<IntegrationMethodTwoStep> >::iterator method;
        for (method = m_methods.begin(); method != m_methods.end(); ++method)
            {
            // dd them all together
            res += (*method)->getRotationalNDOF(group);
            }
        }

    return res;
    }

/*!  \param mode Anisotropic integration mode to set
     Set the anisotropic integration mode
*/
void IntegratorTwoStep::setAnisotropicMode(AnisotropicMode mode)
    {
    m_aniso_mode = mode;
    }

/*! Compute accelerations if needed for the first step.
    If acceleration is available in the restart file, then just call computeNetForce so that net_force and net_virial
    are available for the logger. This solves ticket #393
*/
void IntegratorTwoStep::prepRun(unsigned int timestep)
    {
    bool aniso = false;

    // set (an-)isotropic integration mode
    switch (m_aniso_mode)
        {
        case Anisotropic:
            aniso = true;
            if(!getAnisotropic())
                m_exec_conf->msg->warning() << "Forcing anisotropic integration mode"
                    " with no forces coupling to orientation" << endl;
            break;
        case Isotropic:
            if(getAnisotropic())
                m_exec_conf->msg->warning() << "Forcing isotropic integration mode"
                    " with anisotropic forces defined" << endl;
        case Automatic:
        default:
            aniso = getAnisotropic();
            break;
        }

    std::vector< std::shared_ptr<IntegrationMethodTwoStep> >::iterator method;
    for (method = m_methods.begin(); method != m_methods.end(); ++method)
        (*method)->setAnisotropic(aniso);

    // if we haven't been called before, then the net force and accelerations have not been set and we need to calculate them
    if (m_first_step)
        {
        m_first_step = false;
        m_prepared = true;

<<<<<<< HEAD
        // ForceComposite ensures that any rigid bodies are correctly initialized

        // in the first step, ghost particles are not yet present, so we don't want to update constituent particles

        //std::vector< std::shared_ptr<ForceComposite> >::iterator force_composite;
        //for (force_composite = m_composite_forces.begin(); force_composite != m_composite_forces.end(); ++force_composite)
        //    (*force_composite)->updateCompositeParticles(timestep, false);

=======
>>>>>>> 235210cc
#ifdef ENABLE_MPI
        if (m_comm)
            {
            // force particle migration and ghost exchange
            m_comm->forceMigrate();

            // perform communication
            m_comm->communicate(timestep);
<<<<<<< HEAD

            // update local constituents of remote composite particles
            //std::vector< std::shared_ptr<ForceComposite> >::iterator force_composite;
            //for (force_composite = m_composite_forces.begin(); force_composite != m_composite_forces.end(); ++force_composite)
            //    (*force_composite)->updateCompositeParticles(timestep+1, true);
=======
>>>>>>> 235210cc
            }
#endif

        // net force is always needed
        computeNetForce(timestep);

        // but the accelerations only need to be calculated if the restart is not valid
        if (!isValidRestart())
            computeAccelerations(timestep);
        }
    }

/*! Return the combined flags of all integration methods.
*/
PDataFlags IntegratorTwoStep::getRequestedPDataFlags()
    {
    PDataFlags flags;

    // loop through all methods
    std::vector< std::shared_ptr<IntegrationMethodTwoStep> >::iterator method;
    for (method = m_methods.begin(); method != m_methods.end(); ++method)
        {
        // or them all together
        flags |= (*method)->getRequestedPDataFlags();
        }

    return flags;
    }

#ifdef ENABLE_MPI
//! Set the communicator to use
void IntegratorTwoStep::setCommunicator(std::shared_ptr<Communicator> comm)
    {
    // set Communicator in all methods
    std::vector< std::shared_ptr<IntegrationMethodTwoStep> >::iterator method;
    for (method = m_methods.begin(); method != m_methods.end(); ++method)
            (*method)->setCommunicator(comm);

    if (comm && !m_comm)
        {
        // on the first time setting the Communicator, connect our compute callback
        m_comm_callback_connection = comm->addComputeCallback(boost::bind(&IntegratorTwoStep::updateRigidBodies, this, _1));
        }

    Integrator::setCommunicator(comm);
    }
#endif

//! Updates the rigid body constituent particles
void IntegratorTwoStep::updateRigidBodies(unsigned int timestep)
    {
    // slave any constituents of local composite particles
    std::vector< boost::shared_ptr<ForceComposite> >::iterator force_composite;
    for (force_composite = m_composite_forces.begin(); force_composite != m_composite_forces.end(); ++force_composite)
        (*force_composite)->updateCompositeParticles(timestep);
    }

/*! \param enable Enable/disable autotuning
    \param period period (approximate) in time steps when returning occurs
*/
void IntegratorTwoStep::setAutotunerParams(bool enable, unsigned int period)
    {
    Integrator::setAutotunerParams(enable, period);
    // set params in all methods
    std::vector< std::shared_ptr<IntegrationMethodTwoStep> >::iterator method;
    for (method = m_methods.begin(); method != m_methods.end(); ++method)
            (*method)->setAutotunerParams(enable, period);
    }

void export_IntegratorTwoStep(py::module& m)
    {
    py::class_<IntegratorTwoStep, std::shared_ptr<IntegratorTwoStep> >(m, "IntegratorTwoStep", py::base<Integrator>())
        .def(py::init< std::shared_ptr<SystemDefinition>, Scalar >())
        .def("addIntegrationMethod", &IntegratorTwoStep::addIntegrationMethod)
        .def("removeAllIntegrationMethods", &IntegratorTwoStep::removeAllIntegrationMethods)
        .def("setAnisotropicMode", &IntegratorTwoStep::setAnisotropicMode)
        .def("addForceComposite", &IntegratorTwoStep::addForceComposite)
        .def("removeForceComputes", &IntegratorTwoStep::removeForceComputes)
        ;

    py::enum_<IntegratorTwoStep::AnisotropicMode>(m,"IntegratorAnisotropicMode")
        .value("Automatic", IntegratorTwoStep::AnisotropicMode::Automatic)
        .value("Anisotropic", IntegratorTwoStep::AnisotropicMode::Anisotropic)
        .value("Isotropic", IntegratorTwoStep::AnisotropicMode::Isotropic)
        .export_values()
        ;

    }<|MERGE_RESOLUTION|>--- conflicted
+++ resolved
@@ -116,14 +116,6 @@
     if (m_prof)
         m_prof->pop();
 
-<<<<<<< HEAD
-    // slave any constituents of local composite particles
-    std::vector< std::shared_ptr<ForceComposite> >::iterator force_composite;
-    for (force_composite = m_composite_forces.begin(); force_composite != m_composite_forces.end(); ++force_composite)
-        (*force_composite)->updateCompositeParticles(timestep+1, false);
-
-=======
->>>>>>> 235210cc
 #ifdef ENABLE_MPI
     if (m_comm)
         {
@@ -360,17 +352,6 @@
         m_first_step = false;
         m_prepared = true;
 
-<<<<<<< HEAD
-        // ForceComposite ensures that any rigid bodies are correctly initialized
-
-        // in the first step, ghost particles are not yet present, so we don't want to update constituent particles
-
-        //std::vector< std::shared_ptr<ForceComposite> >::iterator force_composite;
-        //for (force_composite = m_composite_forces.begin(); force_composite != m_composite_forces.end(); ++force_composite)
-        //    (*force_composite)->updateCompositeParticles(timestep, false);
-
-=======
->>>>>>> 235210cc
 #ifdef ENABLE_MPI
         if (m_comm)
             {
@@ -379,14 +360,6 @@
 
             // perform communication
             m_comm->communicate(timestep);
-<<<<<<< HEAD
-
-            // update local constituents of remote composite particles
-            //std::vector< std::shared_ptr<ForceComposite> >::iterator force_composite;
-            //for (force_composite = m_composite_forces.begin(); force_composite != m_composite_forces.end(); ++force_composite)
-            //    (*force_composite)->updateCompositeParticles(timestep+1, true);
-=======
->>>>>>> 235210cc
             }
 #endif
 
@@ -439,8 +412,7 @@
 void IntegratorTwoStep::updateRigidBodies(unsigned int timestep)
     {
     // slave any constituents of local composite particles
-    std::vector< boost::shared_ptr<ForceComposite> >::iterator force_composite;
-    for (force_composite = m_composite_forces.begin(); force_composite != m_composite_forces.end(); ++force_composite)
+    for (auto force_composite = m_composite_forces.begin(); force_composite != m_composite_forces.end(); ++force_composite)
         (*force_composite)->updateCompositeParticles(timestep);
     }
 
