# Copyright (c) 2009-2024 The Regents of the University of Michigan.
# Part of HOOMD-blue, released under the BSD 3-Clause License.

r"""Anisotropic pair forces.

Anisotropic pair force classes apply a force, torque, and virial on every
particle in the simulation state commensurate with the potential energy:

.. math::

    U_\mathrm{pair,total} = \frac{1}{2} \sum_{i=0}^\mathrm{N_particles-1}
                      \sum_{j \ne i, (i,j) \notin \mathrm{exclusions}}
                      U_\mathrm{pair}(r_{ij}, \mathbf{q}_i, \mathbf{q}_j)

`AnisotropicPair` applies cuttoffs, exclusions, and assigns per particle
energies and virials in the same manner as `hoomd.md.pair.Pair`

`AnisotropicPair` does not support the ``'xplor'`` shifting mode or the ``r_on``
parameter.

.. invisible-code-block: python
    neighbor_list = hoomd.md.nlist.Cell(buffer = 0.4)
    simulation = hoomd.util.make_example_simulation()
    simulation.operations.integrator = hoomd.md.Integrator(
        dt=0.001,
        integrate_rotational_dof = True)

"""

from collections.abc import Sequence
import json
from numbers import Number

from hoomd.md.pair.pair import Pair
from hoomd.logging import log
from hoomd.data.parameterdicts import TypeParameterDict
from hoomd.data.typeparam import TypeParameter
from hoomd.data.typeconverter import OnlyTypes, OnlyIf, to_type_converter
import numpy as np


class AnisotropicPair(Pair):
    r"""Base class anisotropic pair force.

    `AnisotropicPair` is the base class for all anisotropic pair forces.

    Warning:
        This class should not be instantiated by users. The class can be used
        for `isinstance` or `issubclass` checks.

    Args:
        nlist (hoomd.md.nlist.NeighborList) : The neighbor list.
        default_r_cut (`float`, optional) : The default cutoff for the
            potential, defaults to ``None`` which means no cutoff
            :math:`[\mathrm{length}]`.
        mode (`str`, optional) : the energy shifting mode, defaults to "none".
    """

    _accepted_modes = ("none", "shift")

    def __init__(self, nlist, default_r_cut=None, mode="none"):
        super().__init__(nlist, default_r_cut, 0.0, mode)

    def _return_type_shapes(self):
        type_shapes = self._cpp_obj.getTypeShapesPy()
        ret = [json.loads(json_string) for json_string in type_shapes]
        return ret


class Dipole(AnisotropicPair):
    r"""Screened dipole-dipole pair forces.

    Args:
        nlist (hoomd.md.nlist.NeighborList): Neighbor list
        default_r_cut (float): Default cutoff radius :math:`[\mathrm{length}]`.

    `Dipole` computes the (screened) interaction between pairs of
    particles with dipoles and electrostatic charges:

    .. math::

        U &= U_{dd} + U_{de} + U_{ee}

        U_{dd} &= A e^{-\kappa r}
            \left(\frac{\vec{\mu_i}\cdot\vec{\mu_j}}{r^3}
                  - 3\frac{(\vec{\mu_i}\cdot \vec{r_{ji}})
                           (\vec{\mu_j}\cdot \vec{r_{ji}})}
                          {r^5}
            \right)

        U_{de} &= A e^{-\kappa r}
            \left(\frac{(\vec{\mu_j}\cdot \vec{r_{ji}})q_i}{r^3}
                - \frac{(\vec{\mu_i}\cdot \vec{r_{ji}})q_j}{r^3}
            \right)

        U_{ee} &= A e^{-\kappa r} \frac{q_i q_j}{r}

    Note:
       All units are documented electronic dipole moments. However, `Dipole`
       can also be used to represent magnetic dipoles.

    Example::

        nl = nlist.Cell()
        dipole = md.pair.ansio.Dipole(nl, default_r_cut=3.0)
        dipole.params[('A', 'B')] = dict(A=1.0, kappa=4.0)
        dipole.mu['A'] = (4.0, 1.0, 0.0)

    .. py:attribute:: params

        The dipole potential parameters. The dictionary has the following
        keys:

        * ``A`` (`float`, **required**) - :math:`A` - electrostatic energy
          scale (*default*: 1.0)
          :math:`[\mathrm{energy} \cdot \mathrm{length} \cdot
          \mathrm{charge}^{-2}]`
        * ``kappa`` (`float`, **required**) - :math:`\kappa` - inverse
          screening length :math:`[\mathrm{length}^{-1}]`

        Type: `TypeParameter` [`tuple` [``particle_type``, ``particle_type``],
        `dict`]

    .. py:attribute:: mu

        :math:`\mu` - the magnetic magnitude of the particle local reference
        frame as a tuple (i.e. :math:`(\mu_x, \mu_y, \mu_z)`)
        :math:`[\mathrm{charge} \cdot \mathrm{length}]`.

        Type: `TypeParameter` [``particle_type``, `tuple` [`float`, `float`,
        `float` ]]
    """
    _cpp_class_name = "AnisoPotentialPairDipole"

    def __init__(self, nlist, default_r_cut=None):
        super().__init__(nlist, default_r_cut, 'none')
        params = TypeParameter(
            'params', 'particle_types',
            TypeParameterDict(A=float, kappa=float, len_keys=2))
        mu = TypeParameter('mu', 'particle_types',
                           TypeParameterDict((float, float, float), len_keys=1))
        self._extend_typeparam((params, mu))


class GayBerne(AnisotropicPair):
    r"""Gay-Berne anisotropic pair force.

    Args:
        nlist (hoomd.md.nlist.NeighborList): Neighbor list
        default_r_cut (float): Default cutoff radius :math:`[\mathrm{length}]`.
        mode (str): energy shifting/smoothing mode.

    `GayBerne` computes the Gay-Berne anisotropic pair force on every particle
    in the simulation state. This version of the Gay-Berne force supports
    identical pairs of uniaxial ellipsoids, with orientation-independent
    energy-well depth. The potential comes from the following paper `Allen et.
    al. 2006`_.

    .. _Allen et. al. 2006: https://dx.doi.org/10.1080/00268970601075238

    .. math::
        U(\vec r, \vec e_i, \vec e_j) =
        \begin{cases}
        4 \varepsilon \left[ \zeta^{-12} - \zeta^{-6} \right]
        & \zeta < \zeta_{\mathrm{cut}} \\
        0 & \zeta \ge \zeta_{\mathrm{cut}} \\
        \end{cases}

    where

    .. math::

        \zeta &= \left(\frac{r-\sigma+\sigma_{\mathrm{min}}}
                           {\sigma_{\mathrm{min}}}\right),

        \sigma^{-2} &= \frac{1}{2} \hat{\vec{r}}
            \cdot \vec{H^{-1}} \cdot \hat{\vec{r}},

        \vec{H} &= 2 \ell_\perp^2 \vec{1}
            + (\ell_\parallel^2 - \ell_\perp^2)
              (\vec{e_i} \otimes \vec{e_i} + \vec{e_j} \otimes \vec{e_j}),

    and :math:`\sigma_{\mathrm{min}} = 2 \min(\ell_\perp, \ell_\parallel)`.

    The cut-off parameter :math:`r_{\mathrm{cut}}` is defined for two particles
    oriented parallel along the **long** axis, i.e.
    :math:`\zeta_{\mathrm{cut}} = \left(\frac{r-\sigma_{\mathrm{max}}
    + \sigma_{\mathrm{min}}}{\sigma_{\mathrm{min}}}\right)`
    where :math:`\sigma_{\mathrm{max}} = 2 \max(\ell_\perp, \ell_\parallel)` .

    The quantities :math:`\ell_\parallel` and :math:`\ell_\perp` denote the
    semi-axis lengths parallel and perpendicular to particle orientation.

    Example::

        nl = nlist.Cell()
        gay_berne = md.pair.aniso.GayBerne(nlist=nl, default_r_cut=2.5)
        gay_berne.params[('A', 'A')] = dict(epsilon=1.0, lperp=0.45, lpar=0.5)
        gay_berne.r_cut[('A', 'B')] = 2 ** (1.0 / 6.0)

    .. py:attribute:: params

        The Gay-Berne potential parameters. The dictionary has the following
        keys:

        * ``epsilon`` (`float`, **required**) - :math:`\varepsilon`
          :math:`[\mathrm{energy}]`
        * ``lperp`` (`float`, **required**) - :math:`\ell_\perp`
          :math:`[\mathrm{length}]`
        * ``lpar`` (`float`, **required**) -  :math:`\ell_\parallel`
          :math:`[\mathrm{length}]`

        Type: `TypeParameter` [`tuple` [``particle_type``, ``particle_type``],
        `dict`]
    """
    _cpp_class_name = "AnisoPotentialPairGB"

    def __init__(self, nlist, default_r_cut=None, mode='none'):
        super().__init__(nlist, default_r_cut, mode)
        params = TypeParameter(
            'params', 'particle_types',
            TypeParameterDict(epsilon=float,
                              lperp=float,
                              lpar=float,
                              len_keys=2))
        self._add_typeparam(params)

    @log(category="object")
    def type_shapes(self):
        """Get all the types of shapes in the current simulation.

        Example:

            >>> gay_berne.type_shapes
            [{'type': 'Ellipsoid', 'a': 1.0, 'b': 1.0, 'c': 1.5}]

        Returns:
            A list of dictionaries, one for each particle type in the system.
        """
        return super()._return_type_shapes()


class ALJ(AnisotropicPair):
    r"""Anistropic LJ force.

    Args:
        nlist (hoomd.md.nlist.NeighborList): Neighbor list
        default_r_cut (float): Default cutoff radius :math:`[length]`.

    `ALJ` computes the Lennard-Jones force between anisotropic particles as
    described in `Ramasubramani, V.  et al. 2020`_, using the formula:

    .. _Ramasubramani, V.  et al. 2020: https://doi.org/10.1063/5.0019735

    .. math::

        U(r, r_c) = U_0(r) + U_c(r_c)

    The first term is the central interaction :math:`U_0`, the standard
    center-center interaction between two Lennard-Jones particles with
    center-center distance :math:`r`. The second term is the contact interaction
    :math:`U_c`, computed from the smallest distance between the surfaces of the
    two shapes :math:`r_c`. The central and contact interactions are defined as
    follows:

    .. math::

        &U_0(r) = 4 \varepsilon \left[ \left( \frac{\sigma}{r} \right)^{12} -
        \left( \frac{\sigma}{r} \right)^{6} \right]

        &U_c(r_c) = 4 \varepsilon_c(\varepsilon) \left[ \left(
        \frac{\sigma_c}{r_c} \right)^{12} - \left( \frac{\sigma_c}{r_c}
        \right)^{6} \right]

    where :math:`\varepsilon` (`epsilon <params>`) affects strength of both the
    central and contact interactions, :math:`\varepsilon_c` is an energy
    coefficient set proportional to :math:`\varepsilon` to preserve the shape,
    :math:`\sigma` is the interaction distance of the central term computed as
    the average of :math:`\sigma_i` (`sigma_i <params>`) and :math:`\sigma_j`
    (`sigma_j <params>`). Lastly, `ALJ` uses the contact ratios :math:`\beta_i`
    (`contact_ratio_i <params>`) and :math:`\beta_j` (`contact_ratio_j
    <params>`) to compute the contact sigma :math:`\sigma_c` as follows:

    .. math::

        \sigma_c &= \frac{1}{2} \left[\sigma_{ci} + \sigma_{cj} \right]

        \sigma_{ci} &= \beta_i \cdot \sigma_i

        \sigma_{cj} &= \beta_j \cdot \sigma_j

    The total potential energy is therefore the sum of two interactions, a
    central Lennard-Jones potential and a radially-shifted Lennard-Jones
    potential where the shift is anisotropic and depends on the extent of the
    shape in each direction.

    Each term has an independent cutoff at which the energy is set to zero.
    The behavior of these cutoffs is dependent on whether a user requires LJ
    or Weeks-Chandler-Anderson (WCA)-like (repulsive-only) behavior. This
    behavior is controlled using the `alpha <params>` parameter, which can
    take on the following values:

    .. list-table:: Set alpha based on range of the center-center and
       contact-contact interactions.
       :header-rows: 1
       :stub-columns: 1

       * -
         - center-center repulsive only
         - center-center full-range
       * - contact-contact repulsive only
         - alpha = 0
         - alpha = 1
       * - contact-contact full-range
         - alpha = 2
         - alpha = 3

    For polytopes, computing interactions using a single contact point leads to
    significant instabilities in the torques because the contact point can jump
    from one end of a face to another in an arbitrarily small time interval. To
    ameliorate this, the ALJ potential performs a local averaging over all the
    features associated with the closest simplices on two polytopes. This
    averaging can be turned off by setting the ``average_simplices`` key for the
    type pair to ``False``.

    Specifying only ``rounding_radii`` creates an ellipsoid, while specifying
    only ``vertices`` creates a convex polytope (set ``vertices`` and ``faces``
    to empty lists to create the ellipsoid).

    Important:
        The repulsive part of the contact interaction :math:`U_c(r_c)` prevents
        two `ALJ` particles from approaching closely, effectively rounding the
        shape by a radius :math:`\sigma_c`. For this reason, the shape written
        by `type_shapes` includes the rounding due to `rounding_radii <shape>`
        and that due to :math:`\sigma_c`.

    .. rubric:: Choosing `r_cut <hoomd.md.pair.Pair.r_cut>`:

    Set `r_cut <hoomd.md.pair.Pair.r_cut>` for each pair of particle types so
    that `ALJ` can compute interactions for all possible relative placements
    and orientations of the particles. The farthest apart two particles can be
    while still interacting depends on the value of ``alpha``.

    In the following list, the first argument to the :math:`\max` function is
    for the center-center interaction. The second argument is for the
    contact-contact interaction, where :math:`R_i` is the radius of the
    shape's minimal origin-centered bounding sphere of the particle with type
    :math:`i`.

    Let :math:`\lambda_{min} = 2^{1/6}` be the position of the potential energy
    minimum of the Lennard-Jones potential and
    :math:`\lambda_{cut}^{attractive}` be a larger value, such as 2.5 (typically
    used in isotropic LJ systems).

    * For alpha=0:

      .. math::

        r_{\mathrm{cut},ij} = \max \bigg( & \frac{\lambda_{min}}{2}
        (\sigma_i + \sigma_j), \\
        & R_i + R_j + R_{\mathrm{rounding},i} +
        R_{\mathrm{rounding},j} + \frac{\lambda_{min}}{2}
        (\beta_i \cdot \sigma_i + \beta_j \cdot \sigma_j) \bigg)

    * For alpha=1:

      .. math::

            r_{\mathrm{cut},ij} =
            \max \bigg( & \frac{\lambda_{cut}^{attractive}}{2}
            (\sigma_i + \sigma_j),  \\
            & R_i + R_j  + R_{\mathrm{rounding},i} +
            R_{\mathrm{rounding},j}+ \frac{\lambda_{min}}{2}
            (\beta_i \cdot \sigma_i + \beta_j \cdot \sigma_j) \bigg)

    * For alpha=2:

      .. math::

            r_{\mathrm{cut},ij} = \max \bigg( & \frac{\lambda_{min}}{2}
            (\sigma_i + \sigma_j)),  \\
            & R_i + R_j + R_{\mathrm{rounding},i} +
            R_{\mathrm{rounding},j} + \frac{\lambda_{cut}^{attractive}}{2}
            (\beta_i \cdot \sigma_i + \beta_j \cdot \sigma_j) \bigg)

    * For alpha=3:

      .. math::

            r_{\mathrm{cut},ij} =
            \max \bigg( & \frac{\lambda_{cut}^{attractive}}{2}
            (\sigma_i + \sigma_j),  \\
            & R_i + R_j + R_{\mathrm{rounding},i} +
            R_{\mathrm{rounding},j} + \frac{\lambda_{cut}^{attractive}}{2}
            (\beta_i \cdot \sigma_i + \beta_j \cdot \sigma_j) \bigg)

    Warning:
        Changing dimension in a simulation will invalidate this force and will
        lead to error or unrealistic behavior.

    .. py:attribute:: params

        The ALJ potential parameters. The dictionary has the following keys:

        * ``epsilon`` (`float`, **required**) - base energy scale
          :math:`\varepsilon` :math:`[energy]`.
        * ``sigma_i`` (`float`, **required**) - the insphere diameter of the
          first particle type, :math:`\sigma_i` :math:`[length]`.
        * ``sigma_j`` (`float`, **required**) - the insphere diameter of the
          second particle type, :math:`\sigma_j` :math:`[length]`.
        * ``alpha`` (`int`, **required**) - Integer 0-3 indicating whether or
          not to include the attractive component of the interaction (see
          above for details).
        * ``contact_ratio_i`` (`float`, **optional**) - :math:`\beta_i`, the
          ratio of the contact sphere diameter of the first type with
          ``sigma_i``.
          Defaults to 0.15.
        * ``contact_ratio_j`` (`float`, **optional**) - :math:`\beta_j`, the
          ratio of the contact sphere diameter of the second type with
          ``sigma_j``.
          Defaults to 0.15.
        * ``average_simplices`` (`bool`, **optional**) - Whether to average over
          simplices. Defaults to ``True``. See class documentation for more
          information.

        Type: `hoomd.data.typeparam.TypeParameter` [`tuple` [``particle_types``,
        ``particle_types``], `dict`]

    Note:
        While the evaluation of the potential is symmetric with respect to
        the potential parameter labels ``i`` and ``j``, the parameters which
        physically represent a specific particle type must appear in all sets
        of pair parameters which include that particle type.

    .. py:attribute:: shape

        The shape of a given type. The dictionary has the following keys per
        type:

        * ``vertices`` (`list` [`tuple` [`float`, `float`, `float`]],
          **required**) - The vertices of a convex polytope in 2 or 3
          dimensions. The third dimension in 2D is ignored.
        * ``rounding_radii`` (`tuple` [`float`, `float`, `float`] or `float`)
          - The semimajor axes of a rounding ellipsoid
          :math:`R_{\mathrm{rounding},i}`. If a single value is specified, the
          rounding ellipsoid is a sphere. Defaults to (0.0, 0.0, 0.0).
        * ``faces`` (`list` [`list` [`int`]], **required**) - The faces of the
          polyhedron specified as a list of list of integers.  The indices
          corresponding to the vertices must be ordered counterclockwise with
          respect to the face normal vector pointing outward from the origin.

        Type: `hoomd.data.typeparam.TypeParameter` [``particle_types``, `dict`]

    Example::

        nl = hoomd.md.nlist.Cell(buffer=0.4)
        alj = hoomd.md.pair.aniso.ALJ(nl, r_cut=2.5)

        cube_verts = [(-0.5, -0.5, -0.5),
                      (-0.5, -0.5, 0.5),
                      (-0.5, 0.5, -0.5),
                      (-0.5, 0.5, 0.5),
                      (0.5, -0.5, -0.5),
                      (0.5, -0.5, 0.5),
                      (0.5, 0.5, -0.5),
                      (0.5, 0.5, 0.5)];

        cube_faces = [[0, 2, 6],
                      [6, 4, 0],
                      [5, 0, 4],
                      [5,1,0],
                      [5,4,6],
                      [5,6,7],
                      [3,2,0],
                      [3,0,1],
                      [3,6,2],
                      [3,7,6],
                      [3,1,5],
                      [3,5,7]]

        alj.params[("A", "A")] = dict(epsilon=2.0,
                                      sigma_i=1.0,
                                      sigma_j=1.0,
                                      alpha=1,
                                      )
        alj.shape["A"] = dict(vertices=cube_verts,
                              faces=cube_faces)

    The following example shows how to easily get the faces, with vertex indices
    properly ordered, for a shape with known vertices by using the
    `coxeter <https://coxeter.readthedocs.io/>`_ package:

    Example::

        import coxeter

        nl = hoomd.md.nlist.Cell(buffer=0.4)
        alj = hoomd.md.pair.aniso.ALJ(nl, r_cut=2.5)

        cube_verts = [[-0.5, -0.5, -0.5],
                      [-0.5, -0.5, 0.5],
                      [-0.5, 0.5, -0.5],
                      [-0.5, 0.5, 0.5],
                      [0.5, -0.5, -0.5],
                      [0.5, -0.5, 0.5],
                      [0.5, 0.5, -0.5],
                      [0.5, 0.5, 0.5]]

        cube = coxeter.shapes.ConvexPolyhedron(cube_verts)

        alj.params[("A", "A")] = dict(epsilon=2.0,
                                      sigma_i=1.0,
                                      sigma_j=1.0,
                                      alpha=1,
                                      )
        alj.shape["A"] = dict(vertices=cube.vertices,
                              faces=cube.faces)

    """

    # We don't define a _cpp_class_name since the dimension is a template
    # parameter in C++, so use an instance level attribute instead that is
    # created in _attach based on the dimension of the associated simulation.

    def __init__(self, nlist, default_r_cut=None):
        super().__init__(nlist, default_r_cut, 'none')
        params = TypeParameter(
            'params', 'particle_types',
            TypeParameterDict(epsilon=float,
                              sigma_i=float,
                              sigma_j=float,
                              alpha=int,
                              contact_ratio_i=0.15,
                              contact_ratio_j=0.15,
                              average_simplices=True,
                              len_keys=2))

        shape = TypeParameter(
            'shape', 'particle_types',
            TypeParameterDict(vertices=[(float, float, float)],
                              faces=[[int]],
                              rounding_radii=OnlyIf(
                                  to_type_converter((float, float, float)),
                                  preprocess=self._to_three_tuple),
                              len_keys=1,
                              _defaults={'rounding_radii': (0.0, 0.0, 0.0)}))

        self._extend_typeparam((params, shape))

    def _attach_hook(self):
        self._cpp_class_name = "AnisoPotentialPairALJ{}".format(
            "2D" if self._simulation.state.box.is2D else "3D")

        super()._attach_hook()

    @staticmethod
    def _to_three_tuple(value):
        if isinstance(value, Sequence):
            return value
        if isinstance(value, Number):
            return (value, value, value)
        else:
            raise ValueError(f"Expected a float or tuple object got {value}")

    @log(category="object", requires_run=True)
    def type_shapes(self):
        """`list` [`dict` [`str`, ``any``]]: The shape specification for use \
                with GSD files for visualization.

        This is not meant to be used for access to shape information in Python.
        See the attribute ``shape`` for programatic assess. Use this property to
        log shape for visualization and storage through the GSD file type.
        """
        return self._return_type_shapes()


class Patchy(AnisotropicPair):
    r"""Patchy pair potentials.

    `Patchy` combines an isotropic `Pair <hoomd.md.pair.Pair>` potential with an
    orientation dependent modulation function :math:`f`. Use `Patchy` with an attractive
    potential to create localized sticky patches on the surface of a particle. Use it
    with a repulsive potential to create localized bumps. `Patchy` computes both forces
    and torques on particles.

    Note: 

        `Patchy` provides *no* interaction when there are no patches or particles are
        oriented such that :math:`f = 0`. Use `Patchy` along with a  repulsive isotropic
        `Pair <hoomd.md.pair.Pair>` potential to prevent particles from passing through
        each other.
        
    The specific form of the patchy pair potential between particles :math:`i` and
    :math:`j` is:

    .. math::

        U(r_{ij}, \theta_i, \theta_j) = 
        \sum_{m=1}^{N_{\mathrm{patches},i}}  
        \sum_{n=1}^{N_{\mathrm{patches},j}}
        f(\theta_{m,i}, \alpha, \omega)
        f(\theta_{n,j}, \alpha, \omega)
        U_{\mathrm{pair}}(r_{ij})

    where :math:`U_{\mathrm{pair}}(r_{ij})` is the isotropic pair potential and
    :math:`f` is an orientation-dependent factor of the patchy spherical cap half-angle
    :math:`\alpha` and patch steepness :math:`\omega`:

    .. math::
        \begin{align}
        f(\theta, \alpha, \omega) &= \frac{\big(1+e^{-\omega (\cos{\theta} -
        \cos{\alpha}) }\big)^{-1} - f_{min}}{f_{max} - f_{min}}\\
        f_{max} &= \big( 1 + e^{-\omega (1 - \cos{\alpha}) } \big)^{-1} \\
        f_{min} &= \big( 1 + e^{-\omega (-1 - \cos{\alpha}) } \big)^{-1} \\
        \end{align}

    `directors` sets the locations of the patches **in the local reference frame** of
    the particle. `Patchy` rotates the local director :math:`\vec{d}` by the particle's
    orientation and computes the :math:`cos(\theta)` in :math:`f` as the cosine of the
    angle between the director and :math:`\vec{r}_{ij}`:

    .. math::
        cos(\theta) = \mathbf{q} \hat{d} \mathbf{q}^* \cdot \hat{r}_{ij}

    Here is a graphical representation: TODO: link to figure.

    :math:`\alpha` and :math:`\omega` control the shape of the patch:

    TODO: link to a figure.

    See Also:

        `Beltran-Villegas et. al.`_

        `hoomd.hpmc.pair.AngularStep` provides a similar functional form for HPMC,
        except that :math:`f` is a step function.
        
    .. _Beltran-Villegas et. al.: https://dx.doi.org/10.1039/C3SM53136H

    .. invisible-code-block: python
        patchy = hoomd.md.pair.aniso.PatchyLJ(nlist = neighbor_list,
                                              default_r_cut = 3.0)
        pair_params = {'epsilon': 10, 'sigma': 1}

        patchy.params.default = dict(pair_params = pair_params,
                                     envelope_params = {'alpha': math.pi/4,
                                                        'omega': 30})
        patchy.directors.default = []
        simulation.operations.integrator.forces = [patchy]

<<<<<<< HEAD
=======
    Warning:
        This class should not be instantiated by users. The class can be used
        for `isinstance` or `issubclass` checks.

>>>>>>> 5b9ad47d
    .. py:attribute:: params

        The Patchy potential parameters unique to each pair of particle types. The
        dictionary has the following keys:

        * ``envelope_params`` (`dict`, **required**)

          * ``alpha`` (`float`) - patch half-angle :math:`\alpha` :math:`[\mathrm{rad}]`
          * ``omega`` (`float`) - patch steepness :math:`\omega`


        * ``pair_params`` (`dict`, **required**) -
          passed to isotropic potential (see subclasses).

        .. rubric:: Example:

        .. code-block:: python

            envelope_params = {'alpha': math.pi/4, 'omega': 30}
            patchy.params[('A', 'A')] = dict(pair_params = pair_params,
                                             envelope_params = envelope_params)

        Type: `TypeParameter` [`tuple` [``particle_type``, ``particle_type``],
        `dict`]

    .. py:attribute:: directors

        List of vectors pointing to patch centers, by particle type (normalized when
        set). When a particle type does not have patches, set an empty list.

        Type: `TypeParameter` [``particle_type``, `list` [`tuple` [`float`, `float`,
        `float`]]

        .. rubric:: Examples:

        .. code-block:: python

            patchy.directors['A'] = [(1,0,0), (1,1,1)]

        .. code-block:: python

            patchy.directors['A'] = []
    """

    _doc_args = r"""
    Args:
        nlist (hoomd.md.nlist.NeighborList): Neighbor list
        default_r_cut (float): Default cutoff radius :math:`[\mathrm{length}]`.
        mode (str): energy shifting/smoothing mode.
    """

    _doc_inherited = r"""    

    **Inherited from:** `Patchy <hoomd.md.pair.aniso.Patchy>`
    
    .. py:attribute:: directors

        List of vectors pointing to patch centers, by particle type.

        `Read more... <hoomd.md.pair.aniso.Patchy.directors>`
    """

    def __init__(self, nlist, default_r_cut=None, mode='none'):
        super().__init__(nlist, default_r_cut, mode)
        params = TypeParameter(
            'params', 'particle_types',
            TypeParameterDict(
                {
                    "pair_params": self._pair_params,
                    "envelope_params": {
                        "alpha": OnlyTypes(float, postprocess=self._check_0_pi),
                        "omega": float,
                    }
                },
                len_keys=2))
        envelope = TypeParameter(
            'directors', 'particle_types',
            TypeParameterDict([(float, float, float)], len_keys=1))
        self._extend_typeparam((params, envelope))

    @staticmethod
    def _check_0_pi(input):
        if 0 <= input <= np.pi:
            return input
        else:
            raise ValueError(f"Value {input} is not between 0 and pi")
        # can we get the keys here to check for A A being ni=nj


class PatchyLJ(Patchy):
    """Modulate `hoomd.md.pair.LJ` with angular patches."""
    _doc = r"""
    .. rubric:: Example:

    .. code-block:: python

        lj_params = dict(epsilon = 1, sigma = 1)
        envelope_params = dict(alpha = math.pi/2, omega = 20)

        patchylj = hoomd.md.pair.aniso.PatchyLJ(nlist = neighbor_list,
                                                default_r_cut = 3.0)
        patchylj.params[('A', 'A')] = dict(pair_params = lj_params,
                                           envelope_params = envelope_params)
        patchylj.directors['A'] = [(1,0,0)]
        simulation.operations.integrator.forces = [patchylj]

    .. py:attribute:: params

        The Patchy potential parameters unique to each pair of particle types. The
        dictionary has the following keys:

        * ``envelope_params`` (`dict`, **required**)

          * `Read more... <Patchy.params>`

        * ``pair_params`` (`dict`, **required**) - passed to `md.pair.LJ.params`.

          * ``epsilon`` (`float`, **required**) - energy parameter
            :math:`\varepsilon` :math:`[\mathrm{energy}]`
          * ``sigma`` (`float`, **required**) - particle size
            :math:`\sigma` :math:`[\mathrm{length}]`

        Type: `TypeParameter` [`tuple` [``particle_type``, ``particle_type``],
        `dict`]

    """

    __doc__ += "\n" + Patchy._doc_args + _doc + Patchy._doc_inherited
    _cpp_class_name = "AnisoPotentialPairPatchyLJ"
    _pair_params = {"epsilon": float, "sigma": float}


class PatchyExpandedGaussian(Patchy):
    """Modulate `hoomd.md.pair.ExpandedGaussian` with angular patches."""
    _doc = r"""
    .. rubric:: Example:

    .. code-block:: python

        gauss_params = dict(epsilon = 1, sigma = 1, delta = 0.5)
        envelope_params = dict(alpha = math.pi/2, omega = 40)

        patchy_expanded_gaussian = hoomd.md.pair.aniso.PatchyExpandedGaussian(
            nlist = neighbor_list,
            default_r_cut = 3.0)
        patchy_expanded_gaussian.params[('A', 'A')] = dict(
            pair_params = gauss_params,
            envelope_params = envelope_params)
        patchy_expanded_gaussian.directors['A'] = [(1,0,0), (1,1,1)]
        simulation.operations.integrator.forces = [patchy_expanded_gaussian]

    .. py:attribute:: params

        The Patchy potential parameters unique to each pair of particle types. The
        dictionary has the following keys:

        * ``envelope_params`` (`dict`, **required**)

          * `Read more... <Patchy.params>`

        * ``pair_params`` (`dict`, **required**) -
          passed to `md.pair.ExpandedGaussian.params`.

          * ``epsilon`` (`float`, **required**) - energy parameter
            :math:`\varepsilon` :math:`[\mathrm{energy}]`
          * ``sigma`` (`float`, **required**) - particle size
            :math:`\sigma` :math:`[\mathrm{length}]`
          * ``delta`` (`float`, **required**) - radial shift
            :math:`\delta` :math:`[\mathrm{length}]`

        Type: `TypeParameter` [`tuple` [``particle_type``, ``particle_type``],
        `dict`]
    """
    __doc__ += "\n" + Patchy._doc_args + _doc + Patchy._doc_inherited
    _cpp_class_name = "AnisoPotentialPairPatchyExpandedGaussian"
    _pair_params = {"epsilon": float, "sigma": float, "delta": float}


class PatchyExpandedLJ(Patchy):
    """Modulate `hoomd.md.pair.ExpandedLJ` with angular patches."""
    _doc = r"""
    .. rubric: Example:

    .. code-block:: python

        lj_params = dict(epsilon = 1, sigma = 1)
        envelope_params = dict(alpha = math.pi/2, omega = 20)

        patchylj = hoomd.md.pair.aniso.PatchyLJ(nlist = neighbor_list,
                                                default_r_cut = 3.0)
        patchylj.params[('A', 'A')] = dict(pair_params = lj_params,
                                           envelope_params = envelope_params)
        patchylj.directors['A'] = [(1,0,0)]
        simulation.operation.integrator.forces = [patchylj]


    .. py:attribute:: params

        The Patchy potential parameters unique to each pair of particle types. The
        dictionary has the following keys:

        * ``envelope_params`` (`dict`, **required**)

          * `Read more... <Patchy.params>`
        
        * ``pair_params`` (`dict`, **required**) -
          passed to `md.pair.ExpandedLJ.params`.

          * ``epsilon`` (`float`) - energy parameter
            :math:`\varepsilon` :math:`[\mathrm{energy}]`
          * ``sigma`` (`float`) - particle size
            :math:`\sigma` :math:`[\mathrm{length}]`
          * ``delta`` (`float`) - radial shift
            :math:`\Delta` :math:`[\mathrm{length}]`

        Type: `TypeParameter` [`tuple` [``particle_type``, ``particle_type``],
        `dict`]
    """
    __doc__ += "\n" + Patchy._doc_args + _doc + Patchy._doc_inherited
    _cpp_class_name = "AnisoPotentialPairPatchyExpandedLJ"
    _pair_params = {"epsilon": float, "sigma": float, "delta": float}


class PatchyExpandedMie(Patchy):
    """Modulate `hoomd.md.pair.ExpandedMie` with angular patches."""
    _doc = r"""
    .. rubric:: Example:

    .. code-block:: python

        expanded_mie_params = {'epsilon': 1, 'sigma': 1,
                               'n': 10, 'm': 15, 'delta': 1}
        envelope_params = {'alpha': math.pi/3, 'omega': 20}

        patchy_expanded_mie = hoomd.md.pair.aniso.PatchyExpandedMie(
            nlist = neighbor_list, default_r_cut = 3.0)
        patchy_expanded_mie.params[('A', 'A')] = dict(
            pair_params = expanded_mie_params
            envelope_params = envelope_params)
        patchy_expanded_mie.directors['A'] = [(1,0,0)]
        simulation.operations.integrator.forces = [patchy_expanded_mie]

    .. py:attribute:: params

        The Patchy potential parameters unique to each pair of particle types. The
        dictionary has the following keys:

        * ``envelope_params`` (`dict`, **required**)

          * `Read more... <Patchy.params>`
                
        * ``pair_params`` (`dict`, **required**) -
          passed to `md.pair.ExpandedMie.params`.

          * ``epsilon`` (`float`, **required**) -
            :math:`\epsilon` :math:`[\mathrm{energy}]`.
          * ``sigma`` (`float`, **required**) -
            :math:`\sigma` :math:`[\mathrm{length}]`.
          * ``n`` (`float`, **required**) -
            :math:`n` :math:`[\mathrm{dimensionless}]`.
          * ``m`` (`float`, **required**) -
            :math:`m` :math:`[\mathrm{dimensionless}]`.
          * ``delta`` (`float`, **required**) -
            :math:`\Delta` :math:`[\mathrm{length}]`.

        Type: `TypeParameter` [`tuple` [``particle_type``, ``particle_type``],
        `dict`]
    """
    __doc__ += "\n" + Patchy._doc_args + _doc + Patchy._doc_inherited
    _cpp_class_name = "AnisoPotentialPairPatchyExpandedMie"
    _pair_params = {
        "epsilon": float,
        "sigma": float,
        "n": float,
        "m": float,
        "delta": float
    }


class PatchyGaussian(Patchy):
    """Modulate `hoomd.md.pair.Gaussian` with angular patches."""
    _doc = r"""
    .. rubric:: Example:

    .. code-block:: python

        gauss_params = dict(epsilon = 1, sigma = 1)
        envelope_params = dict(alpha = math.pi/4, omega = 30)

        patchy_gaussian = hoomd.md.pair.aniso.PatchyGaussian(nlist = neighbor_list,
                                                             default_r_cut = 3.0)
        patchy_gaussian.params[('A', 'A')] = dict(pair_params = gauss_params,
                                                  envelope_params = envelope_params)
        patchy_gaussian.directors['A'] = [(1,0,0)]
        simulation.operations.integrator.forces = [patchy_gaussian]

    .. py:attribute:: params

        The Patchy potential parameters unique to each pair of particle types. The
        dictionary has the following keys:

        * ``envelope_params`` (`dict`, **required**)

          * `Read more... <Patchy.params>`

        * ``pair_params`` (`dict`, **required**) -
          passed to `md.pair.ExpandedMie.params`.

          * ``epsilon`` (`float`, **required**) -
            :math:`\epsilon` :math:`[\mathrm{energy}]`.
          * ``sigma`` (`float`, **required**) -
            :math:`\sigma` :math:`[\mathrm{length}]`.
          * ``n`` (`float`, **required**) -
            :math:`n` :math:`[\mathrm{dimensionless}]`.
          * ``m`` (`float`, **required**) -
            :math:`m` :math:`[\mathrm{dimensionless}]`.
          * ``delta`` (`float`, **required**) -
            :math:`\Delta` :math:`[\mathrm{length}]`.

        Type: `TypeParameter` [`tuple` [``particle_type``, ``particle_type``],
        `dict`]
    """
    __doc__ += "\n" + Patchy._doc_args + _doc + Patchy._doc_inherited
    _cpp_class_name = "AnisoPotentialPairPatchyGauss"
    _pair_params = {"epsilon": float, "sigma": float}


class PatchyMie(Patchy):
    """Modulate `hoomd.md.pair.Mie` with angular patches."""
    _doc = r"""
    .. rubric:: Example:

    .. code-block:: python

        mie_params = {'epsilon': 1, 'sigma': 1, 'n': 10, 'm': 15}
        envelope_params = {'alpha': math.pi/3, 'omega': 20}

        patchy_mie = hoomd.md.pair.aniso.PatchyMie(nlist = neighbor_list,
                                                   default_r_cut = 3.0)
        patchy_mie.params[('A', 'A')] = dict(pair_params = mie_params
                                             envelope_params = envelope_params)
        patchy_mie.directors['A'] = [(1,0,0)]
        simulation.operations.integrator.forces = [patchy_mie]

    .. py:attribute:: params

        The Patchy potential parameters unique to each pair of particle types. The
        dictionary has the following keys:

        * ``envelope_params`` (`dict`, **required**)

          * `Read more... <Patchy.params>`

        * ``pair_params`` (`dict`, **required**) - passed to `md.pair.Mie.params`.

          * ``epsilon`` (`float`, **required**) - :math:`\varepsilon`
            :math:`[\mathrm{energy}]`
          * ``sigma`` (`float`, **required**) - :math:`\sigma`
            :math:`[\mathrm{length}]`
          * ``n`` (`float`, **required**) - :math:`n`
            :math:`[\mathrm{dimensionless}]`
          * ``m`` (`float`, **required**) - :math:`m`
            :math:`[\mathrm{dimensionless}]`

        Type: `TypeParameter` [`tuple` [``particle_type``, ``particle_type``],
        `dict`]
    """

    __doc__ += "\n" + Patchy._doc_args + _doc + Patchy._doc_inherited
    _cpp_class_name = "AnisoPotentialPairPatchyMie"
    _pair_params = {"epsilon": float, "sigma": float, "n": float, "m": float}


class PatchyYukawa(Patchy):
    """Modulate `hoomd.md.pair.Yukawa` with angular patches."""
    _doc = r"""
    .. rubric:: Example:

    .. code-block:: python

        yukawa_params = {'epsilon': 1, 'kappa': 10}
        envelope_params = {'alpha': math.pi/4, 'omega':25}

        patchy_yukawa = hoomd.md.pair.aniso.PatchyYukawa(nlist = neighbor_list,
                                                         default_r_cut = 5.0)
        patchy_yukawa.params[('A', 'A')] = dict(pair_params = yukawa_params
                                                envelope_params = envelope_params)
        patchy_yukawa.directors['A'] = [(1,0,0)]
        simulation.operations.integrator.forces = [patchy_yukawa]

    .. py:attribute:: params

        The Patchy potential parameters unique to each pair of particle types. The
        dictionary has the following keys:

        * ``envelope_params`` (`dict`, **required**)

          * `Read more... <Patchy.params>`

        * ``pair_params`` (`dict`, **required**) - passed to `md.pair.Yukawa.params`.

          * ``epsilon`` (`float`, **required**) - energy parameter
            :math:`\varepsilon` :math:`[\mathrm{energy}]`
          * ``kappa`` (`float`, **required**) - scaling parameter
            :math:`\kappa` :math:`[\mathrm{length}^{-1}]`

        Type: `TypeParameter` [`tuple` [``particle_type``, ``particle_type``],
        `dict`]
    """
    
    __doc__ += "\n" + Patchy._doc_args + _doc + Patchy._doc_inherited
    _cpp_class_name = "AnisoPotentialPairPatchyYukawa"
    _pair_params = {"epsilon": float, "kappa": float}<|MERGE_RESOLUTION|>--- conflicted
+++ resolved
@@ -648,13 +648,10 @@
         patchy.directors.default = []
         simulation.operations.integrator.forces = [patchy]
 
-<<<<<<< HEAD
-=======
     Warning:
         This class should not be instantiated by users. The class can be used
         for `isinstance` or `issubclass` checks.
 
->>>>>>> 5b9ad47d
     .. py:attribute:: params
 
         The Patchy potential parameters unique to each pair of particle types. The
