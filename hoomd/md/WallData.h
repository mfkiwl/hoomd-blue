// Copyright (c) 2009-2021 The Regents of the University of Michigan
// This file is part of the HOOMD-blue project, released under the BSD 3-Clause License.

// Maintainer: jproc

/*! \file WallData.h
    \brief Contains declarations for all types (currently Sphere, Cylinder, and
    Plane) of WallData and associated utilities.
 */

#pragma once

#include "hoomd/HOOMDMath.h"
#include "hoomd/VectorMath.h"

#ifdef __HIPCC__
#define DEVICE __device__
#else
#define DEVICE
#endif

#ifndef __HIPCC__
#include <pybind11/pybind11.h>
#endif

//! SphereWall Constructor
/*! \param r Radius of the sphere
    \param origin The x,y,z coordinates of the center of the sphere
    \param inside Determines which half space is evaluated.
*/

#ifdef SINGLE_PRECISION
#define ALIGN_SCALAR 4
#else
#define ALIGN_SCALAR 8
#endif

namespace hoomd
    {
namespace md
    {
struct __attribute__((visibility("default"))) SphereWall
    {
    SphereWall(Scalar rad = 0.0, Scalar3 orig = make_scalar3(0.0, 0.0, 0.0), bool ins = true)
        : origin(vec3<Scalar>(orig)), r(rad), inside(ins)
        {
        }
    vec3<Scalar> origin; // need to order datatype in descending order of type size for Fermi
    Scalar r;
    bool inside;
    } __attribute__((aligned(ALIGN_SCALAR))); // align according to first member of vec3<Scalar>

//! CylinderWall Constructor
/*! \param r Radius of the sphere
    \param origin The x,y,z coordinates of a point on the cylinder axis
    \param axis A x,y,z vector along the cylinder axis used to define the axis
    \param quatAxisToZRot (Calculated not input) The quaternion which rotates the simulation space
   such that the axis of the cylinder is parallel to the z' axis \param inside Determines which half
   space is evaluated.
*/
struct __attribute__((visibility("default"))) CylinderWall
    {
    CylinderWall(Scalar rad = 0.0,
                 Scalar3 orig = make_scalar3(0.0, 0.0, 0.0),
                 Scalar3 zorient = make_scalar3(0.0, 0.0, 1.0),
                 bool ins = true)
        : origin(vec3<Scalar>(orig)), axis(vec3<Scalar>(zorient)), r(rad), inside(ins)
        {
        vec3<Scalar> zVec = axis;
        vec3<Scalar> zNorm(0.0, 0.0, 1.0);

        // method source: http://lolengine.net/blog/2014/02/24/quaternion-from-two-vectors-final
        // easily simplified due to zNorm being a normalized vector
        Scalar normVec = sqrt(dot(zVec, zVec));
        Scalar realPart = normVec + dot(zNorm, zVec);
        vec3<Scalar> w;

        if (realPart < Scalar(1.0e-6) * normVec)
            {
            realPart = Scalar(0.0);
            w = vec3<Scalar>(0.0, -1.0, 0.0);
            }
        else
            {
            w = cross(zNorm, zVec);
            realPart = Scalar(realPart);
            }
        quatAxisToZRot = quat<Scalar>(realPart, w);
        Scalar norm = fast::rsqrt(norm2(quatAxisToZRot));
        quatAxisToZRot = norm * quatAxisToZRot;
        }
    quat<Scalar>
        quatAxisToZRot; // need to order datatype in descending order of type size for Fermi
    vec3<Scalar> origin;
    vec3<Scalar> axis;
    Scalar r;
    bool inside;
    } __attribute__((aligned(ALIGN_SCALAR))); // align according to first member of quat<Scalar>

//! PlaneWall Constructor
/*! \param origin The x,y,z coordinates of a point on the cylinder axis
    \param normal The x,y,z normal vector of the plane (normalized upon input)
    \param inside Determines which half space is evaluated.
*/
struct __attribute__((visibility("default"))) PlaneWall
    {
    PlaneWall(Scalar3 orig = make_scalar3(0.0, 0.0, 0.0),
              Scalar3 norm = make_scalar3(0.0, 0.0, 1.0),
              bool ins = true)
        : normal(vec3<Scalar>(norm)), origin(vec3<Scalar>(orig)), inside(ins)
        {
        vec3<Scalar> nVec;
        nVec = normal;
        Scalar invNormLength;
        invNormLength = fast::rsqrt(nVec.x * nVec.x + nVec.y * nVec.y + nVec.z * nVec.z);
        normal = nVec * invNormLength;
        }
    vec3<Scalar> normal;
    vec3<Scalar> origin;
    bool inside;
    } __attribute__((aligned(ALIGN_SCALAR))); // align according to first member of vec3<Scalar>

//! Point to wall vector for a sphere wall geometry
/* Returns 0 vector when all normal directions are equal
 */
DEVICE inline vec3<Scalar>
vecPtToWall(const SphereWall& wall, const vec3<Scalar>& position, bool& inside)
    {
    vec3<Scalar> t = position;
    t -= wall.origin;
    vec3<Scalar> shiftedPos(t);
    Scalar rxyz = sqrt(dot(shiftedPos, shiftedPos));
    if (rxyz > 0.0)
        {
        inside = (((rxyz <= wall.r) && wall.inside) || ((rxyz > wall.r) && !(wall.inside))) ? true
                                                                                            : false;
        t *= wall.r / rxyz;
        vec3<Scalar> dx = t - shiftedPos;
        return dx;
        }
    else
        {
        inside = (wall.inside) ? true : false;
        return vec3<Scalar>(0.0, 0.0, 0.0);
        }
    };

//! Point to wall vector for a cylinder wall geometry
/* Returns 0 vector when all normal directions are equal
 */
DEVICE inline vec3<Scalar>
vecPtToWall(const CylinderWall& wall, const vec3<Scalar>& position, bool& inside)
    {
    vec3<Scalar> t = position;
    t -= wall.origin;
    vec3<Scalar> shiftedPos = rotate(wall.quatAxisToZRot, t);
    shiftedPos.z = 0.0;
    Scalar rxy = sqrt(dot(shiftedPos, shiftedPos));
    if (rxy > 0.0)
        {
        inside = (((rxy <= wall.r) && wall.inside) || ((rxy > wall.r) && !(wall.inside))) ? true
                                                                                          : false;
        t = (wall.r / rxy) * shiftedPos;
        vec3<Scalar> dx = t - shiftedPos;
        dx = rotate(conj(wall.quatAxisToZRot), dx);
        return dx;
        }
    else
        {
        inside = (wall.inside) ? true : false;
        return vec3<Scalar>(0.0, 0.0, 0.0);
        }
    };

//! Point to wall vector for a plane wall geometry
DEVICE inline vec3<Scalar>
vecPtToWall(const PlaneWall& wall, const vec3<Scalar>& position, bool& inside)
    {
    vec3<Scalar> t = position;
    Scalar d = dot(wall.normal, t) - dot(wall.normal, wall.origin);
    inside = (((d >= 0.0) && wall.inside) || ((d < 0.0) && !(wall.inside))) ? true : false;
    vec3<Scalar> dx = -d * wall.normal;
    return dx;
    };

//! Distance of point to inside sphere wall geometry, not really distance, +- based on if it's
//! inside or not
DEVICE inline Scalar distWall(const SphereWall& wall, const vec3<Scalar>& position)
    {
    vec3<Scalar> t = position;
    t -= wall.origin;
    vec3<Scalar> shiftedPos(t);
    Scalar rxyz2
        = shiftedPos.x * shiftedPos.x + shiftedPos.y * shiftedPos.y + shiftedPos.z * shiftedPos.z;
    Scalar d = wall.r - sqrt(rxyz2);
    d = (wall.inside) ? d : -d;
    return d;
    };

//! Distance of point to inside cylinder wall geometry, not really distance, +- based on if it's
//! inside or not
DEVICE inline Scalar distWall(const CylinderWall& wall, const vec3<Scalar>& position)
    {
    vec3<Scalar> t = position;
    t -= wall.origin;
    vec3<Scalar> shiftedPos = rotate(wall.quatAxisToZRot, t);
    Scalar rxy2 = shiftedPos.x * shiftedPos.x + shiftedPos.y * shiftedPos.y;
    Scalar d = wall.r - sqrt(rxy2);
    d = (wall.inside) ? d : -d;
    return d;
    };

//! Distance of point to inside plane wall geometry, not really distance, +- based on if it's inside
//! or not
DEVICE inline Scalar distWall(const PlaneWall& wall, const vec3<Scalar>& position)
    {
    vec3<Scalar> t = position;
    Scalar d = dot(wall.normal, t) - dot(wall.normal, wall.origin);
    d = (wall.inside) ? d : -d;
    return d;
    };
<<<<<<< HEAD

#ifndef __HIPCC__
// Export all wall data types into Python. This is needed to allow for syncing Python and C++
// list/array data structures containing walls for WallPotential objects.
void export_wall_data(pybind11::module& m);
=======
    } // end namespace md
    } // end namespace hoomd
>>>>>>> fcaa5442
#endif<|MERGE_RESOLUTION|>--- conflicted
+++ resolved
@@ -219,14 +219,11 @@
     d = (wall.inside) ? d : -d;
     return d;
     };
-<<<<<<< HEAD
 
 #ifndef __HIPCC__
 // Export all wall data types into Python. This is needed to allow for syncing Python and C++
 // list/array data structures containing walls for WallPotential objects.
 void export_wall_data(pybind11::module& m);
-=======
+#endif
     } // end namespace md
-    } // end namespace hoomd
->>>>>>> fcaa5442
-#endif+    } // end namespace hoomd