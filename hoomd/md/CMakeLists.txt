# Maintainer: joaander

set(_md_sources module-md.cc
                   ActiveForceCompute.cc
                   BondTablePotential.cc
                   CommunicatorGrid.cc
                   ComputeThermo.cc
                   ComputeThermoHMA.cc
                   CosineSqAngleForceCompute.cc
                   FIREEnergyMinimizer.cc
                   ForceComposite.cc
                   ForceDistanceConstraint.cc
                   HarmonicAngleForceCompute.cc
                   HarmonicDihedralForceCompute.cc
                   HarmonicImproperForceCompute.cc
                   IntegrationMethodTwoStep.cc
                   IntegratorTwoStep.cc
                   ManifoldZCylinder.cc
                   ManifoldDiamond.cc
                   ManifoldEllipsoid.cc
                   ManifoldGyroid.cc
                   ManifoldXYPlane.cc
                   ManifoldPrimitive.cc
                   ManifoldSphere.cc
                   MolecularForceCompute.cc
                   NeighborListBinned.cc
                   NeighborList.cc
                   NeighborListStencil.cc
                   NeighborListTree.cc
                   OPLSDihedralForceCompute.cc
                   PPPMForceCompute.cc
                   TableAngleForceCompute.cc
                   TableDihedralForceCompute.cc
                   TwoStepBD.cc
                   TwoStepBerendsen.cc
                   TwoStepLangevinBase.cc
                   TwoStepLangevin.cc
                   TwoStepNPTMTK.cc
                   TwoStepNVE.cc
                   TwoStepNVTMTK.cc
                   ZeroMomentumUpdater.cc
                   MuellerPlatheFlow.cc
                   )

set(_md_headers ActiveForceComputeGPU.h
                ActiveForceCompute.h
                ActiveForceConstraintCompute.h
                ActiveForceConstraintComputeGPU.h
		ActiveForceConstraintComputeGPU.cuh
                AllAnisoPairPotentials.h
                AllBondPotentials.h
                AllExternalPotentials.h
                AllPairPotentials.h
                AllSpecialPairPotentials.h
                AllTripletPotentials.h
                AnisoPotentialPairGPU.cuh
                AnisoPotentialPairGPU.h
                AnisoPotentialPair.h
                BondTablePotentialGPU.h
                BondTablePotential.h
                CommunicatorGridGPU.h
                CommunicatorGrid.h
                ComputeThermoGPU.cuh
                ComputeThermoGPU.h
                ComputeThermoHMAGPU.cuh
                ComputeThermoHMAGPU.h
                ComputeThermo.h
                ComputeThermoHMA.h
                ComputeThermoTypes.h
                ComputeThermoHMATypes.h
                CosineSqAngleForceComputeGPU.h
                CosineSqAngleForceCompute.h
                EvaluatorBondFENE.h
                EvaluatorBondHarmonic.h
                EvaluatorBondTether.h
                EvaluatorSpecialPairLJ.h
                EvaluatorSpecialPairCoulomb.h
                EvaluatorExternalElectricField.h
                EvaluatorExternalPeriodic.h
                EvaluatorPairBuckingham.h
                EvaluatorPairDipole.h
                EvaluatorPairDPDLJThermo.h
                EvaluatorPairDPDThermo.h
                EvaluatorPairEwald.h
                EvaluatorPairForceShiftedLJ.h
                EvaluatorPairGauss.h
                EvaluatorPairGB.h
                EvaluatorPairLJ.h
                EvaluatorPairLJ1208.h
                EvaluatorPairLJ0804.h
                EvaluatorPairMie.h
		EvaluatorPairExpandedMie.h
                EvaluatorPairMoliere.h
                EvaluatorPairMorse.h
                EvaluatorPairOPP.h
                EvaluatorPairFourier.h
                EvaluatorPairReactionField.h
                EvaluatorPairSLJ.h
                EvaluatorPairTWF.h
                EvaluatorPairYukawa.h
                EvaluatorPairZBL.h
                EvaluatorTersoff.h
                EvaluatorWalls.h
                FIREEnergyMinimizerGPU.h
                FIREEnergyMinimizer.h
                ForceCompositeGPU.h
                ForceComposite.h
                ForceDistanceConstraintGPU.h
                ForceDistanceConstraint.h
                HarmonicAngleForceComputeGPU.h
                HarmonicAngleForceCompute.h
                HarmonicDihedralForceComputeGPU.h
                HarmonicDihedralForceCompute.h
                HarmonicImproperForceComputeGPU.h
                HarmonicImproperForceCompute.h
                IntegrationMethodTwoStep.h
                IntegratorTwoStep.h
                ManifoldZCylinder.h
                ManifoldDiamond.h
                ManifoldEllipsoid.h
                ManifoldGyroid.h
                ManifoldXYPlane.h
                ManifoldPrimitive.h
                ManifoldSphere.h
                MolecularForceCompute.cuh
                MolecularForceCompute.h
                MuellerPlatheFlowEnum.h
                MuellerPlatheFlow.h
                MuellerPlatheFlowGPU.h
                NeighborListBinned.h
                NeighborListGPUBinned.h
                NeighborListGPU.h
                NeighborListGPUStencil.h
                NeighborListGPUTree.h
                NeighborList.h
                NeighborListStencil.h
                NeighborListTree.h
                OPLSDihedralForceComputeGPU.h
                OPLSDihedralForceCompute.h
                PotentialBondGPU.h
                PotentialBondGPU.cuh
                PotentialBond.h
                PotentialExternalGPU.h
                PotentialExternalGPU.cuh
                PotentialExternal.h
                PotentialPairDPDThermoGPU.h
                PotentialPairDPDThermoGPU.cuh
                PotentialPairDPDThermo.h
                PotentialPairGPU.h
                PotentialPairGPU.cuh
                PotentialPair.h
                PotentialSpecialPairGPU.h
                PotentialSpecialPair.h
                PotentialTersoffGPU.h
                PotentialTersoff.h
                PPPMForceComputeGPU.h
                PPPMForceCompute.h
                QuaternionMath.h
                TableAngleForceComputeGPU.h
                TableAngleForceCompute.h
                TableDihedralForceComputeGPU.h
                TableDihedralForceCompute.h
                TwoStepBDGPU.h
                TwoStepRATTLEBDGPU.h
                TwoStepRATTLEBDGPU.cuh
                TwoStepBD.h
                TwoStepRATTLEBD.h
                TwoStepBerendsenGPU.h
                TwoStepBerendsen.h
                TwoStepLangevinBase.h
                TwoStepLangevinGPU.h
                TwoStepRATTLELangevinGPU.h
                TwoStepRATTLELangevinGPU.cuh
                TwoStepLangevin.h
                TwoStepRATTLELangevin.h
                TwoStepNPTMTKGPU.h
                TwoStepNPTMTK.h
                TwoStepRATTLENVEGPU.h
                TwoStepRATTLENVEGPU.cuh
                TwoStepRATTLENVE.h
                TwoStepNVEGPU.h
                TwoStepNVE.h
                TwoStepNVTMTKGPU.h
                TwoStepNVTMTK.h
                WallData.h
                ZeroMomentumUpdater.h
                )

if (ENABLE_HIP)
list(APPEND _md_sources ActiveForceComputeGPU.cc
                           BondTablePotentialGPU.cc
                           CommunicatorGridGPU.cc
                           ComputeThermoGPU.cc
                           ComputeThermoHMAGPU.cc
                           FIREEnergyMinimizerGPU.cc
                           ForceCompositeGPU.cc
                           ForceDistanceConstraintGPU.cc
                           HarmonicAngleForceComputeGPU.cc
                           HarmonicDihedralForceComputeGPU.cc
                           HarmonicImproperForceComputeGPU.cc
                           MolecularForceCompute.cu
                           NeighborListGPU.cc
                           NeighborListGPUBinned.cc
                           NeighborListGPUStencil.cc
                           NeighborListGPUTree.cc
                           OPLSDihedralForceComputeGPU.cc
                           PPPMForceComputeGPU.cc
                           TableAngleForceComputeGPU.cc
                           TableDihedralForceComputeGPU.cc
                           TwoStepBDGPU.cc
                           TwoStepBerendsenGPU.cc
                           TwoStepLangevinGPU.cc
                           TwoStepNPTMTKGPU.cc
                           TwoStepNVEGPU.cc
                           TwoStepNVTMTKGPU.cc
                           MuellerPlatheFlowGPU.cc
                           CosineSqAngleForceComputeGPU.cc
                           )
endif()

set(_md_cu_sources ActiveForceComputeGPU.cu
                      AllDriverAnisoPotentialPairGPU.cu
                      AllDriverPotentialBondGPU.cu
                      AllDriverPotentialSpecialPairGPU.cu
                      BuckinghamDriverPotentialPairGPU.cu
                      ComputeThermoGPU.cu
                      ComputeThermoHMAGPU.cu
                      DLVODriverPotentialPairGPU.cu
                      DPDLJThermoDriverPotentialPairGPU.cu
                      DPDThermoDriverPotentialPairGPU.cu
                      EwaldDriverPotentialPairGPU.cu
                      ForceShiftedLJDriverPotentialPairGPU.cu
                      GaussDriverPotentialPairGPU.cu
                      LJDriverPotentialPairGPU.cu
                      MieDriverPotentialPairGPU.cu
		      ExpandedMieDriverPotentialPairGPU.cu
                      MoliereDriverPotentialPairGPU.cu
                      MorseDriverPotentialPairGPU.cu
                      OPPDriverPotentialPairGPU.cu
                      TableDriverPotentialPairGPU.cu
                      TWFDriverPotentialPairGPU.cu
                      FourierDriverPotentialPairGPU.cu
                      PairLJ1208DriverPotentialPairGPU.cu
                      PairLJ0804DriverPotentialPairGPU.cu
                      ReactionFieldDriverPotentialPairGPU.cu
                      SLJDriverPotentialPairGPU.cu
                      YukawaDriverPotentialPairGPU.cu
                      ZBLDriverPotentialPairGPU.cu
                      BondTablePotentialGPU.cu
                      CommunicatorGridGPU.cu
                      DriverTersoffGPU.cu
                      FIREEnergyMinimizerGPU.cu
                      ForceCompositeGPU.cu
                      ForceDistanceConstraintGPU.cu
                      HarmonicAngleForceGPU.cu
                      HarmonicDihedralForceGPU.cu
                      HarmonicImproperForceGPU.cu
                      MolecularForceCompute.cu
                      NeighborListGPUBinned.cu
                      NeighborListGPU.cu
                      NeighborListGPUStencil.cu
                      NeighborListGPUTree.cu
                      OPLSDihedralForceGPU.cu
                      PotentialExternalGPU.cu
                      PPPMForceComputeGPU.cu
                      TableAngleForceGPU.cu
                      TableDihedralForceGPU.cu
                      TwoStepBDGPU.cu
                      TwoStepBerendsenGPU.cu
                      TwoStepLangevinGPU.cu
                      TwoStepRATTLELangevinGPU.cu
                      TwoStepNPTMTKGPU.cu
                      TwoStepNVEGPU.cu
                      TwoStepRATTLENVEGPU.cu
                      TwoStepNVTMTKGPU.cu
                      MuellerPlatheFlowGPU.cu
                      CosineSqAngleForceGPU.cu
                      all_kernels_diamond_manifold.cu
                      all_kernels_ellipsoid_manifold.cu
                      all_kernels_gyroid_manifold.cu
                      all_kernels_primitive_manifold.cu
                      all_kernels_sphere_manifold.cu
                      all_kernels_xyplane_manifold.cu
                      all_kernels_zcylinder_manifold.cu
                      all_kernels_active_diamond_manifold.cu
                      all_kernels_active_ellipsoid_manifold.cu
                      all_kernels_active_gyroid_manifold.cu
                      all_kernels_active_primitive_manifold.cu
                      all_kernels_active_sphere_manifold.cu
                      all_kernels_active_xyplane_manifold.cu
                      all_kernels_active_zcylinder_manifold.cu
                      )

if (ENABLE_HIP)
set(_cuda_sources ${_md_cu_sources} ${DFFT_CU_SOURCES})
endif (ENABLE_HIP)

pybind11_add_module(_md SHARED ${_md_sources} ${_cuda_sources} ${DFFT_SOURCES} ${_md_headers} NO_EXTRAS)
# alias into the HOOMD namespace so that plugins and symlinked components both work
add_library(HOOMD::_md ALIAS _md)

if(APPLE)
set_target_properties(_md PROPERTIES INSTALL_RPATH "@loader_path/..;@loader_path")
else()
set_target_properties(_md PROPERTIES INSTALL_RPATH "\$ORIGIN/..;\$ORIGIN")
endif()

# link the library to its dependencies
if (CUSOLVER_AVAILABLE)
    # CUDA 8.0 requires that we link in gomp
    target_link_libraries(_md PUBLIC _hoomd CUDA::cusolver CUDA::cusparse gomp)
else()
    target_link_libraries(_md PUBLIC _hoomd)
endif()
if (ENABLE_HIP)
    target_link_libraries(_md PRIVATE neighbor)
endif()

fix_cudart_rpath(_md)

# install the library
install(TARGETS _md EXPORT HOOMDTargets
        LIBRARY DESTINATION ${PYTHON_SITE_INSTALL_DIR}/md
        )

################ Python only modules
# copy python modules to the build directory to make it a working python package
set(files __init__.py
          angle.py
          bond.py
          compute.py
          constrain.py
          dihedral.py
          force.py
          improper.py
          integrate.py
          manifold.py
          many_body.py
          nlist.py
          update.py
          wall.py
          special_pair.py
    )

install(FILES ${files}
        DESTINATION ${PYTHON_SITE_INSTALL_DIR}/md
       )

copy_files_to_build("${files}" "md" "*.py")

# install headers in installation target
install(FILES ${_md_headers}
        DESTINATION ${PYTHON_SITE_INSTALL_DIR}/include/hoomd/md
       )

add_subdirectory(pair)
<<<<<<< HEAD
add_subdirectory(methods)
=======
add_subdirectory(long_range)
>>>>>>> 18b5555a
add_subdirectory(external)

if (BUILD_TESTING)
    # add_subdirectory(test-py)
    add_subdirectory(test)
endif()

add_subdirectory(pytest)

if (BUILD_VALIDATION)
    # add_subdirectory(validation)
endif()<|MERGE_RESOLUTION|>--- conflicted
+++ resolved
@@ -354,11 +354,11 @@
        )
 
 add_subdirectory(pair)
-<<<<<<< HEAD
+
 add_subdirectory(methods)
-=======
+
 add_subdirectory(long_range)
->>>>>>> 18b5555a
+
 add_subdirectory(external)
 
 if (BUILD_TESTING)
