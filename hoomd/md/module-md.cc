--- conflicted
+++ resolved
@@ -114,84 +114,6 @@
     \brief Brings all of the export_* functions together to export the hoomd python module
 */
 
-<<<<<<< HEAD
-=======
-//! Helper function for converting python wall group structure to wall_type
-wall_type make_wall_field_params(pybind11::object walls,
-                                 std::shared_ptr<const ExecutionConfiguration> m_exec_conf)
-    {
-    wall_type w;
-    pybind11::list walls_spheres = walls.attr("spheres").cast<pybind11::list>();
-    pybind11::list walls_cylinders = walls.attr("cylinders").cast<pybind11::list>();
-    pybind11::list walls_planes = walls.attr("planes").cast<pybind11::list>();
-    w.numSpheres = (unsigned int)pybind11::len(walls_spheres);
-    w.numCylinders = (unsigned int)pybind11::len(walls_cylinders);
-    w.numPlanes = (unsigned int)pybind11::len(walls_planes);
-
-    if (w.numSpheres > MAX_N_SWALLS || w.numCylinders > MAX_N_CWALLS || w.numPlanes > MAX_N_PWALLS)
-        {
-        m_exec_conf->msg->error() << "A number of walls greater than the maximum number allowed "
-                                     "was specified in a wall force."
-                                  << std::endl;
-        throw std::runtime_error("Error loading wall group.");
-        }
-    else
-        {
-        for (unsigned int i = 0; i < w.numSpheres; i++)
-            {
-            Scalar r = pybind11::cast<Scalar>(pybind11::object(walls_spheres[i]).attr("r"));
-            Scalar3 origin
-                = pybind11::cast<Scalar3>(pybind11::object(walls_spheres[i]).attr("_origin"));
-            bool inside = pybind11::cast<bool>(pybind11::object(walls_spheres[i]).attr("inside"));
-            w.Spheres[i] = SphereWall(r, origin, inside);
-            }
-        for (unsigned int i = 0; i < w.numCylinders; i++)
-            {
-            Scalar r = pybind11::cast<Scalar>(pybind11::object(walls_cylinders[i]).attr("r"));
-            Scalar3 origin
-                = pybind11::cast<Scalar3>(pybind11::object(walls_cylinders[i]).attr("_origin"));
-            Scalar3 axis
-                = pybind11::cast<Scalar3>(pybind11::object(walls_cylinders[i]).attr("_axis"));
-            bool inside = pybind11::cast<bool>(pybind11::object(walls_cylinders[i]).attr("inside"));
-            w.Cylinders[i] = CylinderWall(r, origin, axis, inside);
-            }
-        for (unsigned int i = 0; i < w.numPlanes; i++)
-            {
-            Scalar3 origin
-                = pybind11::cast<Scalar3>(pybind11::object(walls_planes[i]).attr("_origin"));
-            Scalar3 normal
-                = pybind11::cast<Scalar3>(pybind11::object(walls_planes[i]).attr("_normal"));
-            bool inside = pybind11::cast<bool>(pybind11::object(walls_planes[i]).attr("inside"));
-            w.Planes[i] = PlaneWall(origin, normal, inside);
-            }
-        return w;
-        }
-    }
-
-//! Exports helper function for parameters based on standard evaluators
-template<class evaluator> void export_wall_params_helpers(pybind11::module& m)
-    {
-    pybind11::class_<typename EvaluatorWalls<evaluator>::param_type,
-                     std::shared_ptr<typename EvaluatorWalls<evaluator>::param_type>>(
-        m,
-        (EvaluatorWalls<evaluator>::getName() + "_params").c_str())
-        .def(pybind11::init<>())
-        .def_readwrite("params", &EvaluatorWalls<evaluator>::param_type::params)
-        .def_readwrite("rextrap", &EvaluatorWalls<evaluator>::param_type::rextrap)
-        .def_readwrite("rcutsq", &EvaluatorWalls<evaluator>::param_type::rcutsq);
-    m.def(std::string("make_" + EvaluatorWalls<evaluator>::getName() + "_params").c_str(),
-          &make_wall_params<evaluator>);
-    }
-
-//! Combines exports of evaluators and parameter helper functions
-template<class evaluator>
-void export_PotentialExternalWall(pybind11::module& m, const std::string& name)
-    {
-    export_PotentialExternal<PotentialExternal<EvaluatorWalls<evaluator>>>(m, name);
-    export_wall_params_helpers<evaluator>(m);
-    }
-
->>>>>>> fcaa5442
 // Template specification for Dipole anisotropic pair potential. A specific
 // template instance is needed since we expose the shape as just mu in Python
 // when the default behavior exposes setting and getting the shape through
@@ -316,11 +238,6 @@
     export_ForceDistanceConstraint(m);
     export_ForceComposite(m);
     export_PPPMForceCompute(m);
-<<<<<<< HEAD
-=======
-    pybind11::class_<wall_type, std::shared_ptr<wall_type>>(m, "wall_type").def(pybind11::init<>());
-    m.def("make_wall_field_params", &make_wall_field_params);
->>>>>>> fcaa5442
     export_PotentialExternal<PotentialExternalPeriodic>(m, "PotentialExternalPeriodic");
     export_PotentialExternal<PotentialExternalElectricField>(m, "PotentialExternalElectricField");
     export_wall_data(m);
