#pragma once
#include <hip/hip_runtime.h>

#include <hip/hip_runtime.h>

#include <hip/hip_runtime.h>

#include <hip/hip_runtime.h>


#ifdef ENABLE_CUDA

#include <string>
#include <vector>
#include <stdexcept>
#include <algorithm>

<<<<<<< HEAD
#include <hip/hip_runtime.h>
=======
#ifdef ENABLE_HIP
#include <hip/hip_runtime.h>
#else
#include <cuda_runtime.h>
#endif
>>>>>>> 54678846

class GPUPartition
    {
    public:
        // Empty constructor
        GPUPartition() {}

        //! Constructor
        /*! \param gpu_id Mapping of contiguous device IDs onto CUDA devices
         */
        GPUPartition(const std::vector<unsigned int>& gpu_id)
            : m_gpu_map(gpu_id)
            {
            m_gpu_range.resize(gpu_id.size());

            // reset to defaults
            for (unsigned int i = 0; i < gpu_id.size(); ++i)
                m_gpu_range[i] = std::make_pair(0,0);
            }

        //! Update the number of particles and distribute particles equally between GPUs
        void setN(unsigned int N)
            {
            unsigned int n_per_gpu = N/m_gpu_map.size();
            unsigned int offset = 0;
            for (unsigned int i = 0; i < m_gpu_map.size(); ++i)
                {
                m_gpu_range[i] = std::make_pair(offset, offset+n_per_gpu);
                offset += n_per_gpu;
                }

            // fill last GPU with remaining particles
            m_gpu_range[m_gpu_map.size()-1].second = N;
            }

        //! Get the number of active GPUs
        unsigned int getNumActiveGPUs() const
            {
            return m_gpu_map.size();
            }

        //! Get the index range for a given GPU
        /*! \param igpu The logical ID of the GPU
         */
        std::pair<unsigned int, unsigned int> getRange(unsigned int igpu) const
            {
            if (igpu > m_gpu_map.size())
                throw std::runtime_error("GPU "+std::to_string(igpu)+" not in execution configuration");

            return m_gpu_range[igpu];
            }

        //! Get the index range for a given GPU
        /*! \param igpu The logical ID of the GPU
         */
        std::pair<unsigned int, unsigned int> getRangeAndSetGPU(unsigned int igpu) const
            {
            if (igpu > m_gpu_map.size())
                throw std::runtime_error("GPU "+std::to_string(igpu)+" not in execution configuration");

            unsigned int gpu_id = m_gpu_map[igpu];

            // set the active GPU
            hipSetDevice(gpu_id);

            return getRange(igpu);
            };

    private:
        std::vector<unsigned int> m_gpu_map;

        std::vector<std::pair<unsigned int, unsigned int> > m_gpu_range;
    };

#endif<|MERGE_RESOLUTION|>--- conflicted
+++ resolved
@@ -1,11 +1,4 @@
 #pragma once
-#include <hip/hip_runtime.h>
-
-#include <hip/hip_runtime.h>
-
-#include <hip/hip_runtime.h>
-
-#include <hip/hip_runtime.h>
 
 
 #ifdef ENABLE_CUDA
@@ -15,15 +8,7 @@
 #include <stdexcept>
 #include <algorithm>
 
-<<<<<<< HEAD
 #include <hip/hip_runtime.h>
-=======
-#ifdef ENABLE_HIP
-#include <hip/hip_runtime.h>
-#else
-#include <cuda_runtime.h>
-#endif
->>>>>>> 54678846
 
 class GPUPartition
     {
