--- conflicted
+++ resolved
@@ -17,10 +17,7 @@
     ImproperLocalAccessBase
     PairLocalAccessBase
     ParticleLocalAccessBase
-<<<<<<< HEAD
-=======
     hoomd.data.typeparam.TypeParameter
->>>>>>> d5d513db
 
 .. rubric:: Details
 
@@ -33,18 +30,11 @@
               ImproperLocalAccessBase,
               PairLocalAccessBase,
               ParticleLocalAccessBase
-<<<<<<< HEAD
-    
-=======
 
->>>>>>> d5d513db
     .. autoclass:: LocalSnapshot
         :inherited-members:
 
     .. autoclass:: LocalSnapshotGPU
-<<<<<<< HEAD
-        :inherited-members:
-=======
         :inherited-members:
 
     .. autoclass:: hoomd.data.typeparam.TypeParameter
@@ -56,5 +46,4 @@
 .. toctree::
    :maxdepth: 3
 
-   module-hoomd-array
->>>>>>> d5d513db
+   module-hoomd-array