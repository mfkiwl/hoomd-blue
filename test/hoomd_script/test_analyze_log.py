--- conflicted
+++ resolved
@@ -22,20 +22,12 @@
 
     # tests basic creation of the analyzer
     def test(self):
-<<<<<<< HEAD
-        analyze.log(quantities = ['test1', 'test2', 'test3'], period = 10, filename="test_analyze_log.log");
-=======
         analyze.log(quantities = ['test1', 'test2', 'test3'], period = 10, filename=self.tmp_file);
->>>>>>> 0e257151
         run(100);
 
     # test set_params
     def test_set_params(self):
-<<<<<<< HEAD
-        ana = analyze.log(quantities = ['test1', 'test2', 'test3'], period = 10, filename="test_analyze_log.log");
-=======
         ana = analyze.log(quantities = ['test1', 'test2', 'test3'], period = 10, filename=self.tmp_file);
->>>>>>> 0e257151
         ana.set_params(quantities = ['test1']);
         run(100);
         ana.set_params(delimiter = ' ');
@@ -45,20 +37,12 @@
 
     # test variable period
     def test_variable(self):
-<<<<<<< HEAD
-        ana = analyze.log(quantities = ['test1', 'test2', 'test3'], period = lambda n: n*10, filename="test_analyze_log.log");
-=======
         ana = analyze.log(quantities = ['test1', 'test2', 'test3'], period = lambda n: n*10, filename=self.tmp_file);
->>>>>>> 0e257151
         run(100);
 
     # test the initialization checks
     def test_init_checks(self):
-<<<<<<< HEAD
-        ana = analyze.log(quantities = ['test1', 'test2', 'test3'], period = 10, filename="test_analyze_log.log");
-=======
         ana = analyze.log(quantities = ['test1', 'test2', 'test3'], period = 10, filename=self.tmp_file);
->>>>>>> 0e257151
         ana.cpp_analyzer = None;
 
         self.assertRaises(RuntimeError, ana.enable);
@@ -67,11 +51,7 @@
     def tearDown(self):
         init.reset();
         if (comm.get_rank()==0):
-<<<<<<< HEAD
-            os.remove("test_analyze_log.log");
-=======
             os.remove(self.tmp_file);
->>>>>>> 0e257151
 
 
 if __name__ == '__main__':
