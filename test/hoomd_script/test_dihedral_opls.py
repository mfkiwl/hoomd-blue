--- conflicted
+++ resolved
@@ -12,18 +12,6 @@
 class dihedral_opls_tests (unittest.TestCase):
     def setUp(self):
         print
-<<<<<<< HEAD
-        # create a polymer system and add a dihedral to it
-        self.polymer1 = dict(bond_len=1.2, type=['A']*6 + ['B']*7 + ['A']*6, bond="linear", count=100);
-        self.polymer2 = dict(bond_len=1.2, type=['B']*4, bond="linear", count=10)
-        self.polymers = [self.polymer1, self.polymer2]
-        self.box = data.boxdim(L=35);
-        self.separation=dict(A=0.35, B=0.35)
-        sys = init.create_random_polymers(box=self.box, polymers=self.polymers, separation=self.separation);
-
-        dihedral_data = hoomd_script.context.current.system_definition.getDihedralData();
-        sys.dihedrals.add('dihedralA', 0, 1, 2, 3);
-=======
         snap = data.make_snapshot(N=40,
                                   box=data.boxdim(L=100),
                                   particle_types = ['A'],
@@ -48,7 +36,6 @@
                 snap.dihedrals.group[i,:] = [4*i+0, 4*i+1, 4*i+2, 4*i+3];
 
         init.read_snapshot(snap)
->>>>>>> 8c517731
 
         sorter.set_params(grid=8)
 
