version: 2

python:
  version: 3.7

conda:
    environment: sphinx-doc/environment.yml

sphinx:
  configuration: sphinx-doc/conf.py
  fail_on_warning: true

<<<<<<< HEAD
formats: all

build:
  image: stable
=======
formats:
  - htmlzip

build:
  image: stable

submodules:
  include: all
>>>>>>> d5d513db
<|MERGE_RESOLUTION|>--- conflicted
+++ resolved
@@ -10,12 +10,6 @@
   configuration: sphinx-doc/conf.py
   fail_on_warning: true
 
-<<<<<<< HEAD
-formats: all
-
-build:
-  image: stable
-=======
 formats:
   - htmlzip
 
@@ -23,5 +17,4 @@
   image: stable
 
 submodules:
-  include: all
->>>>>>> d5d513db
+  include: all