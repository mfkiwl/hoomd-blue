--- conflicted
+++ resolved
@@ -28,11 +28,7 @@
                             timeout(time: 1, unit: 'HOURS')
                                 {
                                 sh '''
-<<<<<<< HEAD
-                                    singularity exec --nv /nfs/glotzer/containers/{{ test.CONTAINER }} {{ test.CMAKE_BIN }}/cmake ../code -DPYTHON_EXECUTABLE=/usr/bin/python{{ test.PYVER }} -DENABLE_CUDA={{ test.ENABLE_CUDA }} -DENABLE_MPI={{ test.ENABLE_MPI }} -DENABLE_TBB={{ test.ENABLE_TBB }} -DBUILD_VALIDATION=off -DBUILD_TESTING=on -DTEST_CPU_IN_GPU_BUILDS=OFF -DBUILD_DEPRECATED=off -DBUILD_JIT={{ test.BUILD_JIT }} -DLLVM_DIR=/usr/lib/llvm-{{ test.LLVM_VERSION }}/cmake -DALWAYS_USE_MANAGED_MEMORY={{ test.ALWAYS_USE_MANAGED_MEMORY }} -DCMAKE_C_COMPILER={{ test.CC }} -DCMAKE_CXX_COMPULER={{ test.CXX }} -GNinja
-=======
-                                    singularity exec --nv /nfs/turbo/glotzer/containers/ci/{{ test.CONTAINER }} {{ test.CMAKE_BIN }}/cmake ../code -DPYTHON_EXECUTABLE=/usr/bin/python{{ test.PYVER }} -DENABLE_CUDA={{ test.ENABLE_CUDA }} -DENABLE_MPI={{ test.ENABLE_MPI }} -DENABLE_TBB={{ test.ENABLE_TBB }} -DBUILD_VALIDATION=off -DBUILD_TESTING=on -DTEST_CPU_IN_GPU_BUILDS=OFF -DBUILD_DEPRECATED=off -DBUILD_JIT={{ test.BUILD_JIT }} -DLLVM_DIR=/usr/lib/llvm-{{ test.LLVM_VERSION }}/cmake -DALWAYS_USE_MANAGED_MEMORY={{ test.ALWAYS_USE_MANAGED_MEMORY }} -GNinja
->>>>>>> 89275184
+                                    singularity exec --nv /nfs/turbo/glotzer/containers/ci/{{ test.CONTAINER }} {{ test.CMAKE_BIN }}/cmake ../code -DPYTHON_EXECUTABLE=/usr/bin/python{{ test.PYVER }} -DENABLE_CUDA={{ test.ENABLE_CUDA }} -DENABLE_MPI={{ test.ENABLE_MPI }} -DENABLE_TBB={{ test.ENABLE_TBB }} -DBUILD_VALIDATION=off -DBUILD_TESTING=on -DTEST_CPU_IN_GPU_BUILDS=OFF -DBUILD_DEPRECATED=off -DBUILD_JIT={{ test.BUILD_JIT }} -DLLVM_DIR=/usr/lib/llvm-{{ test.LLVM_VERSION }}/cmake -DALWAYS_USE_MANAGED_MEMORY={{ test.ALWAYS_USE_MANAGED_MEMORY }} -DCMAKE_C_COMPILER={{ test.CC }} -DCMAKE_CXX_COMPULER={{ test.CXX }} -GNinja
                                    '''
 
                                 sh 'singularity exec --nv /nfs/turbo/glotzer/containers/ci/{{ test.CONTAINER }} ninja -j 3'
@@ -88,11 +84,7 @@
                             timeout(time: 1, unit: 'HOURS')
                                 {
                                 sh '''
-<<<<<<< HEAD
-                                    singularity exec --nv /nfs/glotzer/containers/{{ test.CONTAINER }} {{ test.CMAKE_BIN }}/cmake ../code -DPYTHON_EXECUTABLE=/usr/bin/python{{ test.PYVER }} -DENABLE_CUDA={{ test.ENABLE_CUDA }} -DENABLE_MPI={{ test.ENABLE_MPI }} -DENABLE_TBB={{ test.ENABLE_TBB }} -DBUILD_VALIDATION=on -DBUILD_TESTING=off -DTEST_CPU_IN_GPU_BUILDS=OFF -DBUILD_DEPRECATED=off -DBUILD_JIT={{ test.BUILD_JIT }} -DLLVM_DIR=/usr/lib/llvm-{{ test.LLVM_VERSION }}/cmake -DALWAYS_USE_MANAGED_MEMORY={{ test.ALWAYS_USE_MANAGED_MEMORY }} -DCMAKE_C_COMPILER={{ test.CC }} -DCMAKE_CXX_COMPULER={{ test.CXX }} -GNinja
-=======
-                                    singularity exec --nv /nfs/turbo/glotzer/containers/ci/{{ test.CONTAINER }} {{ test.CMAKE_BIN }}/cmake ../code -DPYTHON_EXECUTABLE=/usr/bin/python{{ test.PYVER }} -DENABLE_CUDA={{ test.ENABLE_CUDA }} -DENABLE_MPI={{ test.ENABLE_MPI }} -DENABLE_TBB={{ test.ENABLE_TBB }} -DBUILD_VALIDATION=on -DBUILD_TESTING=off -DTEST_CPU_IN_GPU_BUILDS=OFF -DBUILD_DEPRECATED=off -DBUILD_JIT={{ test.BUILD_JIT }} -DLLVM_DIR=/usr/lib/llvm-{{ test.LLVM_VERSION }}/cmake -DALWAYS_USE_MANAGED_MEMORY={{ test.ALWAYS_USE_MANAGED_MEMORY }} -GNinja
->>>>>>> 89275184
+                                    singularity exec --nv /nfs/turbo/glotzer/containers/ci/{{ test.CONTAINER }} {{ test.CMAKE_BIN }}/cmake ../code -DPYTHON_EXECUTABLE=/usr/bin/python{{ test.PYVER }} -DENABLE_CUDA={{ test.ENABLE_CUDA }} -DENABLE_MPI={{ test.ENABLE_MPI }} -DENABLE_TBB={{ test.ENABLE_TBB }} -DBUILD_VALIDATION=on -DBUILD_TESTING=off -DTEST_CPU_IN_GPU_BUILDS=OFF -DBUILD_DEPRECATED=off -DBUILD_JIT={{ test.BUILD_JIT }} -DLLVM_DIR=/usr/lib/llvm-{{ test.LLVM_VERSION }}/cmake -DALWAYS_USE_MANAGED_MEMORY={{ test.ALWAYS_USE_MANAGED_MEMORY }} -DCMAKE_C_COMPILER={{ test.CC }} -DCMAKE_CXX_COMPULER={{ test.CXX }} -GNinja
                                    '''
 
                                 sh 'singularity exec --nv /nfs/turbo/glotzer/containers/ci/{{ test.CONTAINER }} ninja -j 3'
