name: Test
# Edit the `test.yml` in `.github/workflows/templates` and run `make_workflows.py` to update the
# workflow.

concurrency:
  group: ${{ github.workflow }}-${{ github.ref }}
  cancel-in-progress: true

on:
  pull_request:
      types: [opened, labeled, reopened, synchronize]

  # Trigger on pushes to the mainline branches. This prevents building commits twice when the pull
  # request source branch is in the same repository.
  push:
    branches:
    - "master"
    - "maint"

  # Trigger on request.
  workflow_dispatch:


env:
  # prevent deadlocked MPI tests from causing the job to cancel
  MPIEXEC_TIMEOUT: 3000
  # allow mpirun to execute as root in the tests
  OMPI_ALLOW_RUN_AS_ROOT: 1
  OMPI_ALLOW_RUN_AS_ROOT_CONFIRM: 1
  # allow openmpi to oversubscribe cores
  OMPI_MCA_rmaps_base_oversubscribe: 1
  # prevent errors from mis-configured openib systems
  OMPI_MCA_btl: "vader,self"
  # skip running the CPU tests in GPU builds
  _HOOMD_SKIP_CPU_TESTS_WHEN_GPUS_PRESENT_: 1
  # import HOOMD out of the build directory
  PYTHONPATH: ${{ github.workspace }}/install


# Use multiple jobs to reduce the amount of time spent on GPU runners. Use GitHub Hosted runners for
# compiling all tests configurations (GPU and CPU), then upload the build directory (sans object
# files) as an artifact. Test jobs depend on the build job, download the install directory, and run
# the tests. Upload each build configuration to a separate artifact.

# Github Actions does not support any form of templating at this time, not even YAML anchors.
# To minimize the number of duplicated lines, encode the job configuration as an array in config:
# [image, (mpi), (tbb)]
jobs:
  build:
    name: Build [${{ join(matrix.config, '_') }}]
    runs-on: ubuntu-latest
    container:
<<<<<<< HEAD
      image: glotzerlab/ci:2021.06-${{ matrix.config[0] }}
    strategy:
      matrix:
        include:
        - {config: [clang11_py39, mpi, tbb, llvm], runner: ubuntu-latest, docker_options: '' }
        - {config: [gcc10_py39], runner: ubuntu-latest, docker_options: '' }
        - {config: [cuda11_gcc9_py38, mpi, llvm], runner: [self-hosted,GPU], docker_options: '--gpus=all' }
        - {config: [cuda11_gcc9_py38], runner: [self-hosted,GPU], docker_options: '--gpus=all' }
=======
      image: glotzerlab/ci:2021.07-${{ matrix.config[0] }}
    strategy:
      matrix:
        include:
        - {config: [clang11_py39, mpi, tbb, jit], runner: ubuntu-latest, docker_options: '' }
        - {config: [gcc11_py39], runner: ubuntu-latest, docker_options: '' }
        - {config: [cuda11_gcc9_py38, mpi], runner: [self-hosted,GPU], docker_options: '--gpus=all --device /dev/nvidia0 --device /dev/nvidia1 --device /dev/nvidia-uvm --device /dev/nvidia-uvm-tools --device /dev/nvidiactl' }
        - {config: [cuda11_gcc9_py38], runner: [self-hosted,GPU], docker_options: '--gpus=all --device /dev/nvidia0 --device /dev/nvidia1 --device /dev/nvidia-uvm --device /dev/nvidia-uvm-tools --device /dev/nvidiactl' }
>>>>>>> 50e37f90

    env:
      CXXFLAGS: '-Werror'
    steps:
    - name: Clean workspace
      run: rm -rf ./*

    - name: Checkout
      uses: actions/checkout@v2.3.4
      with:
        path: code
        submodules: true
    - name: Configure
      run: |
        mkdir -p build
        cd build
        cmake ../code -GNinja \
                      -DCMAKE_BUILD_TYPE=Release \
                      -DENABLE_GPU=${ENABLE_GPU:-"OFF"} \
                      -DENABLE_MPI=${ENABLE_MPI:-"OFF"} \
                      -DENABLE_TBB=${ENABLE_TBB:-"OFF"} \
                      -DENABLE_LLVM=${ENABLE_LLVM:-"OFF"} \
                      -DCMAKE_INSTALL_PREFIX=${GITHUB_WORKSPACE}/install
      env:
        ENABLE_GPU: ${{ contains(matrix.config[0], 'cuda') }}
        ENABLE_MPI: ${{ contains(matrix.config, 'mpi') }}
        ENABLE_TBB: ${{ contains(matrix.config, 'tbb') }}
        ENABLE_LLVM: ${{ contains(matrix.config, 'llvm') }}
    - name: Build
      run: ninja install -j $(($(getconf _NPROCESSORS_ONLN) + 2))
      working-directory: build

    - name: Remove object files
      run: find build -type f -name '*.o' -delete
    # Tar the build directory to preserve permissions and reduce HTTP requests on upload.
    - name: 'Tar build'
      run: tar --use-compress-program='zstd -10 -T0' -cvf build.tar build
    - name: 'Tar install'
      run: tar --use-compress-program='zstd -10 -T0' -cvf install.tar install
    # Upload the tarballs. Retain the file for a limited time in case developers need to download
    # and run tests locally for further debugging.
    - name: 'Upload build'
      uses: actions/upload-artifact@v2.2.3
      with:
        name: build-${{ join(matrix.config, '_') }}-${{ github.sha }}
        path: build.tar
        retention-days: 7
    - name: 'Upload install'
      uses: actions/upload-artifact@v2.2.3
      with:
        name: install-${{ join(matrix.config, '_') }}-${{ github.sha }}
        path: install.tar
        retention-days: 7


  pytest:
    name: Run pytest [${{ join(matrix.config, '_') }}]
    needs: build
    runs-on: ${{ matrix.runner }}
    container:
<<<<<<< HEAD
      image: glotzerlab/ci:2021.06-${{ matrix.config[0] }}
=======
      image: glotzerlab/ci:2021.07-${{ matrix.config[0] }}
>>>>>>> 50e37f90
      options: ${{ matrix.docker_options }} -e CUDA_VISIBLE_DEVICES
    strategy:
      matrix:
        include:
<<<<<<< HEAD
        - {config: [clang11_py39, mpi, tbb, llvm], runner: ubuntu-latest, docker_options: '' }
        - {config: [gcc10_py39], runner: ubuntu-latest, docker_options: '' }
        - {config: [cuda11_gcc9_py38, mpi, llvm], runner: [self-hosted,GPU], docker_options: '--gpus=all' }
        - {config: [cuda11_gcc9_py38], runner: [self-hosted,GPU], docker_options: '--gpus=all' }
=======
        - {config: [clang11_py39, mpi, tbb, jit], runner: ubuntu-latest, docker_options: '' }
        - {config: [gcc11_py39], runner: ubuntu-latest, docker_options: '' }
        - {config: [cuda11_gcc9_py38, mpi], runner: [self-hosted,GPU], docker_options: '--gpus=all --device /dev/nvidia0 --device /dev/nvidia1 --device /dev/nvidia-uvm --device /dev/nvidia-uvm-tools --device /dev/nvidiactl' }
        - {config: [cuda11_gcc9_py38], runner: [self-hosted,GPU], docker_options: '--gpus=all --device /dev/nvidia0 --device /dev/nvidia1 --device /dev/nvidia-uvm --device /dev/nvidia-uvm-tools --device /dev/nvidiactl' }
>>>>>>> 50e37f90

    steps:
    - name: Clean workspace
      run: rm -rf ./*

    - name: Download install
      uses: actions/download-artifact@v2.0.9
      with:
        name: install-${{ join(matrix.config, '_') }}-${{ github.sha }}
    - name: Untar install
      run: tar --use-compress-program='zstd -10 -T0' -xvf install.tar

    - name: Run pytest (serial)
      run: python3 -m pytest --pyargs hoomd -v -ra --durations=0 --durations-min=0.1
    - name: Run pytest (mpi)
      if: ${{ contains(matrix.config, 'mpi') }}
      run: mpirun -n 2 ${GITHUB_WORKSPACE}/install/hoomd/pytest/pytest-openmpi.sh -x --pyargs hoomd -v -ra --durations=0 --durations-min=0.1 || (( cat pytest.out.1 && exit 1 ))
    - name: Run pytest (serial without cupy)
      if: ${{ contains(matrix.config[0], 'cuda') }}
      run: python3 -m pytest --pyargs hoomd -v -ra --durations=0 --durations-min=0.1 -m cupy_optional
      env:
        _HOOMD_DISALLOW_CUPY_: 1
    - name: Run pytest (mpi without cupy)
      if: ${{ contains(matrix.config[0], 'cuda') && contains(matrix.config, 'mpi') }}
      run: mpirun -n 2 ${GITHUB_WORKSPACE}/install/hoomd/pytest/pytest-openmpi.sh -x --pyargs hoomd -v -ra --durations=0 --durations-min=0.1 -m cupy_optional || (( cat pytest.out.1 && exit 1 ))
      env:
        _HOOMD_DISALLOW_CUPY_: 1


  ctest:
    name: Run ctest [${{ join(matrix.config, '_') }}]
    needs: build
    runs-on: ${{ matrix.runner }}
    container:
<<<<<<< HEAD
      image: glotzerlab/ci:2021.06-${{ matrix.config[0] }}
=======
      image: glotzerlab/ci:2021.07-${{ matrix.config[0] }}
>>>>>>> 50e37f90
      options: ${{ matrix.docker_options }} -e CUDA_VISIBLE_DEVICES
    strategy:
      matrix:
        include:
<<<<<<< HEAD
        - {config: [clang11_py39, mpi, tbb, llvm], runner: ubuntu-latest, docker_options: '' }
        - {config: [gcc10_py39], runner: ubuntu-latest, docker_options: '' }
        - {config: [cuda11_gcc9_py38, mpi, llvm], runner: [self-hosted,GPU], docker_options: '--gpus=all' }
        - {config: [cuda11_gcc9_py38], runner: [self-hosted,GPU], docker_options: '--gpus=all' }
=======
        - {config: [clang11_py39, mpi, tbb, jit], runner: ubuntu-latest, docker_options: '' }
        - {config: [gcc11_py39], runner: ubuntu-latest, docker_options: '' }
        - {config: [cuda11_gcc9_py38, mpi], runner: [self-hosted,GPU], docker_options: '--gpus=all --device /dev/nvidia0 --device /dev/nvidia1 --device /dev/nvidia-uvm --device /dev/nvidia-uvm-tools --device /dev/nvidiactl' }
        - {config: [cuda11_gcc9_py38], runner: [self-hosted,GPU], docker_options: '--gpus=all --device /dev/nvidia0 --device /dev/nvidia1 --device /dev/nvidia-uvm --device /dev/nvidia-uvm-tools --device /dev/nvidiactl' }
>>>>>>> 50e37f90

    steps:
    - name: Clean workspace
      run: rm -rf ./*

    - name: Download build
      uses: actions/download-artifact@v2.0.9
      with:
        name: build-${{ join(matrix.config, '_') }}-${{ github.sha }}
    - name: Untar build
      run: tar --use-compress-program='zstd -10 -T0' -xvf build.tar

    - name: Run tests
      run: >-
        ctest
        -T test
        --output-on-failure
        --test-output-size-failed 1048576
        --test-output-size-passed 1048576
      working-directory: build


  validate:
    name: Validate [${{ join(matrix.config, '_') }}]
    needs: build
    runs-on: ${{ matrix.runner }}
    container:
<<<<<<< HEAD
      image: glotzerlab/ci:2021.06-${{ matrix.config[0] }}
=======
      image: glotzerlab/ci:2021.07-${{ matrix.config[0] }}
>>>>>>> 50e37f90
      options: ${{ matrix.docker_options }} -e CUDA_VISIBLE_DEVICES
    strategy:
      matrix:
        include:
<<<<<<< HEAD
        - {config: [clang11_py39, mpi, tbb, llvm], runner: ubuntu-latest, docker_options: '' }
        - {config: [gcc10_py39], runner: ubuntu-latest, docker_options: '' }
        - {config: [cuda11_gcc9_py38, mpi, llvm], runner: [self-hosted,GPU], docker_options: '--gpus=all' }
        - {config: [cuda11_gcc9_py38], runner: [self-hosted,GPU], docker_options: '--gpus=all' }
=======
        - {config: [clang11_py39, mpi, tbb, jit], runner: ubuntu-latest, docker_options: '' }
        - {config: [gcc11_py39], runner: ubuntu-latest, docker_options: '' }
        - {config: [cuda11_gcc9_py38, mpi], runner: [self-hosted,GPU], docker_options: '--gpus=all --device /dev/nvidia0 --device /dev/nvidia1 --device /dev/nvidia-uvm --device /dev/nvidia-uvm-tools --device /dev/nvidiactl' }
        - {config: [cuda11_gcc9_py38], runner: [self-hosted,GPU], docker_options: '--gpus=all --device /dev/nvidia0 --device /dev/nvidia1 --device /dev/nvidia-uvm --device /dev/nvidia-uvm-tools --device /dev/nvidiactl' }
>>>>>>> 50e37f90

    if: ${{ contains(github.event.pull_request.labels.*.name, 'validate') }}
    steps:
    - name: Clean workspace
      run: rm -rf ./*

    - name: Download install
      uses: actions/download-artifact@v2.0.9
      with:
        name: install-${{ join(matrix.config, '_') }}-${{ github.sha }}
    - name: Untar install
      run: tar --use-compress-program='zstd -10 -T0' -xvf install.tar

    - name: Run pytest (serial)
      if: ${{ !contains(matrix.config, 'mpi') }}
      run: python3 -m pytest --pyargs hoomd -v -ra --durations=0 --durations-min=0.1 -p hoomd.pytest_plugin_validate -m validate --validate
    - name: Run pytest (mpi)
      if: ${{ contains(matrix.config, 'mpi') }}
      run: mpirun -n 2 ${GITHUB_WORKSPACE}/install/hoomd/pytest/pytest-openmpi.sh -x --pyargs hoomd -v -ra --durations=0 --durations-min=0.1 -p hoomd.pytest_plugin_validate -m validate --validate || (( cat pytest.out.1 && exit 1 ))


  build_release:
    name: Build [${{ join(matrix.config, '_') }}]
    runs-on: ubuntu-latest
    container:
<<<<<<< HEAD
      image: glotzerlab/ci:2021.06-${{ matrix.config[0] }}
    strategy:
      matrix:
        include:
        - {config: [cuda10_gcc7_py37, llvm], runner: [self-hosted,GPU], docker_options: '--gpus=all' }
        - {config: [clang10_py38, llvm], runner: ubuntu-latest, docker_options: '' }
=======
      image: glotzerlab/ci:2021.07-${{ matrix.config[0] }}
    strategy:
      matrix:
        include:
        - {config: [gcc10_py39], runner: ubuntu-latest, docker_options: '' }
        - {config: [cuda10_gcc7_py37], runner: [self-hosted,GPU], docker_options: '--gpus=all --device /dev/nvidia0 --device /dev/nvidia1 --device /dev/nvidia-uvm --device /dev/nvidia-uvm-tools --device /dev/nvidiactl' }
        - {config: [clang10_py38, jit], runner: ubuntu-latest, docker_options: '' }
>>>>>>> 50e37f90
        - {config: [gcc9_py38], runner: ubuntu-latest, docker_options: '' }
        - {config: [clang9_py38, llvm], runner: ubuntu-latest, docker_options: '' }
        - {config: [clang8_py38, llvm], runner: ubuntu-latest, docker_options: '' }
        - {config: [clang7_py38, llvm], runner: ubuntu-latest, docker_options: '' }
        - {config: [gcc8_py37], runner: ubuntu-latest, docker_options: '' }
        - {config: [gcc7_py37], runner: ubuntu-latest, docker_options: '' }
        - {config: [clang6_py37, llvm], runner: ubuntu-latest, docker_options: '' }
        - {config: [gcc7_py36], runner: ubuntu-latest, docker_options: '' }

    if: ${{ contains(github.event.pull_request.labels.*.name, 'release') }}
    steps:
    - name: Clean workspace
      run: rm -rf ./*

    - name: Checkout
      uses: actions/checkout@v2.3.4
      with:
        path: code
        submodules: true
    - name: Configure
      run: |
        mkdir -p build
        cd build
        cmake ../code -GNinja \
                      -DCMAKE_BUILD_TYPE=Release \
                      -DENABLE_GPU=${ENABLE_GPU:-"OFF"} \
                      -DENABLE_MPI=${ENABLE_MPI:-"OFF"} \
                      -DENABLE_TBB=${ENABLE_TBB:-"OFF"} \
                      -DENABLE_LLVM=${ENABLE_LLVM:-"OFF"} \
                      -DCMAKE_INSTALL_PREFIX=${GITHUB_WORKSPACE}/install
      env:
        ENABLE_GPU: ${{ contains(matrix.config[0], 'cuda') }}
        ENABLE_MPI: ${{ contains(matrix.config, 'mpi') }}
        ENABLE_TBB: ${{ contains(matrix.config, 'tbb') }}
        ENABLE_LLVM: ${{ contains(matrix.config, 'llvm') }}
    - name: Build
      run: ninja install -j $(($(getconf _NPROCESSORS_ONLN) + 2))
      working-directory: build

    - name: Remove object files
      run: find build -type f -name '*.o' -delete
    # Tar the build directory to preserve permissions and reduce HTTP requests on upload.
    - name: 'Tar build'
      run: tar --use-compress-program='zstd -10 -T0' -cvf build.tar build
    - name: 'Tar install'
      run: tar --use-compress-program='zstd -10 -T0' -cvf install.tar install
    # Upload the tarballs. Retain the file for a limited time in case developers need to download
    # and run tests locally for further debugging.
    - name: 'Upload build'
      uses: actions/upload-artifact@v2.2.3
      with:
        name: build-${{ join(matrix.config, '_') }}-${{ github.sha }}
        path: build.tar
        retention-days: 7
    - name: 'Upload install'
      uses: actions/upload-artifact@v2.2.3
      with:
        name: install-${{ join(matrix.config, '_') }}-${{ github.sha }}
        path: install.tar
        retention-days: 7


  pytest_release:
    name: Run pytest [${{ join(matrix.config, '_') }}]
    needs: build_release
    runs-on: ${{ matrix.runner }}
    container:
<<<<<<< HEAD
      image: glotzerlab/ci:2021.06-${{ matrix.config[0] }}
=======
      image: glotzerlab/ci:2021.07-${{ matrix.config[0] }}
>>>>>>> 50e37f90
      options: ${{ matrix.docker_options }} -e CUDA_VISIBLE_DEVICES
    strategy:
      matrix:
        include:
<<<<<<< HEAD
        - {config: [cuda10_gcc7_py37, llvm], runner: [self-hosted,GPU], docker_options: '--gpus=all' }
        - {config: [clang10_py38, llvm], runner: ubuntu-latest, docker_options: '' }
=======
        - {config: [gcc10_py39], runner: ubuntu-latest, docker_options: '' }
        - {config: [cuda10_gcc7_py37], runner: [self-hosted,GPU], docker_options: '--gpus=all --device /dev/nvidia0 --device /dev/nvidia1 --device /dev/nvidia-uvm --device /dev/nvidia-uvm-tools --device /dev/nvidiactl' }
        - {config: [clang10_py38, jit], runner: ubuntu-latest, docker_options: '' }
>>>>>>> 50e37f90
        - {config: [gcc9_py38], runner: ubuntu-latest, docker_options: '' }
        - {config: [clang9_py38, llvm], runner: ubuntu-latest, docker_options: '' }
        - {config: [clang8_py38, llvm], runner: ubuntu-latest, docker_options: '' }
        - {config: [clang7_py38, llvm], runner: ubuntu-latest, docker_options: '' }
        - {config: [gcc8_py37], runner: ubuntu-latest, docker_options: '' }
        - {config: [gcc7_py37], runner: ubuntu-latest, docker_options: '' }
        - {config: [clang6_py37, llvm], runner: ubuntu-latest, docker_options: '' }
        - {config: [gcc7_py36], runner: ubuntu-latest, docker_options: '' }

    if: ${{ contains(github.event.pull_request.labels.*.name, 'release') }}
    steps:
    - name: Clean workspace
      run: rm -rf ./*

    - name: Download install
      uses: actions/download-artifact@v2.0.9
      with:
        name: install-${{ join(matrix.config, '_') }}-${{ github.sha }}
    - name: Untar install
      run: tar --use-compress-program='zstd -10 -T0' -xvf install.tar

    - name: Run pytest (serial)
      run: python3 -m pytest --pyargs hoomd -v -ra --durations=0 --durations-min=0.1
    - name: Run pytest (mpi)
      if: ${{ contains(matrix.config, 'mpi') }}
      run: mpirun -n 2 ${GITHUB_WORKSPACE}/install/hoomd/pytest/pytest-openmpi.sh -x --pyargs hoomd -v -ra --durations=0 --durations-min=0.1 || (( cat pytest.out.1 && exit 1 ))
    - name: Run pytest (serial without cupy)
      if: ${{ contains(matrix.config[0], 'cuda') }}
      run: python3 -m pytest --pyargs hoomd -v -ra --durations=0 --durations-min=0.1 -m cupy_optional
      env:
        _HOOMD_DISALLOW_CUPY_: 1
    - name: Run pytest (mpi without cupy)
      if: ${{ contains(matrix.config[0], 'cuda') && contains(matrix.config, 'mpi') }}
      run: mpirun -n 2 ${GITHUB_WORKSPACE}/install/hoomd/pytest/pytest-openmpi.sh -x --pyargs hoomd -v -ra --durations=0 --durations-min=0.1 -m cupy_optional || (( cat pytest.out.1 && exit 1 ))
      env:
        _HOOMD_DISALLOW_CUPY_: 1


  ctest_release:
    name: Run ctest [${{ join(matrix.config, '_') }}]
    needs: build_release
    runs-on: ${{ matrix.runner }}
    container:
<<<<<<< HEAD
      image: glotzerlab/ci:2021.06-${{ matrix.config[0] }}
=======
      image: glotzerlab/ci:2021.07-${{ matrix.config[0] }}
>>>>>>> 50e37f90
      options: ${{ matrix.docker_options }} -e CUDA_VISIBLE_DEVICES
    strategy:
      matrix:
        include:
<<<<<<< HEAD
        - {config: [cuda10_gcc7_py37, llvm], runner: [self-hosted,GPU], docker_options: '--gpus=all' }
        - {config: [clang10_py38, llvm], runner: ubuntu-latest, docker_options: '' }
=======
        - {config: [gcc10_py39], runner: ubuntu-latest, docker_options: '' }
        - {config: [cuda10_gcc7_py37], runner: [self-hosted,GPU], docker_options: '--gpus=all --device /dev/nvidia0 --device /dev/nvidia1 --device /dev/nvidia-uvm --device /dev/nvidia-uvm-tools --device /dev/nvidiactl' }
        - {config: [clang10_py38, jit], runner: ubuntu-latest, docker_options: '' }
>>>>>>> 50e37f90
        - {config: [gcc9_py38], runner: ubuntu-latest, docker_options: '' }
        - {config: [clang9_py38, llvm], runner: ubuntu-latest, docker_options: '' }
        - {config: [clang8_py38, llvm], runner: ubuntu-latest, docker_options: '' }
        - {config: [clang7_py38, llvm], runner: ubuntu-latest, docker_options: '' }
        - {config: [gcc8_py37], runner: ubuntu-latest, docker_options: '' }
        - {config: [gcc7_py37], runner: ubuntu-latest, docker_options: '' }
        - {config: [clang6_py37, llvm], runner: ubuntu-latest, docker_options: '' }
        - {config: [gcc7_py36], runner: ubuntu-latest, docker_options: '' }

    if: ${{ contains(github.event.pull_request.labels.*.name, 'release') }}
    steps:
    - name: Clean workspace
      run: rm -rf ./*

    - name: Download build
      uses: actions/download-artifact@v2.0.9
      with:
        name: build-${{ join(matrix.config, '_') }}-${{ github.sha }}
    - name: Untar build
      run: tar --use-compress-program='zstd -10 -T0' -xvf build.tar

    - name: Run tests
      run: >-
        ctest
        -T test
        --output-on-failure
        --test-output-size-failed 1048576
        --test-output-size-passed 1048576
      working-directory: build


  # This job is used to provide a single requirement for branch merge conditions. GitHub considers
  # the check passing even if it is skipped, so this job raises errors when required jobs were not
  # run.
  tests_complete:
    name: Unit test
    needs: [pytest, ctest, validate]
    if: ${{ always() && github.event_name == 'pull_request' }}
    runs-on: ubuntu-latest

    steps:
      - name: Error if pytest did not succeed
        if: needs.pytest.result != 'success'
        run: exit 1
      - name: Error if ctest did not succeed
        if: needs.ctest.result != 'success'
        run: exit 1
      - name: Error if validate did not succeed
        if: needs.validate.result != 'success'
        run: exit 1
      - run: echo "Done!"<|MERGE_RESOLUTION|>--- conflicted
+++ resolved
@@ -50,25 +50,14 @@
     name: Build [${{ join(matrix.config, '_') }}]
     runs-on: ubuntu-latest
     container:
-<<<<<<< HEAD
-      image: glotzerlab/ci:2021.06-${{ matrix.config[0] }}
+      image: glotzerlab/ci:2021.07-${{ matrix.config[0] }}
     strategy:
       matrix:
         include:
         - {config: [clang11_py39, mpi, tbb, llvm], runner: ubuntu-latest, docker_options: '' }
-        - {config: [gcc10_py39], runner: ubuntu-latest, docker_options: '' }
-        - {config: [cuda11_gcc9_py38, mpi, llvm], runner: [self-hosted,GPU], docker_options: '--gpus=all' }
-        - {config: [cuda11_gcc9_py38], runner: [self-hosted,GPU], docker_options: '--gpus=all' }
-=======
-      image: glotzerlab/ci:2021.07-${{ matrix.config[0] }}
-    strategy:
-      matrix:
-        include:
-        - {config: [clang11_py39, mpi, tbb, jit], runner: ubuntu-latest, docker_options: '' }
         - {config: [gcc11_py39], runner: ubuntu-latest, docker_options: '' }
         - {config: [cuda11_gcc9_py38, mpi], runner: [self-hosted,GPU], docker_options: '--gpus=all --device /dev/nvidia0 --device /dev/nvidia1 --device /dev/nvidia-uvm --device /dev/nvidia-uvm-tools --device /dev/nvidiactl' }
         - {config: [cuda11_gcc9_py38], runner: [self-hosted,GPU], docker_options: '--gpus=all --device /dev/nvidia0 --device /dev/nvidia1 --device /dev/nvidia-uvm --device /dev/nvidia-uvm-tools --device /dev/nvidiactl' }
->>>>>>> 50e37f90
 
     env:
       CXXFLAGS: '-Werror'
@@ -129,26 +118,15 @@
     needs: build
     runs-on: ${{ matrix.runner }}
     container:
-<<<<<<< HEAD
-      image: glotzerlab/ci:2021.06-${{ matrix.config[0] }}
-=======
-      image: glotzerlab/ci:2021.07-${{ matrix.config[0] }}
->>>>>>> 50e37f90
+      image: glotzerlab/ci:2021.07-${{ matrix.config[0] }}
       options: ${{ matrix.docker_options }} -e CUDA_VISIBLE_DEVICES
     strategy:
       matrix:
         include:
-<<<<<<< HEAD
         - {config: [clang11_py39, mpi, tbb, llvm], runner: ubuntu-latest, docker_options: '' }
-        - {config: [gcc10_py39], runner: ubuntu-latest, docker_options: '' }
-        - {config: [cuda11_gcc9_py38, mpi, llvm], runner: [self-hosted,GPU], docker_options: '--gpus=all' }
-        - {config: [cuda11_gcc9_py38], runner: [self-hosted,GPU], docker_options: '--gpus=all' }
-=======
-        - {config: [clang11_py39, mpi, tbb, jit], runner: ubuntu-latest, docker_options: '' }
         - {config: [gcc11_py39], runner: ubuntu-latest, docker_options: '' }
         - {config: [cuda11_gcc9_py38, mpi], runner: [self-hosted,GPU], docker_options: '--gpus=all --device /dev/nvidia0 --device /dev/nvidia1 --device /dev/nvidia-uvm --device /dev/nvidia-uvm-tools --device /dev/nvidiactl' }
         - {config: [cuda11_gcc9_py38], runner: [self-hosted,GPU], docker_options: '--gpus=all --device /dev/nvidia0 --device /dev/nvidia1 --device /dev/nvidia-uvm --device /dev/nvidia-uvm-tools --device /dev/nvidiactl' }
->>>>>>> 50e37f90
 
     steps:
     - name: Clean workspace
@@ -183,26 +161,15 @@
     needs: build
     runs-on: ${{ matrix.runner }}
     container:
-<<<<<<< HEAD
-      image: glotzerlab/ci:2021.06-${{ matrix.config[0] }}
-=======
-      image: glotzerlab/ci:2021.07-${{ matrix.config[0] }}
->>>>>>> 50e37f90
+      image: glotzerlab/ci:2021.07-${{ matrix.config[0] }}
       options: ${{ matrix.docker_options }} -e CUDA_VISIBLE_DEVICES
     strategy:
       matrix:
         include:
-<<<<<<< HEAD
         - {config: [clang11_py39, mpi, tbb, llvm], runner: ubuntu-latest, docker_options: '' }
-        - {config: [gcc10_py39], runner: ubuntu-latest, docker_options: '' }
-        - {config: [cuda11_gcc9_py38, mpi, llvm], runner: [self-hosted,GPU], docker_options: '--gpus=all' }
-        - {config: [cuda11_gcc9_py38], runner: [self-hosted,GPU], docker_options: '--gpus=all' }
-=======
-        - {config: [clang11_py39, mpi, tbb, jit], runner: ubuntu-latest, docker_options: '' }
         - {config: [gcc11_py39], runner: ubuntu-latest, docker_options: '' }
         - {config: [cuda11_gcc9_py38, mpi], runner: [self-hosted,GPU], docker_options: '--gpus=all --device /dev/nvidia0 --device /dev/nvidia1 --device /dev/nvidia-uvm --device /dev/nvidia-uvm-tools --device /dev/nvidiactl' }
         - {config: [cuda11_gcc9_py38], runner: [self-hosted,GPU], docker_options: '--gpus=all --device /dev/nvidia0 --device /dev/nvidia1 --device /dev/nvidia-uvm --device /dev/nvidia-uvm-tools --device /dev/nvidiactl' }
->>>>>>> 50e37f90
 
     steps:
     - name: Clean workspace
@@ -230,26 +197,15 @@
     needs: build
     runs-on: ${{ matrix.runner }}
     container:
-<<<<<<< HEAD
-      image: glotzerlab/ci:2021.06-${{ matrix.config[0] }}
-=======
-      image: glotzerlab/ci:2021.07-${{ matrix.config[0] }}
->>>>>>> 50e37f90
+      image: glotzerlab/ci:2021.07-${{ matrix.config[0] }}
       options: ${{ matrix.docker_options }} -e CUDA_VISIBLE_DEVICES
     strategy:
       matrix:
         include:
-<<<<<<< HEAD
         - {config: [clang11_py39, mpi, tbb, llvm], runner: ubuntu-latest, docker_options: '' }
-        - {config: [gcc10_py39], runner: ubuntu-latest, docker_options: '' }
-        - {config: [cuda11_gcc9_py38, mpi, llvm], runner: [self-hosted,GPU], docker_options: '--gpus=all' }
-        - {config: [cuda11_gcc9_py38], runner: [self-hosted,GPU], docker_options: '--gpus=all' }
-=======
-        - {config: [clang11_py39, mpi, tbb, jit], runner: ubuntu-latest, docker_options: '' }
         - {config: [gcc11_py39], runner: ubuntu-latest, docker_options: '' }
         - {config: [cuda11_gcc9_py38, mpi], runner: [self-hosted,GPU], docker_options: '--gpus=all --device /dev/nvidia0 --device /dev/nvidia1 --device /dev/nvidia-uvm --device /dev/nvidia-uvm-tools --device /dev/nvidiactl' }
         - {config: [cuda11_gcc9_py38], runner: [self-hosted,GPU], docker_options: '--gpus=all --device /dev/nvidia0 --device /dev/nvidia1 --device /dev/nvidia-uvm --device /dev/nvidia-uvm-tools --device /dev/nvidiactl' }
->>>>>>> 50e37f90
 
     if: ${{ contains(github.event.pull_request.labels.*.name, 'validate') }}
     steps:
@@ -275,22 +231,13 @@
     name: Build [${{ join(matrix.config, '_') }}]
     runs-on: ubuntu-latest
     container:
-<<<<<<< HEAD
-      image: glotzerlab/ci:2021.06-${{ matrix.config[0] }}
-    strategy:
-      matrix:
-        include:
-        - {config: [cuda10_gcc7_py37, llvm], runner: [self-hosted,GPU], docker_options: '--gpus=all' }
-        - {config: [clang10_py38, llvm], runner: ubuntu-latest, docker_options: '' }
-=======
       image: glotzerlab/ci:2021.07-${{ matrix.config[0] }}
     strategy:
       matrix:
         include:
         - {config: [gcc10_py39], runner: ubuntu-latest, docker_options: '' }
         - {config: [cuda10_gcc7_py37], runner: [self-hosted,GPU], docker_options: '--gpus=all --device /dev/nvidia0 --device /dev/nvidia1 --device /dev/nvidia-uvm --device /dev/nvidia-uvm-tools --device /dev/nvidiactl' }
-        - {config: [clang10_py38, jit], runner: ubuntu-latest, docker_options: '' }
->>>>>>> 50e37f90
+        - {config: [clang10_py38, llvm], runner: ubuntu-latest, docker_options: '' }
         - {config: [gcc9_py38], runner: ubuntu-latest, docker_options: '' }
         - {config: [clang9_py38, llvm], runner: ubuntu-latest, docker_options: '' }
         - {config: [clang8_py38, llvm], runner: ubuntu-latest, docker_options: '' }
@@ -358,23 +305,14 @@
     needs: build_release
     runs-on: ${{ matrix.runner }}
     container:
-<<<<<<< HEAD
-      image: glotzerlab/ci:2021.06-${{ matrix.config[0] }}
-=======
-      image: glotzerlab/ci:2021.07-${{ matrix.config[0] }}
->>>>>>> 50e37f90
+      image: glotzerlab/ci:2021.07-${{ matrix.config[0] }}
       options: ${{ matrix.docker_options }} -e CUDA_VISIBLE_DEVICES
     strategy:
       matrix:
         include:
-<<<<<<< HEAD
-        - {config: [cuda10_gcc7_py37, llvm], runner: [self-hosted,GPU], docker_options: '--gpus=all' }
-        - {config: [clang10_py38, llvm], runner: ubuntu-latest, docker_options: '' }
-=======
         - {config: [gcc10_py39], runner: ubuntu-latest, docker_options: '' }
         - {config: [cuda10_gcc7_py37], runner: [self-hosted,GPU], docker_options: '--gpus=all --device /dev/nvidia0 --device /dev/nvidia1 --device /dev/nvidia-uvm --device /dev/nvidia-uvm-tools --device /dev/nvidiactl' }
-        - {config: [clang10_py38, jit], runner: ubuntu-latest, docker_options: '' }
->>>>>>> 50e37f90
+        - {config: [clang10_py38, llvm], runner: ubuntu-latest, docker_options: '' }
         - {config: [gcc9_py38], runner: ubuntu-latest, docker_options: '' }
         - {config: [clang9_py38, llvm], runner: ubuntu-latest, docker_options: '' }
         - {config: [clang8_py38, llvm], runner: ubuntu-latest, docker_options: '' }
@@ -418,23 +356,14 @@
     needs: build_release
     runs-on: ${{ matrix.runner }}
     container:
-<<<<<<< HEAD
-      image: glotzerlab/ci:2021.06-${{ matrix.config[0] }}
-=======
-      image: glotzerlab/ci:2021.07-${{ matrix.config[0] }}
->>>>>>> 50e37f90
+      image: glotzerlab/ci:2021.07-${{ matrix.config[0] }}
       options: ${{ matrix.docker_options }} -e CUDA_VISIBLE_DEVICES
     strategy:
       matrix:
         include:
-<<<<<<< HEAD
-        - {config: [cuda10_gcc7_py37, llvm], runner: [self-hosted,GPU], docker_options: '--gpus=all' }
-        - {config: [clang10_py38, llvm], runner: ubuntu-latest, docker_options: '' }
-=======
         - {config: [gcc10_py39], runner: ubuntu-latest, docker_options: '' }
         - {config: [cuda10_gcc7_py37], runner: [self-hosted,GPU], docker_options: '--gpus=all --device /dev/nvidia0 --device /dev/nvidia1 --device /dev/nvidia-uvm --device /dev/nvidia-uvm-tools --device /dev/nvidiactl' }
-        - {config: [clang10_py38, jit], runner: ubuntu-latest, docker_options: '' }
->>>>>>> 50e37f90
+        - {config: [clang10_py38, llvm], runner: ubuntu-latest, docker_options: '' }
         - {config: [gcc9_py38], runner: ubuntu-latest, docker_options: '' }
         - {config: [clang9_py38, llvm], runner: ubuntu-latest, docker_options: '' }
         - {config: [clang8_py38, llvm], runner: ubuntu-latest, docker_options: '' }
