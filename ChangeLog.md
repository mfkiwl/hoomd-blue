--- conflicted
+++ resolved
@@ -2,7 +2,6 @@
 
 [TOC]
 
-<<<<<<< HEAD
 ## v2.2.0
 
 Not yet released
@@ -10,7 +9,7 @@
 *New features*
 
 * Add `hoomd.hdf5.log` to log quantities in hdf5 format. Matrix quantities can be logged.
-=======
+
 ## v2.1.5
 
 Released 2017/03/09
@@ -34,7 +33,6 @@
 * Defer initialization message until context.initialize
 * Fixed a problem where a momentary dip in TPS would cause walltime limited jobs to exit prematurely
 * HPMC and DEM components now correctly print citation notices
->>>>>>> fe0d8c15
 
 ## v2.1.3
 
