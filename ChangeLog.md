--- conflicted
+++ resolved
@@ -2,7 +2,6 @@
 
 [TOC]
 
-<<<<<<< HEAD
 ## v2.3.0
 
 Not yet released
@@ -17,7 +16,7 @@
     * Enabled simulations involving spherical walls and convex spheropolyhedral particle shapes.
 
 *Deprecated*
-=======
+
 ## v2.2.2
 
 Not yet released
@@ -28,7 +27,6 @@
 * Fix a critical bug where forces in MPI simulations with rigid bodies or anisotropic particles were incorrectly calculated
 * Ensure that ghost particles are updated after load balancing.
 * `meta.dump_metadata` no longer reports an error when used with `md.constrain.rigid`
->>>>>>> 5bc64b38
 
 ## v2.2.1
 
