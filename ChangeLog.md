--- conflicted
+++ resolved
@@ -16,12 +16,9 @@
 * Support for non-additive mixtures in HPMC, overlap checks can now be enabled/disabled per type-pair
 * Add constrain.oned to constrain particles to move in one dimension
 * hpmc.integrate.sphere_union() now takes max_members as an optional argument, allowing to use GPU memory more efficiently
-<<<<<<< HEAD
-* md.charge.pppm() takes a Debye screening length as an optional parameter
-=======
 * md.update.mueller_plathe_flow(): Method to create shear flows in MD simulations.
 * `use_charge` option for pair.reaction_field
->>>>>>> ce8e67e9
+* md.charge.pppm() takes a Debye screening length as an optional parameter
 
 *Deprecated*
 
@@ -37,13 +34,9 @@
 * Add template for external components.
 
 *Bug fixes*
-<<<<<<< HEAD
-
 * fix invalid mesh energy in non-neutral systems with charge.pppm()
-=======
 * fix rare cases where analyze.log() would report a wrong pressure
 * fix possible illegal memory access when using constrain.rigid() in GPU MPI simulations
->>>>>>> ce8e67e9
 
 ## v2.0.3
 
