--- conflicted
+++ resolved
@@ -2,7 +2,6 @@
 
 [TOC]
 
-<<<<<<< HEAD
 ## v2.2.0
 
 Not yet released
@@ -57,7 +56,7 @@
 * `-march=native` is no longer set by default (this is now a suggestion in the documentation)
 * Compiler flags now default to CMake defaults
 * `ENABLE_CUDA` and `ENABLE_MPI` CMake options default OFF. User must explicitly choose to enable optional dependencies.
-=======
+
 ## v2.1.9
 
 Not yet released
@@ -66,7 +65,6 @@
 
 * Fix a bug where the log quantity `momentum` was incorrectly reported in MPI simulations.
 * Raise an error when the user provides inconsistent  `charge` or `diameter` lists to `md.constrain.rigid`.
->>>>>>> 9547a7b6
 
 ## v2.1.8
 
