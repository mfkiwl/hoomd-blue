# HOOMD-blue Change Log

[TOC]

## Next feature release

*New features*

* Performance improvements for systems with large particle size disparity
* Bounding volume hierarchy (tree) neighbor list computation
* Neighbor lists have separate `r_cut` values for each pair of types
* addInfo callback for dump.pos allows user specified information in pos files

## Next bugfix release

Released TBD

*Bug fixes*

* Fix `test_pair_set_energy` unit test, which failed on numpy < 1.9.0
* Analyze.log now accepts unicode strings.
<<<<<<< HEAD
* Fixed a bug where calling `restore_snapshot()` during a run zeroed potential parameters.
=======
* Fix segfault on exit with python 3.4
* Add `cite.save()` to documentation
* Fix a problem were bond forces are computed incorrectly in some MPI configurations
* Fix bug in pair.zbl
* Add pair.zbl to the documentation
>>>>>>> ca3dd995

## v1.1.1

Released 2015/07/21

*Bug fixes*

* `dump.xml(restart=True)` now works with MPI execution
* Added missing documentation for `meta.dump_metadata`
* Build all unit tests by default
* Run all script unit tests through `mpirun -n 1`

## v1.1.0

Released 2015/07/14

*New features*

* Allow builds with ninja.
* Allow K=0 FENE bonds.
* Allow number of particles types to change after initialization.
```system.particles.types.add('newType')```
* Allow number of particles to change after initialization.
```
system.particles.add('A')
del system.particles[0]
```
* OPLS dihedral
* Add `phase` keyword to analyzers and dumps to make restartable jobs easier.
* `HOOMD_WALLTIME_STOP` environment variable to stop simulation runs before they hit a wall clock limit.
* `init.read_xml()` Now accepts an initialization and restart file.
* `dump.xml()` can now write restart files.
* Added documentation concepts page on writing restartable jobs.
* New citation management infrastructure. `cite.save()` writes `.bib` files with a list of references to features
  actively used in the current job script.
* Snapshots expose data as numpy arrays for high performance access to particle properties.
* `data.make_snapshot()` makes a new empty snapshot.
* `analyze.callback()` allows multiple python callbacks to operate at different periods.
* `comm.barrier()` and `comm.barrier_all()` allow users to insert barriers into their scripts.
* Mie pair potential.
* `meta.dump_metadata()` writes job metadata information out to a json file.
* `context.initialize()` initializes the execution context.
* Restart option for `dump.xml()`

*Bug fixes*

* Fix slow performance when initializing `pair.slj()`in MPI runs.
* Properly update particle image when setting position from python.
* PYTHON_SITEDIR hoomd shell launcher now calls the python interpreter used at build time.
* Fix compile error on older gcc versions.
* Fix a bug where rigid bodies had 0 velocity when restarting jobs.
* Enable `-march=native` builds in OS X clang builds.
* Fix `group.rigid()` and `group.nonrigid()`.
* Fix image access from the python data access proxies.
* Gracefully exit when launching MPI jobs with mixed execution configurations.

*Changes that may require updated job scripts*

* `context.initialize()` **must** be called before any `comm` method that queries the MPI rank. Call it as early as
  possible in your job script (right after importing `hoomd_script`) to avoid problems.

*Deprecated*

* `init.create_empty()` is deprecated and will be removed in a future version. Use `data.make_snapshot()` and
  `init.read_snapshot()` instead.
* Job scripts that do not call `context.initialize()` will result in a warning message. A future version of HOOMD
  will require that you call `context.initialize()`.

*Removed*

* Several `option` commands for controlling the execution configuration. Replaced with `context.initialize`.

## v1.0.5

Released 2015/05/19

*Bug fixes*

* Fix segfault when changing integrators
* Fix system.box to indicate the correct number of dimensions
* Fix syntax error in comm.get_rank with --nrank
* Enable CUDA enabled builds with the intel compiler
* Use CMake builtin FindCUDA on recent versions of CMake
* GCC_ARCH env var sets the -march command line option to gcc at configure time
* Auto-assign GPU-ids on non-compute exclusive systems even with --mode=gpu
* Support python 3.5 alpha
* Fix a bug where particle types were doubled with boost 1.58.0
* Fix a bug where angle_z=true dcd output was inaccurate near 0 angles
* Properly handle lj.wall potentials with epsilon=0.0 and particles on top of the walls

## v1.0.4

Released 2015/04/07

*Bug fixes*

* Fix invalid virials computed in rigid body simulations when multi-particle bodies crossed box boundaries
* Fix invalid forces/torques for rigid body simulations caused by race conditions
* Fix compile errors on Mac OS X 10.10
* Fix invalid pair force computations caused by race conditions
* Fix invalid neighbour list computations caused by race conditions on Fermi generation GPUs

*Other*

* Extremely long running unit tests are now off by default. Enable with -DHOOMD_SKIP_LONG_TESTS=OFF
* Add additional tests to detect race conditions and memory errors in kernels

## v1.0.3

Released 2015/03/18

**Bug fixes**

* Enable builds with intel MPI
* Silence warnings coming from boost and python headers

## v1.0.2

Released 2015/01/21

**Bug fixes**

* Fixed a bug where `linear_interp` would not take a floating point value for *zero*
* Provide more useful error messages when cuda drivers are not present
* Assume device count is 0 when `cudaGetDeviceCount()` returns an error
* Link to python statically when `ENABLE_STATIC=on`
* Misc documentation updates

## v1.0.1

Released 2014/09/09

**Bug fixes**

1. Fixed bug where error messages were truncated and HOOMD exited with a segmentation fault instead (e.g. on Blue Waters)
1. Fixed bug where plug-ins did not load on Blue Waters
1. Fixed compile error with gcc4.4 and cuda5.0
1. Fixed syntax error in `read_snapshot()`
1. Fixed a bug where `init.read_xml throwing` an error (or any other command outside of `run()`) would hang in MPI runs
1. Search the install path for hoomd_script - enable the hoomd executable to be outside of the install tree (useful with cray aprun)
1. Fixed CMake 3.0 warnings
1. Removed dependancy on tr1/random
1. Fixed a bug where `analyze.msd` ignored images in the r0_file
1. Fixed typos in `pair.gauss` documentation
1. Fixed compile errors on Ubuntu 12.10
1. Fix failure of `integrate.nvt` to reach target temperature in analyze.log. The fix is a new symplectic MTK integrate.nvt integrator. Simulation results in hoomd v1.0.0 are correct, just the temperature and velocity outputs are off slightly.
1. Remove MPI from Mac OS X dmg build.
1. Enable `import hoomd_script as ...`

*Other changes*

1. Added default compile flag -march=native
1. Support CUDA 6.5
1. Binary builds for CentOS/RHEL 6, Fedora 20, Ubuntu 14.04 LTS, and Ubuntu 12.04 LTS.

## Version 1.0.0

Released 2014/05/25

*New features*

* Support for python 3
* New NPT integrator capable of flexible coupling schemes
* Triclinic unit cell support
* MPI domain decomposition
* Snapshot save/restore
* Autotune block sizes at run time
* Improve performance in small simulation boxes
* Improve performance with smaller numbers of particles per GPU
* Full double precision computations on the GPU (compile time option must be enabled, binary builds provided on the download page are single precision)
* Tabulated bond potential `bond.table`
* Tabulated angle potential `angle.table`
* Tabulated dihedral potental `dihedral.table`
* `update.box_resize` now accepts `period=None` to trigger an immediate update of the box without creating a periodic updater
* `update.box_resize` now replaces *None* arguments with the current box parameters
* `init.create_random` and `init.create_random_polymers` can now create random configurations in triclinc and 2D boxes
* `init.create_empty` can now create triclinic boxes
* particle, bond, angle, dihedral, and impropers types can now be named in `init.create_empty`
* `system.replicate` command replicates the simulation box

*Bug fixes*

* Fixed a bug where init.create_random_polymers failed when lx,ly,lz were not equal.
* Fixed a bug in init.create_random_polymers and init.create_random where the separation radius was not accounted for correctly
* Fixed a bug in bond.* where random crashes would occur when more than one bond type was defined
* Fixed a bug where dump.dcd did not write the period to the file

*Changes that may require updated job scripts*

* `integrate.nph`: A time scale `tau_p` for the relaxation of the barostat is now required instead of the barostat mass *W* of the previous release.
The time scale is the relaxation time the barostat would have at an average temperature `T_0 = 1`, and it is related to the internally used
(Andersen) Barostat mass *W* via `W = d N T_0 tau_p^2`, where *d* is the dimensionsality and *N* the number of particles.
* `sorter` and `nlist` are now modules, not variables in the `__main__` namespace.
* Data proxies function correctly in MPI simulations, but are extremely slow. If you use `init.create_empty`, consider separating the generation step out to a single rank short execution that writes an XML file for the main run.
* `update.box_resize(Lx=...)` no longer makes cubic box updates, instead it will keep the current **Ly** and **Lz**. Use the `L=...` shorthand for cubic box updates.
* All `init.*` commands now take `data.boxdim` objects, instead of `hoomd.boxdim` (or *3-tuples*). We strongly encourage the use of explicit argument names for `data.boxdim()`. In particular, if `hoomd.boxdim(123)` was previously used to create a cubic box, it is now required to use `data.boxdim(L=123)` (CORRECT) instead of `data.boxdim(123)` (INCORRECT), otherwise a box with unit dimensions along the y and z axes will be created.
* `system.dimensions` can no longer be set after initialization. System dimensions are now set during initialization via the `data.boxdim` interface. The dimensionality of the system can now be queried through `system.box`.
* `system.box` no longer accepts 3-tuples. It takes `data.boxdim` objects.
* `system.dimensions` no longer exists. Query the dimensionality of the system from `system.box`. Set the dimensionality of the system by passing an appropriate `data.boxdim` to an `init` method.
* `init.create_empty` no longer accepts `n_*_types`. Instead, it now takes a list of strings to name the types.

*Deprecated*

* Support for G80, G200 GPUs.
* `dump.bin` and `read.bin`. These will be removed in v1.1 and replaced with a new binary format.

*Removed*

* OpenMP mult-core execution (replaced with MPI domain decomposition)
* `tune.find_optimal_block_size` (replaced by Autotuner)

## Version 0.11.3

Released 2013/05/10

*Bug fixes*

* Fixed a bug where charge.pppm could not be used after init.reset()
* Data proxies can now set body angular momentum before the first run()
* Fixed a bug where PPPM forces were incorrect on the GPU

## Version 0.11.2

Released 2012/12/19

*New features*

* Block sizes tuned for K20

*Bug fixes*

* Warn user that PPPM ignores rigid body exclusions
* Document that proxy iterators need to be deleted before init.reset()
* Fixed a bug where body angular momentum could not be set
* Fixed a bug where analyze.log would report nan for the pressure tensor in nve and nvt simulations

## Version 0.11.1

Released 2012/11/2

*New features*

* Support for CUDA 5.0
* Binary builds for Fedora 16 and OpenSUSE 12.1
* Automatically specify /usr/bin/gcc to nvcc when the configured gcc is not supported

*Bug fixes*

* Fixed a compile error with gcc 4.7
* Fixed a bug where PPPM forces were incorrect with neighborlist exclusions
* Fixed an issue where boost 1.50 and newer were not detected properly when BOOST_ROOT is set
* Fixed a bug where accessing force data in python prevented init.reset() from working
* Fixed a bug that prevented pair.external from logging energy
* Fixed a unit test that failed randomly

## Version 0.11.0

2012-07-27

*New features*

1. Support for Kepler GPUs (GTX 680)
1. NPH integration (*integrate.nph*)
1. Compute full pressure tensor
1. Example plugin for new bond potentials
1. New syntax for bond coefficients: *_bond_.bond_coeff.set('type', _params_)*
1. New external potential: *external.periodic* applies a periodic potential along one direction (uses include inducing lamellar phases in copolymer systems)
1. Significant performance increases when running *analyze.log*, *analyze.msd*, *update.box_resize*, *update.rescale_temp*, or *update.zero_momentum* with a small period
1. Command line options may now be overwritten by scripts, ex: *options.set_gpu(2)*
1. Added *--user* command line option to allow user defined options to be passed into job scripts, ex: *--user="-N=5 -phi=0.56"*
1. Added *table.set_from_file* method to enable reading table based pair potentials from a file
1. Added *--notice-level* command line option to control how much extra information is printed during a run. Set to 0 to disable, or any value up to 10. At 10, verbose debugging information is printed.
1. Added *--msg-file* command line option which redirects the message output to a file
1. New pair potential *pair.force_shifted_lj* : Implements http://dx.doi.org/10.1063/1.3558787

*Bug fixes*

1. Fixed a bug where FENE bonds were sometimes computed incorrectly
1. Fixed a bug where pressure was computed incorrectly when using pair.dpd or pair.dpdlj
1. Fixed a bug where using OpenMP and CUDA at the same time caused invalid memory accesses
1. Fixed a bug where RPM packages did not work on systems where the CUDA toolkit was not installed
1. Fixed a bug where rigid body velocities were not set from python
1. Disabled OpenMP builds on Mac OS X. HOOMD-blue w/ openmp enabled crashes due to bugs in Apple's OpenMP implementation.
1. Fixed a bug that allowed users to provide invalid rigid body data and cause a seg fault.
1. Fixed a bug where using PPPM resulted in error messages on program exit.

*API changes*

1. Bond potentials rewritten with template evaluators
1. External potentials use template evaluators
1. Complete rewrite of ParticleData - may break existing plugins
1. Bond/Angle/Dihedral data structures rewritten
    * The GPU specific data structures are now generated on the GPU
1. DPDThermo and DPDLJThermo are now processed by the same template class
1. Headers that cannot be included by nvcc now throw an error when they are
1. CUDA 4.0 is the new minimum requirement
1. Rewrote BoxDim to internally handle minimum image conventions
1. HOOMD now only compiles ptx code for the newest architecture, this halves the executable file size
1. New Messenger class for global control of messages printed to the screen / directed to a file.

*Testing changes*

1. Automated test suite now performs tests on OpenMPI + CUDA builds
1. Valgrind tests added back into automated test suite
1. Added CPU test in bd_ridid_updater_tests
1. ctest -S scripts can now set parallel makes (with cmake > 2.8.2)

## Version 0.10.1

2012-02-10

1. Add missing entries to credits page
1. Add `dist_check` option to neighbor list. Can be used to force neighbor list builds at a specified frequency (useful in profiling runs with nvvp).
1. Fix typos in ubuntu compile documentation
1. Add missing header files to hoomd.h
1. Add torque to the python particle data access API
1. Support boost::filesystem API v3
1. Expose name of executing gpu, n_cpu, hoomd version, git sha1, cuda version, and compiler version to python
1. Fix a bug where multiple `nvt_rigid` or `npt_rigid` integrators didn't work correctly
1. Fix missing pages in developer documentation

## Version 0.10.0

2011-12-14

*New features*

1. Added *pair.dpdlj* which uses the DPD thermostat and the Lennard-Jones potential. In previous versions, this could be accomplished by using two pair commands but at the cost of reduced performance.
1. Additional example scripts are now present in the documentation. The example scripts are cross-linked to the commands that are used in them.
1. Most dump commands now accept the form: *dump.ext(filename="filename.ext")* which immediately writes out filename.ext.
1. Added _vis_ parameter to dump.xml which enables output options commonly used in files written for the purposes of visulization. dump.xml also now accepts parameters on the instantiation line. Combined with the previous feature, *dump.xml(filename="file.xml", vis=True)* is now a convenient short hand for what was previously
<pre><code class="python">
xml = dump.xml()
xml.set_params(position = True, mass = True, diameter = True, \
                         type = True, bond = True, angle = True, \
                         dihedral = True, improper = True, charge = True)
xml.write(filename="file.xml")
</code></pre>
1. Specify rigid bodies in XML input files
1. Simulations that contain rigid body constraints applied to groups of particles in BDNVT, NVE, NVT, and NPT ensembles.
    * *integrate.bdnvt_rigid*
    * *integrate.nve_rigid*
    * *integrate.nvt_rigid*
    * *integrate.npt_rigid*
1. Energy minimization of rigid bodies (*integrate.mode_minimize_rigid_fire*)
1. Existing commands are now rigid-body aware
    * update.rescale_temp
    * update.box_resize
    * update.enforce2d
    * update.zero_momentum
1. NVT integration using the Berendsen thermostat (*integrate.berendsen*)
1. Bonds, angles, dihedrals, and impropers can now be created and deleted with the python data access API.
1. Attribution clauses added to the "HOOMD-blue license":http://codeblue.umich.edu/hoomd-blue/doc/page_license.html

*Changes that may break existing job scripts*

1. The _wrap_ option to *dump.dcd* has been changed to _unwrap_full_ and its meaning inverted. *dump.dcd* now offers two options for unwrapping particles, _unwrap_full_ fully unwraps particles into their box image and _unwrap_rigid_ unwraps particles in rigid bodies so that bodies are not broken up across a box boundary.

*Bug/fixes small enhancements*

1. Fixed a bug where launching hoomd on mac os X 10.5 always resulted in a bus error.
1. Fixed a bug where DCD output restricted to a group saved incorrect data.
1. force.constant may now be applied to a group of particles, not just all particles
1. Added C++ plugin example that demonstrates how to add a pair potential in a plugin
1. Fixed a bug where box.resize would always transfer particle data even in a flat portion of the variant
1. OpenMP builds re-enabled on Mac OS X
1. Initial state of integrate.nvt and integrate.npt changed to decrease oscillations at startup.
1. Fixed a bug where the polymer generator would fail to initialize very long polymers
1. Fixed a bug where images were passed to python as unsigned ints.
1. Fixed a bug where dump.pdb wrote coordinates in the wrong order.
1. Fixed a rare problem where a file written by dump.xml would not be read by init.read_xml due to round-off errors.
1. Increased the number of significant digits written out to dump.xml to make them more useful for ad-hoc restart files.
1. Potential energy and pressure computations that slow performance are now only performed on those steps where the values are actually needed.
1. Fixed a typo in the example C++ plugin
1. Mac build instructions updated to work with the latest version of macports
1. Fixed a bug where set_period on any dump was ineffective.
1. print_status_line now handles multiple lines
1. Fixed a bug where using bdnvt tally with per type gammas resulted in a race condition.
1. Fix an issue where ENABLE_CUDA=off builds gave nonsense errors when --mode=gpu was requested.
1. Fixed a bug where dumpl.xml could produce files that init.xml would not read
1. Fixed a typo in the example plugin
1. Fix example that uses hoomd as a library so that it compiles.
1. Update maintainer lines
1. Added message to nlist exclusions that notifies if diameter or body exclusions are set.
1. HOOMD-blue is now hosted in a git repository
1. Added bibtex bibliography to the user documentation
1. Converted user documentation examples to use doxygen auto cross-referencing \example commands
1. Fix a bug where particle data is not released in dump.binary
1. ENABLE_OPENMP can now be set in the ctest builds
1. Tuned block sizes for CUDA 4.0
1. Removed unsupported GPUS from CUDA_ARCH_LIST

## Version 0.9.2

2011-04-04

*Note:* only major changes are listed here.

*New features*

1. *New exclusion option:* Particles can now be excluded from the neighbor list based on diameter consistent with pair.slj.
1. *New pair coeff syntax:* Coefficients for multiple type pairs can be specified conveniently on a single line.
<pre><code class="python">
coeff.set(['A', 'B', 'C', 'D'], ['A', 'B', 'C', 'D'], epsilon=1.0)
</code></pre>
1. *New documentation:* HOOMD-blue's system of units is now fully documented, and every coefficient in the documentation is labeled with the appropriate unit.
1. *Performance improvements:* Performance has been significantly boosted for simulations of medium sized systems (5,000-20,000 particles). Smaller performance boosts were made to larger runs.
1. *CUDA 3.2 support:* HOOMD-blue is now fully tested and performance tuned for use with CUDA 3.2.
1. *CUDA 4.0 support:* HOOMD-blue compiles with CUDA 4.0 and passes initial tests.
1. *New command:* tune.r_buff performs detailed auto-tuning of the r_buff neighborlist parameter.
1. *New installation method:* RPM, DEB, and app bundle packages are now built for easier installation
1. *New command:* charge.pppm computes the full long range electrostatic interaction using the PPPM method

*Bug/fixes small enhancements*

1. Fixed a bug where the python library was linked statically.
1. Added the PYTHON_SITEDIR setting to allow hoomd builds to install into the native python site directory.
1. FIRE energy minimization convergence criteria changed to require both energy *and* force to converge
1. Clarified that groups are static in the documentation
1. Updated doc comments for compatibility with Doxygen#7.3
1. system.particles.types now lists the particle types in the simulation
1. Creating a group of a non-existant type is no longer an error
1. Mention XML file format for walls in wall.lj documentation
1. Analyzers now profile themselves
1. Use "\n" for newlines in dump.xml - improves performance when writing many XML files on a NFS file system
1. Fixed a bug where the neighbor list build could take an exceptionally long time (several seconds) to complete the first build.
1. Fixed a bug where certain logged quantities always reported as 0 on the first step of the simulation.
1. system.box can now be used to read and set the simulation box size from python
1. Numerous internal API updates
1. Fixed a bug the resulted in incorrect behavior when using integrate.npt on the GPU.
1. Removed hoomd launcher shell script. In non-sitedir installs, ${HOOMD_ROOT}/bin/hoomd is now the executable itself
1. Creating unions of groups of non-existent types no longer produces a seg fault
1. hoomd now builds on all cuda architectures. Modify CUDA_ARCH_LIST in cmake to add or remove architectures from the build
1. hoomd now builds with boost#46.0
1. Updated hoomd icons to maize/blue color scheme
1. hoomd xml file format bumped to#3, adds support for charge.
1. FENE and harmonic bonds now handle 0 interaction parameters and 0 length bonds more gracefully
1. The packaged plugin template now actually builds and installs into a recent build of hoomd

## Version 0.9.1

2010-10-08

*Note:* only major changes are listed here.

*New features*

1. *New constraint*: constrain.sphere constrains a group of particles to the surface of a sphere
1. *New pair potential/thermostat*: pair.dpd implements the standard DPD conservative, random, and dissipative forces
1. *New pair potential*: pair.dpd_conservative applies just the conservative DPD potential
1. *New pair potential*: pair.eam implements the Embedded Atom Method (EAM) and supports both *alloy* and *FS* type computations.
1. *Faster performance*: Cell list and neighbor list code has been rewritten for performance.
    * In our benchmarks, *performance increases* ranged from *10-50%* over HOOMD-blue 0.9.0. Simulations with shorter cutoffs tend to attain a higher performance boost than those with longer cutoffs.
    * We recommended that you *re-tune r_buff* values for optimal performance with 0.9.1.
    * Due to the nature of the changes, *identical runs* may produce *different trajectories*.
1. *Removed limitation*: The limit on the number of neighbor list exclusions per particle has been removed. Any number of exclusions can now be added per particle. Expect reduced performance when adding excessive numbers of exclusions.

*Bug/fixes small enhancements*

1. Pressure computation is now correct when constraints are applied.
1. Removed missing files from hoomd.h
1. pair.yukawa is no longer referred to by "gaussian" in the documentation
1. Fermi GPUs are now prioritized over per-Fermi GPUs in systems where both are present
1. HOOMD now compiles against CUDA 3.1
1. Momentum conservation significantly improved on compute#x hardware
1. hoomd plugins can now be installed into user specified directories
1. Setting r_buff=0 no longer triggers exclusion list updates on every step
1. CUDA 2.2 and older are no longer supported
1. Workaround for compiler bug in 3.1 that produces extremely high register usage
1. Disabled OpenMP compile checks on Mac OS X
1. Support for compute 2.1 devices (such as the GTX 460)

## Version 0.9.0

2010-05-18

*Note:* only major changes are listed here.

*New features*

1. *New pair potential*: Shifted LJ potential for particles of varying diameters (pair.slj)
1. *New pair potential*: Tabulated pair potential (pair.table)
1. *New pair potential*: Yukawa potential (pair.yukawa)
1. *Update to pair potentials*: Most pair potentials can now accept different values of r_cut for different type pairs. The r_cut specified in the initial pair.*** command is now treated as the default r_cut, so no changes to scripts are necessary.
1. *Update to pair potentials*: Default pair coeff values are now supported. The parameter alpha for lj now defaults to#0, so there is no longer a need to specify it for a majority of simulations.
1. *Update to pair potentials*: The maximum r_cut needed for the neighbor list is now determined at the start of each run(). In simulations where r_cut may decrease over time, increased performance will result.
1. *Update to pair potentials*: Pair potentials are now specified via template evaluator classes. Adding a new pair potential to hoomd now only requires a small amount of additional code.
1. *Plugin API* : Advanced users/developers can now write, install, and use plugins for hoomd without needing to modify core hoomd source code
1. *Particle data access*: User-level hoomd scripts can now directly access the particle data. For example, one can change all particles in the top half of the box to be type B:
<pre><code class="python">
top = group.cuboid(name="top", zmin=0)
for p in top:
    p.type = 'B'
</code></pre>
    . *All* particle data including position, velocity, type, ''et cetera'', can be read and written in this manner. Computed forces and energies can also be accessed in a similar way.
1. *New script command*: init.create_empty() can be used in conjunction with the particle data access above to completely initialize a system within the hoomd script.
1. *New script command*: dump.bin() writes full binary restart files with the entire system state, including the internal state of integrators.
    - File output can be gzip compressed (if zlib is available) to save space
    - Output can alternate between two different output files for safe crash recovery
1. *New script command*: init.read_bin() reads restart files written by dump.bin()
1. *New option*: run() now accepts a quiet option. When True, it eliminates the status information printouts that go to stdout.
1. *New example script*: Example 6 demonstrates the use of the particle data access routines to initialize a system. It also demonstrates how to initialize velocities from a gaussian distribution
1. *New example script*: Example 7 plots the pair.lj potential energy and force as evaluated by hoomd. It can trivially be modified to plot any potential in hoomd.
1. *New feature*: Two dimensional simulations can now be run in hoomd: #259
1. *New pair potential*: Morse potential for particles of varying diameters (pair.morse)
1. *New command*: run_upto will run a simulation up to a given time step number (handy for breaking long simulations up into many independent jobs)
1. *New feature*: HOOMD on the CPU is now accelerated with OpenMP.
1. *New feature*: integrate.mode_minimize_fire performs energy minimization using the FIRE algorithm
1. *New feature*: analyze.msd can now accept an xml file specifying the initial particle positions (for restarting jobs)
1. *Improved feature*: analyze.imd now supports all IMD commands that VMD sends (pause, kill, change trate, etc.)
1. *New feature*: Pair potentials can now be given names, allowing multiple potentials of the same type to be logged separately. Additionally, potentials that are disabled and not applied to the system dynamics can be optionally logged.
1. *Performance improvements*: Simulation performance has been increased across the board, but especially when running systems with very low particle number densities.
1. *New hardware support*: 0.9.0 and newer support Fermi GPUs
1. *Deprecated hardware support*: 0.9.x might continue run on compute#1 GPUs but that hardware is no longer officially supported
1. *New script command*: group.tag_list() takes a python list of particle tags and creates a group
1. *New script command*: compute.thermo() computes thermodynamic properties of a group of particles for logging
1. *New feature*: dump.dcd can now optionally write out only those particles that belong to a specified group

*Changes that will break jobs scripts written for 0.8.x*

1. Integration routines have changed significantly to enable new use cases. Where scripts previously had commands like:
<pre><code class="python">
integrate.nve(dt=0.005)
</code></pre>
    they now need
<pre><code class="python">
all = group.all()
integrate.mode_standard(dt=0.005)
integrate.nve(group=all)
</code></pre>
    . Integrating only specific groups of particles enables simulations to fix certain particles in place or integrate different parts of the system at different temperatures, among many other possibilities.
1. sorter.set_params no longer takes the ''bin_width'' argument. It is replaced by a new ''grid'' argument, see the documentation for details.
1. conserved_quantity is no longer a quantity available for logging. Instead log the nvt reservoir energy and compute the total conserved quantity in post processing.

*Bug/fixes small enhancements*

1. Fixed a bug where boost#38 is not found on some machines
1. dump.xml now has an option to write particle accelerations
1. Fixed a bug where periods like 1e6 were not accepted by updaters
1. Fixed a bug where bond.fene forces were calculated incorrectly between particles of differing diameters
1. Fixed a bug where bond.fene energies were computed incorrectly when running on the GPU
1. Fixed a bug where comments in hoomd xml files were not ignored as they aught to be: #331
1. It is now possible to prevent bond exclusions from ever being added to the neighbor list: #338
1. init.create_random_polymers can now generate extremely dense systems and will warn the user about large memory usage
1. variant.linear_interp now accepts a user-defined zero (handy for breaking long simulations up into many independent jobs)
1. Improved installation and compilation documentation
1. Integration methods now silently ignore when they are given an empty group
1. Fixed a bug where disabling all forces resulted in some forces still being applied
1. Integrators now behave in a reasonable way when given empty groups
1. Analyzers now accept a floating point period
1. run() now aborts immediately if limit_hours=0 is specified.
1. Pair potentials that diverge at r=0 will no longer result in invalid simulations when the leading coefficients are set to zero.
1. integrate.bdnvt can now tally the energy transferred into/out of the "reservoir", allowing energy conservation to be monitored during bd simulation runs.
1. Most potentials now prevent NaN results when computed for overlapping particles
1. Stopping a simulation from a callback or time limit no longer produces invalid simulations when continued
1. run() commands limited with limit_hours can now be set to only stop on given timestep multiples
1. Worked around a compiler bug where pair.morse would crash on Fermi GPUs
1. ULF stability improvements for G200 GPUs.


## Version 0.8.2

2009-09-10

*Note:* only major changes are listed here.

*New features*

1. Quantities that vary over time can now be specified easily in scripts with the variant.linear_interp command.
1. Box resizing updater (update.box_resize) command that uses the time varying quantity command to grow or shrink the simulation box.
1. Individual run() commands can be limited by wall-clock time
1. Angle forces can now be specified
1. Dihedral forces can now be specified
1. Improper forces can now be specified
1. 1-3 and 1-4 exclusions from the cutoff pair force can now be chosen
1. New command line option: --minimize-cpu-usage cuts the CPU usage of HOOMD down to 10% of one CPU core while only decreasing overall performance by 10%
1. Major changes have been made in the way HOOMD chooses the device on which to run (all require CUDA 2.2 or newer)
   * there are now checks that an appropriate NVIDIA drivers is installed
   * running without any command line options will now correctly revert to running on the CPU if no capable GPUs are installed
   * when no gpu is explicitly specified, the default choice is now prioritized to choose the fastest GPU and one that is not attached to a display first
   * new command line option: --ignore-display-gpu will prevent HOOMD from executing on any GPU attached to a display
   * HOOMD now prints out a short description of the GPU(s) it is running on
   * on linux, devices can be set to compute-exclusive mode and HOOMD will then automatically choose the first free GPU (see the documentation for details)
1. nlist.reset_exclusions command to control the particles that are excluded from the neighbor list


*Bug/fixes small enhancements*

1. Default block size change to improve stability on compute#3 devices
1. ULF workaround on GTX 280 now works with CUDA 2.2
1. Standalone benchmark executables have been removed and replaced by in script benchmarking commands
1. Block size tuning runs can now be performed automatically using the python API and results can be saved on the local machine
1. Fixed a bug where GTX 280 bug workarounds were not properly applied in CUDA 2.2
1. The time step read in from the XML file can now be optionally overwritten with a user-chosen one
1. Added support for CUDA 2.2
1. Fixed a bug where the WCA forces included in bond.fene had an improper cutoff
1. Added support for a python callback to be executed periodically during a run()
1. Removed demos from the hoomd downloads. These will be offered separately on the webpage now to keep the required download size small.
1. documentation improvements
1. Significantly increased performance of dual-GPU runs when build with CUDA 2.2 or newer
1. Numerous stability and performance improvements
1. Temperatures are now calculated based on 3N-3 degrees of freedom. See #283 for a more flexible system that is coming in the future.
1. Emulation mode builds now work on systems without an NVIDIA card (CUDA 2.2 or newer)
1. HOOMD now compiles with CUDA 2.3
1. Fixed a bug where uninitialized memory was written to dcd files
1. Fixed a bug that prevented the neighbor list on the CPU from working properly with non-cubic boxes
1. There is now a compile time hack to allow for more than 4 exclusions per particle
1. Documentation added to aid users in migrating from LAMMPS
1. hoomd_script now has an internal version number useful for third party scripts interfacing with it
1. VMD#8.7 is now found by the live demo scripts
1. live demos now run in vista 64-bit
1. init.create_random_polymers can now create polymers with more than one type of bond

## Version 0.8.1

2009-03-24

*Note:* only major changes are listed here.

*New features*

1. Significant performance enhancements
1. New build option for compiling on UMich CAC clusters: ENABLE_CAC_GPU_ID compiles HOOMD to read in the *$CAC_GPU_ID* environment variable and use it to determine which GPUs to execute on. No --gpu command line required in job scripts any more.
1. Particles can now be assigned a *non-unit mass*
1. *init.reset()* command added to allow for the creation of a looped series of simulations all in python
1. *dump.pdb()* command for writing PDB files
1. pair.lj now comes with an option to *shift* the potential energy to 0 at the cutoff
1. pair.lj now comes with an opiton to *smoothly switch* both the *potential* and *force* to 0 at the cutoff with the XPLOR smoothing function
1. *Gaussian pair potential* computation added (pair.gauss)
1. update and analyze commands can now be given a function to determine a non-linear rate to run at
1. analyze.log, and dump.dcd can now append to existing files

*Changes that will break scripts from 0.8.0*

1. *dump.mol2()* has been changed to be more consistent with other dump commands. In order to get the same result as the previous behavior, replace
<pre><code class="python">
 dump.mol2(filename="file.mol2")
</code></pre>
 with
 <pre><code class="python">
 mol2 = dump.mol2()
 mol2.write(filename="file.mol2")
</code></pre>
1. Grouping commands have been moved to their own package for organizational purposes. *group_all()* must now be called as *group.all()* and similarly for tags and type.

*Bug/fixes small enhancements*

1. Documentation updates
1. DCD file writing no longer crashes HOOMD in windows
1. !FindBoost.cmake is patched upstream. Use CMake 2.6.3 if you need BOOST_ROOT to work correctly
1. Validation tests now run with --gpu_error_checking
1. ULF bug workarounds are now enabled only on hardware where they are needed. This boosts performance on C1060 and newer GPUs.
1. !FindPythonLibs now always finds the shared python libraries, if they exist
1. "make package" now works fine on mac os x
1. Fixed erroneously reported dangerous neighbor list builds when using --mode=cpu
1. Small tweaks to the XML file format.
1. Numerous performance enhancements
1. Workaround for ULF on compute#1 devices in place
1. dump.xml can now be given the option "all=true" to write all fields
1. total momentum can now be logged by analyze.log
1. HOOMD now compiles with boost#38 (and hopefully future versions)
1. Updaters can now be given floating point periods such as 1e5
1. Additional warnings are now printed when HOOMD is about to allocate a large amount of memory due to the specification of an extremely large box size
1. run() now shows up in the documentation index
1. Default sorter period is now 100 on CPUs to improve performance on chips with small caches


## Version 0.8.0

2008-12-22

*Note:* only major changes are listed here.

*New features*

1. Addition of FENE bond potential
1. Addition of update.zero_momentum command to zero a system's linear momentum
1. Brownian dynamics integration implemented
1. Multi-GPU simulations
1. Particle image flags are now tracked. analyze.msd command added to calculate the mean squared displacement.

*Changes that will break scripts from 0.7.x*

1. analyze.log quantity names have changed

*Bug/fixes small enhancements*

1. Performance of the neighbor list has been increased significantly on the GPU (overall performance improvements are approximately 10%)
1. Profile option added to the run() command
1. Warnings are now correctly printed when negative coefficients are given to bond forces
1. Simulations no longer fail on G200 cards
1. Mac OS X binaries will be provided for download: new documentation for installing on Mac OS x has been written
1. Two new demos showcasing large systems
1. Particles leaving the simulation box due to bad initial conditions now generate an error
1. win64 installers will no longer attempt to install on win32 and vice-versa
1. neighborlist check_period now defaults to 1
1. The elapsed time counter in run() now continues counting time over multiple runs.
1. init.create_random_polymers now throws an error if the bond length is too small given the specified separation radii
1. Fixed a bug where a floating point value for the count field in init.create_random_polymers produced an error
1. Additional error checking to test if particles go NaN
1. Much improved status line printing for identifying hoomd_script commands
1. Numerous documentation updates
1. The VS redistributable package no longer needs to be installed to run HOOMD on windows (these files are distributed with HOOMD)
1. Now using new features in doxygen#5.7 to build pdf user documentation for download.
1. Performance enhancements of the Lennard-Jones pair force computation, thanks to David Tarjan
1. A header prefix can be added to log files to make them more gnuplot friendly
1. Log quantities completely revamped. Common quantities (i.e. kinetic energy, potential energy can now be logged in any simulation)
1. Particle groups can now be created. Currently only analyze.msd makes use of them.
1. The CUDA toolkit no longer needs to be installed to run a packaged HOOMD binary in windows.
1. User documentation can now be downloaded as a pdf.
1. Analyzers and updaters now count time 0 as being the time they were created, instead of time step 0.
1. Added job test scripts to aid in validating HOOMD
1. HOOMD will now build with default settings on a linux/unix-like OS where the boost static libraries are not installed, but the dynamic ones are.

----

## Version 0.7.1

2008-09-12

1. Fixed bug where extremely large box dimensions resulted in an argument error - ticket:118
1. Fixed bug where simulations ran incorrectly with extremely small box dimensions - ticket:138

----

## Version 0.7.0

2008-08-12

*Note:* only major changes are listed here.

1. Stability and performance improvements.
1. Cleaned up the hoomd_xml file format.
1. Improved detection of errors in hoomd_xml files significantly.
1. Users no longer need to manually specify HOOMD_ROOT, unless their installation is non-standard
1. Particle charge can now be read in from a hoomd_xml file
1. Consistency changes in the hoomd_xml file format: HOOMD 0.6.0 XML files are not compatible. No more compatibility breaking changes are planned after 0.7.0
1. Enabled parallel builds in MSVC for faster compilation times on multicore systems
1. Numerous small bug fixes
1. New force compute for implementing walls
1. Documentation updates
1. Support for CUDA 2.0
1. Bug fixed allowing simulations with no integrator
1. Support for boost#35.0
1. Cleaned up GPU code interface
1. NVT integrator now uses tau (period) instead of Q (the mass of the extra degree of freedom).
1. Added option to NVE integration to limit the distance a particle moves in a single time step
1. Added code to dump system snapshots in the DCD file format
1. Particle types can be named by strings
1. A snapshot of the initial configuration can now be written in the .mol2 file format
1. The default build settings now enable most of the optional features
1. Separated the user and developer documentation
1. Mixed polymer systems can now be generated inside HOOMD
1. Support for CMake 2.6.0
1. Wrote the user documentation
1. GPU selection from the command line
1. Implementation of the job scripting system
1. GPU can now handle neighbor lists that overflow
1. Energies are now calculated
1. Added a logger for logging energies during a simulation run
1. Code now actually compiles on Mac OS X
1. Benchmark and demo scripts now use the new scripting system
1. Consistent error message format that is more visible.
1. Multiple types of bonds each with the own coefficients are now supported
1. Added python scripts to convert from HOOMD's XML file format to LAMMPS input and dump files
1. Fixed a bug where empty xml nodes in input files resulted in an error message
1. Fixed a bug where HOOMD seg faulted when a particle left the simulation , vis=True)* is now a convenient short hand for what was previously
box now works fine on mac os x
1. Fixed erroneously reported dangerous neighbor list builds when using --mode=cpu
1. Small tweaks to the XML file format.
1. Numerous performance enhancements
1. Workaround for ULF on compute#1 devices in place
1. dump.xml can now be given the option<|MERGE_RESOLUTION|>--- conflicted
+++ resolved
@@ -19,15 +19,12 @@
 
 * Fix `test_pair_set_energy` unit test, which failed on numpy < 1.9.0
 * Analyze.log now accepts unicode strings.
-<<<<<<< HEAD
 * Fixed a bug where calling `restore_snapshot()` during a run zeroed potential parameters.
-=======
 * Fix segfault on exit with python 3.4
 * Add `cite.save()` to documentation
 * Fix a problem were bond forces are computed incorrectly in some MPI configurations
 * Fix bug in pair.zbl
 * Add pair.zbl to the documentation
->>>>>>> ca3dd995
 
 ## v1.1.1
 
