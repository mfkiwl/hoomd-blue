--- conflicted
+++ resolved
@@ -126,11 +126,7 @@
 # \brief Clears all global variables to default values
 # \details called by hoomd_script.reset()
 def clear():
-<<<<<<< HEAD
-    global system_definition, system, decomposition, forces, constraint_forces, external_forces, integration_methods, integrator, neighbor_list, loggers, analyzers, thermos, updaters;
-=======
-    global system_definition, system, forces, constraint_forces, external_forces, integration_methods, integrator, neighbor_list, neighbor_lists, loggers, analyzers, thermos, updaters;
->>>>>>> edf07624
+    global system_definition, system, decomposition, forces, constraint_forces, external_forces, integration_methods, integrator, neighbor_list, neighbor_lists, loggers, analyzers, thermos, updaters;
     global sorter, group_all, exec_conf, bib;
 
     system_definition = None;
