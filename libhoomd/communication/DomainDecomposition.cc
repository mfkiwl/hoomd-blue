/*
Highly Optimized Object-oriented Many-particle Dynamics -- Blue Edition
(HOOMD-blue) Open Source Software License Copyright 2009-2015 The Regents of
the University of Michigan All rights reserved.

HOOMD-blue may contain modifications ("Contributions") provided, and to which
copyright is held, by various Contributors who have granted The Regents of the
University of Michigan the right to modify and/or distribute such Contributions.

You may redistribute, use, and create derivate works of HOOMD-blue, in source
and binary forms, provided you abide by the following conditions:

* Redistributions of source code must retain the above copyright notice, this
list of conditions, and the following disclaimer both in the code and
prominently in any materials provided with the distribution.

* Redistributions in binary form must reproduce the above copyright notice, this
list of conditions, and the following disclaimer in the documentation and/or
other materials provided with the distribution.

* All publications and presentations based on HOOMD-blue, including any reports
or published results obtained, in whole or in part, with HOOMD-blue, will
acknowledge its use according to the terms posted at the time of submission on:
http://codeblue.umich.edu/hoomd-blue/citations.html

* Any electronic documents citing HOOMD-Blue will link to the HOOMD-Blue website:
http://codeblue.umich.edu/hoomd-blue/

* Apart from the above required attributions, neither the name of the copyright
holder nor the names of HOOMD-blue's contributors may be used to endorse or
promote products derived from this software without specific prior written
permission.

Disclaimer

THIS SOFTWARE IS PROVIDED BY THE COPYRIGHT HOLDER AND CONTRIBUTORS ``AS IS'' AND
ANY EXPRESS OR IMPLIED WARRANTIES, INCLUDING, BUT NOT LIMITED TO, THE IMPLIED
WARRANTIES OF MERCHANTABILITY, FITNESS FOR A PARTICULAR PURPOSE, AND/OR ANY
WARRANTIES THAT THIS SOFTWARE IS FREE OF INFRINGEMENT ARE DISCLAIMED.

IN NO EVENT SHALL THE COPYRIGHT HOLDER OR CONTRIBUTORS BE LIABLE FOR ANY DIRECT,
INDIRECT, INCIDENTAL, SPECIAL, EXEMPLARY, OR CONSEQUENTIAL DAMAGES (INCLUDING,
BUT NOT LIMITED TO, PROCUREMENT OF SUBSTITUTE GOODS OR SERVICES; LOSS OF USE,
DATA, OR PROFITS; OR BUSINESS INTERRUPTION) HOWEVER CAUSED AND ON ANY THEORY OF
LIABILITY, WHETHER IN CONTRACT, STRICT LIABILITY, OR TORT (INCLUDING NEGLIGENCE
OR OTHERWISE) ARISING IN ANY WAY OUT OF THE USE OF THIS SOFTWARE, EVEN IF
ADVISED OF THE POSSIBILITY OF SUCH DAMAGE.
*/

// Maintainer: jglaser

/*! \file DomainDecomposition.cc
    \brief Implements the DomainDecomposition class
*/

#ifdef ENABLE_MPI
#include "DomainDecomposition.h"

#include "SystemDefinition.h"
#include "ParticleData.h"

#include "HOOMDMPI.h"
#include <boost/python.hpp>

#include <boost/serialization/set.hpp>

<<<<<<< HEAD
#include <algorithm>
#include <cmath>
#include <functional>
#include <numeric>

=======
using namespace std;
>>>>>>> 7a0ae660
using namespace boost::python;

//! Constructor
/*! The constructor performs a spatial domain decomposition of the simulation box of processor with rank \b exec_conf->getMPIroot().
 * The domain dimensions are distributed on the other processors.
 */
DomainDecomposition::DomainDecomposition(boost::shared_ptr<ExecutionConfiguration> exec_conf,
                               Scalar3 L,
                               unsigned int nx,
                               unsigned int ny,
                               unsigned int nz,
                               bool twolevel
                               )
      : m_exec_conf(exec_conf), m_mpi_comm(m_exec_conf->getMPICommunicator())
    {
    m_exec_conf->msg->notice(5) << "Constructing DomainDecomposition" << endl;

    // setup the decomposition grid
    initializeDomainGrid(L, nx, ny, nz, twolevel);

    // default initialization is to uniform slices
    std::vector<Scalar> cur_fxs(m_nx-1, Scalar(1.0)/Scalar(m_nx));
    std::vector<Scalar> cur_fys(m_ny-1, Scalar(1.0)/Scalar(m_ny));
    std::vector<Scalar> cur_fzs(m_nz-1, Scalar(1.0)/Scalar(m_nz));
    initializeCumulativeFractions(cur_fxs, cur_fys, cur_fzs);
    }

/*!
 * \param exec_conf The execution configuration
 * \param L Box lengths of global box to sub-divide
 * \param fxs Array of fractions to decompose box in x for first nx-1 processors
 * \param fys Array of fractions to decompose box in y for first ny-1 processors
 * \param fzs Array of fractions to decompose box in z for first nz-1 processors
 *
 * If a fraction is not specified, a default value is chosen with uniform spacing. Note that the chosen value for the
 * number of processors is not guaranteed to be optimal.
 */
DomainDecomposition::DomainDecomposition(boost::shared_ptr<ExecutionConfiguration> exec_conf,
                                         Scalar3 L,
                                         const std::vector<Scalar>& fxs,
                                         const std::vector<Scalar>& fys,
                                         const std::vector<Scalar>& fzs)
    : m_exec_conf(exec_conf), m_mpi_comm(m_exec_conf->getMPICommunicator())
    {
    m_exec_conf->msg->notice(5) << "Constructing DomainDecomposition" << endl;

    unsigned int nx = (fxs.size() > 0) ? (fxs.size() + 1) : 0;
    unsigned int ny = (fys.size() > 0) ? (fys.size() + 1) : 0;
    unsigned int nz = (fzs.size() > 0) ? (fzs.size() + 1) : 0;
    initializeDomainGrid(L, nx, ny, nz, false);

    std::vector<Scalar> try_fxs = fxs;
    std::vector<Scalar> try_fys = fys;
    std::vector<Scalar> try_fzs = fzs;
    if ((nx > 0 && try_fxs.size() != m_nx-1) ||
        (ny > 0 && try_fys.size() != m_ny-1) ||
        (nz > 0 && try_fzs.size() != m_nz-1))
        {
        m_exec_conf->msg->warning() << "Domain decomposition grid does not match specification, defaulting to uniform spacing" << std::endl;

        // clear out the vectors and default to uniform in all dimensions
        try_fxs.clear();
        try_fys.clear();
        try_fzs.clear();
        }

    // if domain fractions weren't set, fill the fractions uniformly
    if (m_nx > 1 && try_fxs.empty())
        {
        try_fxs = std::vector<Scalar>(m_nx-1, Scalar(1.0)/Scalar(m_nx));
        }
    if (m_ny > 1 && try_fys.empty())
        {
        try_fys = std::vector<Scalar>(m_ny-1, Scalar(1.0)/Scalar(m_ny));
        }
    if (m_nz > 1 && try_fzs.empty())
        {
        try_fzs = std::vector<Scalar>(m_nz-1, Scalar(1.0)/Scalar(m_nz));
        }

    initializeCumulativeFractions(try_fxs, try_fys, try_fzs);
    }

/*!
 * \param L Box lengths of global box to sub-divide
 * \param nx Requested number of domains along the x direction (0 == choose default)
 * \param ny Requested number of domains along the y direction (0 == choose default)
 * \param nz Requested number of domains along the z direction (0 == choose default)
 * \param twolevel If true, attempt two level decomposition (default == false)
 */
void DomainDecomposition::initializeDomainGrid(Scalar3 L,
                                               unsigned int nx,
                                               unsigned int ny,
                                               unsigned int nz,
                                               bool twolevel)
    {
    unsigned int rank = m_exec_conf->getRank();
    unsigned int nranks = m_exec_conf->getNRanks();

    // initialize node names
    findCommonNodes();

    m_max_n_node = 0;
    m_twolevel = twolevel;

    if (twolevel)
        {
        // find out if we can do a node-level decomposition
        initializeTwoLevel();
        }

    unsigned int nx_node =0, ny_node = 0, nz_node = 0;
    unsigned int nx_intra = 0, ny_intra = 0, nz_intra = 0;

    if (nx || ny || nz) m_twolevel = false;

    if (rank == 0)
        {
        if (m_twolevel)
            {
            // every node has the same number of ranks, so nranks == num_nodes * num_ranks_per_node
            unsigned int n_nodes = m_nodes.size();

            // subdivide the global grid
            findDecomposition(nranks, L, nx, ny, nz);

            // subdivide the local grid
            subdivide(nranks/n_nodes, L, nx, ny, nz, nx_intra, ny_intra, nz_intra);

            nx_node = nx/nx_intra;
            ny_node = ny/ny_intra;
            nz_node = nz/nz_intra;
            }
        else
            {
            bool found_decomposition = findDecomposition(nranks, L, nx, ny, nz);
            if (! found_decomposition)
                {
                m_exec_conf->msg->warning() << "Unable to find a decomposition with"
                     << " requested dimensions. Choosing default decomposition." << endl;

                nx = ny = nz = 0;
                findDecomposition(nranks, L, nx,ny,nz);
                }
            }
        m_nx = nx;
        m_ny = ny;
        m_nz = nz;
        }

    // broadcast grid dimensions
    bcast(m_nx, 0, m_mpi_comm);
    bcast(m_ny, 0, m_mpi_comm);
    bcast(m_nz, 0, m_mpi_comm);

    // Initialize domain indexer
    m_index = Index3D(m_nx,m_ny,m_nz);

    // map cartesian grid onto ranks
    GPUArray<unsigned int> cart_ranks(nranks, m_exec_conf);
    m_cart_ranks.swap(cart_ranks);

    GPUArray<unsigned int> cart_ranks_inv(nranks, m_exec_conf);
    m_cart_ranks_inv.swap(cart_ranks_inv);

    ArrayHandle<unsigned int> h_cart_ranks(m_cart_ranks, access_location::host, access_mode::overwrite);
    ArrayHandle<unsigned int> h_cart_ranks_inv(m_cart_ranks_inv, access_location::host, access_mode::overwrite);

    if (m_twolevel)
        {
        bcast(nx_intra, 0, m_mpi_comm);
        bcast(ny_intra, 0, m_mpi_comm);
        bcast(nz_intra, 0, m_mpi_comm);

        bcast(nx_node, 0, m_mpi_comm);
        bcast(ny_node, 0, m_mpi_comm);
        bcast(nz_node, 0, m_mpi_comm);

        m_node_grid = Index3D(nx_node, ny_node, nz_node);
        m_intra_node_grid = Index3D(nx_intra, ny_intra, nz_intra);

        std::vector<unsigned int> node_ranks(m_max_n_node);
        std::set<std::string>::iterator node_it = m_nodes.begin();

        std::set<unsigned int> node_rank_set;

        // iterate over node grid
        for (unsigned int ix_node = 0; ix_node < m_node_grid.getW(); ix_node++)
            for (unsigned int iy_node = 0; iy_node < m_node_grid.getH(); iy_node++)
                for (unsigned int iz_node = 0; iz_node < m_node_grid.getD(); iz_node++)
                    {
                    // get ranks for this node
                    typedef std::multimap<std::string, unsigned int> map_t;
                    std::string node = *(node_it++);
                    std::pair<map_t::iterator, map_t::iterator> p = m_node_map.equal_range(node);

                    // Insert ranks per node into an ordered set (multimap doesn't guarantee order
                    // and thus order can be different on different ranks, especially after deserialization)
                    node_rank_set.clear();
                    for (map_t::iterator it = p.first; it != p.second; ++it)
                        {
                        node_rank_set.insert(it->second);
                        }

                    std::set<unsigned int>::iterator set_it;

                    std::ostringstream oss;
                    oss << "Node " << node << ": ranks";
                    unsigned int i = 0;
                    for (set_it= node_rank_set.begin(); set_it != node_rank_set.end(); ++set_it)
                        {
                        unsigned int r = *set_it;
                        oss << " " << r;
                        node_ranks[i++] = r;
                        }
                    m_exec_conf->msg->notice(5) << oss.str() << std::endl;

                    // iterate over local ranks
                    for (unsigned int ix_intra = 0; ix_intra < m_intra_node_grid.getW(); ix_intra++)
                        for (unsigned int iy_intra = 0; iy_intra < m_intra_node_grid.getH(); iy_intra++)
                            for (unsigned int iz_intra = 0; iz_intra < m_intra_node_grid.getD(); iz_intra++)
                                {
                                unsigned int ilocal = m_intra_node_grid(ix_intra, iy_intra, iz_intra);

                                unsigned int ix = ix_node * nx_intra + ix_intra;
                                unsigned int iy = iy_node * ny_intra + iy_intra;
                                unsigned int iz = iz_node * nz_intra + iz_intra;

                                unsigned int iglob = m_index(ix, iy, iz);

                                // add rank to table
                                h_cart_ranks.data[iglob] = node_ranks[ilocal];
                                h_cart_ranks_inv.data[node_ranks[ilocal]] = iglob;
                                }
                    }
        } // twolevel
    else
        {
        // simply map the global grid in sequential order to ranks
        for (unsigned int iglob = 0; iglob < nranks; ++iglob)
            {
            h_cart_ranks.data[iglob] = iglob;
            h_cart_ranks_inv.data[iglob] = iglob;
            }
        }

    // Print out information about the domain decomposition
    m_exec_conf->msg->notice(1) << "HOOMD-blue is using domain decomposition: n_x = "
        << m_nx << " n_y = " << m_ny << " n_z = " << m_nz << "." << std::endl;

    if (m_twolevel)
        m_exec_conf->msg->notice(1) << nx_intra << " x " << ny_intra << " x " << nz_intra
            << " local grid on " << m_nodes.size() << " nodes" << std::endl;

    // compute position of this box in the domain grid by reverse look-up
    m_grid_pos = m_index.getTriple(h_cart_ranks_inv.data[rank]);
    }

/*!
 * \param fxs Array of fractions to decompose box in x for first nx-1 processors
 * \param fys Array of fractions to decompose box in y for first ny-1 processors
 * \param fzs Array of fractions to decompose box in z for first nz-1 processors
 *
 * The constructor that calls this method should ensure that the array sizes match the domain decomposition grid size.
 * A partial sum is performed on the fractions to fill up the cumulative fraction arrays, which begin with 0 and end with
 * 1 always.
 */
void DomainDecomposition::initializeCumulativeFractions(const std::vector<Scalar>& fxs,
                                                        const std::vector<Scalar>& fys,
                                                        const std::vector<Scalar>& fzs)
    {
    // final sanity check (constructor should handle this correctly)
    assert(fxs.size() == m_nx);
    assert(fys.size() == m_ny);
    assert(fzs.size() == m_nz);

    // adjust the fraction arrays
    m_cum_frac_x.resize(m_nx+1);
    m_cum_frac_y.resize(m_ny+1);
    m_cum_frac_z.resize(m_nz+1);

    // fill the beginning and end points
    m_cum_frac_x[0] = Scalar(0.0); m_cum_frac_x[m_nx] = Scalar(1.0);
    m_cum_frac_y[0] = Scalar(0.0); m_cum_frac_y[m_ny] = Scalar(1.0);
    m_cum_frac_z[0] = Scalar(0.0); m_cum_frac_z[m_nz] = Scalar(1.0);

    // fill in the cumulative fractions by partial summation
    std::partial_sum(fxs.begin(), fxs.end(), m_cum_frac_x.begin() + 1);
    std::partial_sum(fys.begin(), fys.end(), m_cum_frac_y.begin() + 1);
    std::partial_sum(fzs.begin(), fzs.end(), m_cum_frac_z.begin() + 1);

    // broadcast the floating point result from rank 0 to all ranks
    MPI_Bcast(&m_cum_frac_x[0], m_nx+1, MPI_HOOMD_SCALAR, 0, m_mpi_comm);
    MPI_Bcast(&m_cum_frac_y[0], m_ny+1, MPI_HOOMD_SCALAR, 0, m_mpi_comm);
    MPI_Bcast(&m_cum_frac_z[0], m_nz+1, MPI_HOOMD_SCALAR, 0, m_mpi_comm);
    }

//! Find a domain decomposition with given parameters
bool DomainDecomposition::findDecomposition(unsigned int nranks, const Scalar3 L, unsigned int& nx, unsigned int& ny, unsigned int& nz)
    {
    assert(L.x > 0);
    assert(L.y > 0);
    assert(L.z > 0);

    // Calulate the number of sub-domains in every direction
    // by minimizing the surface area between domains at constant number of domains
    double min_surface_area = L.x*L.y*(double)(nranks-1);

    unsigned int nx_in = nx;
    unsigned int ny_in = ny;
    unsigned int nz_in = nz;

    bool found_decomposition = (nx_in == 0 && ny_in == 0 && nz_in == 0);

    // initial guess
    nx = 1;
    ny = 1;
    nz = nranks;

    for (unsigned int nx_try = 1; nx_try <= nranks; nx_try++)
        {
        if (nx_in != 0 && nx_try != nx_in)
            continue;
        for (unsigned int ny_try = 1; nx_try*ny_try <= nranks; ny_try++)
            {
            if (ny_in != 0 && ny_try != ny_in)
                continue;
            for (unsigned int nz_try = 1; nx_try*ny_try*nz_try <= nranks; nz_try++)
                {
                if (nz_in != 0 && nz_try != nz_in)
                    continue;
                if (nx_try*ny_try*nz_try != nranks) continue;
                double surface_area = L.x*L.y*(double)(nz_try-1) + L.x*L.z*(double)(ny_try-1) + L.y*L.z*(double)(nx_try-1);
                if (surface_area < min_surface_area || !found_decomposition)
                    {
                    nx = nx_try;
                    ny = ny_try;
                    nz = nz_try;
                    min_surface_area = surface_area;
                    found_decomposition = true;
                    }
                }
            }
        }

    return found_decomposition;
    }

//! Find a two-level decompositon of the global grid
void DomainDecomposition::subdivide(unsigned int n_node_ranks, Scalar3 L,
    unsigned int nx, unsigned int ny, unsigned int nz,
    unsigned int& nx_intra, unsigned int &ny_intra, unsigned int& nz_intra)
    {
    assert(L.x > 0);
    assert(L.y > 0);
    assert(L.z > 0);

    // initial guess
    nx_intra = 1;
    ny_intra = 1;
    nz_intra = n_node_ranks;

    for (unsigned int nx_intra_try = 1; nx_intra_try <= n_node_ranks; nx_intra_try++)
        for (unsigned int ny_intra_try = 1; nx_intra_try*ny_intra_try <= n_node_ranks; ny_intra_try++)
            for (unsigned int nz_intra_try = 1; nx_intra_try*ny_intra_try*nz_intra_try <= n_node_ranks; nz_intra_try++)
                {
                if (nx_intra_try*ny_intra_try*nz_intra_try != n_node_ranks) continue;
                if (nx % nx_intra_try || ny % ny_intra_try || nz % nz_intra_try) continue;

                nx_intra = nx_intra_try;
                ny_intra = ny_intra_try;
                nz_intra = nz_intra_try;
                }
    }


/*! \param dir Spatial direction to find neighbor in
               0: east, 1: west, 2: north, 3: south, 4: up, 5: down
 */
unsigned int DomainDecomposition::getNeighborRank(unsigned int dir) const
    {
    assert(0<= dir && dir < 6);

    int adj[6][3] = {{1,0,0},{-1,0,0},{0,1,0},{0,-1,0},{0,0,1},{0,0,-1}};

    // determine neighbor position
    int ineigh = (int) m_grid_pos.x + adj[dir][0];
    int jneigh = (int) m_grid_pos.y + adj[dir][1];
    int kneigh = (int) m_grid_pos.z + adj[dir][2];

    // wrap across boundaries
    if (ineigh < 0)
        ineigh += m_nx;
    else if (ineigh == (int) m_nx)
        ineigh -= m_nx;

    if (jneigh < 0)
        jneigh += m_ny;
    else if (jneigh == (int) m_ny)
        jneigh -= m_ny;

    if (kneigh < 0)
        kneigh += m_nz;
    else if (kneigh == (int) m_nz)
        kneigh -= m_nz;

    unsigned int idx = m_index(ineigh, jneigh, kneigh);
    ArrayHandle<unsigned int> h_cart_ranks(m_cart_ranks, access_location::host, access_mode::read);
    return h_cart_ranks.data[idx];
    }

//! Determines whether the local box shares a boundary with the global box
bool DomainDecomposition::isAtBoundary(unsigned int dir) const
    {
        return ( (dir == 0 && m_grid_pos.x == m_nx - 1) ||
                 (dir == 1 && m_grid_pos.x == 0)        ||
                 (dir == 2 && m_grid_pos.y == m_ny - 1) ||
                 (dir == 3 && m_grid_pos.y == 0)        ||
                 (dir == 4 && m_grid_pos.z == m_nz - 1) ||
                 (dir == 5 && m_grid_pos.z == 0));
    }

/*!
 * \param dir Direction (0=x, 1=y, 2=z) to set fractions
 * \param cum_frac Vector of cumulative fractions, beginning with 0 and ending with 1
 * \param root Rank to broadcast the set fractions from
 *
 * \note Setting the cumulative fractions is a collective call requiring all ranks to participate in order to keep the
 *       decomposition properly synchronized between ranks.
 */
void DomainDecomposition::setCumulativeFractions(unsigned int dir,
                                                 const std::vector<Scalar>& cum_frac,
                                                 unsigned int root)
    {
    if (dir > 2)
        {
        m_exec_conf->msg->error() << "comm: requested direction does not exist" << std::endl;
        throw std::runtime_error("comm: requested direction does not exist");
        }

    bool changed = false;
    if (m_exec_conf->getRank() == root)
        {
        if (dir == 0 && cum_frac.size() == m_cum_frac_x.size())
            {
            m_cum_frac_x = cum_frac;
            changed = true;
            }
        else if (dir == 1 && cum_frac.size() == m_cum_frac_y.size())
            {
            m_cum_frac_y = cum_frac;
            changed = true;
            }
        else if (dir == 2 && cum_frac.size() == m_cum_frac_z.size())
            {
            m_cum_frac_z = cum_frac;
            changed = true;
            }
        }

    // sync the update from the root to all ranks
    bcast(changed, root, m_mpi_comm);
    if (changed)
        {
        if (dir == 0)
            {
            MPI_Bcast(&m_cum_frac_x[0], m_nx+1, MPI_HOOMD_SCALAR, root, m_mpi_comm);

            if (m_cum_frac_x.front() != Scalar(0.0) || m_cum_frac_x.back() != Scalar(1.0))
                {
                m_exec_conf->msg->error() << "comm: specified fractions are invalid" << std::endl;
                throw std::runtime_error("comm: specified fractions are invalid");
                }
            }
        else if (dir == 1)
            {
            MPI_Bcast(&m_cum_frac_y[0], m_ny+1, MPI_HOOMD_SCALAR, root, m_mpi_comm);

            if (m_cum_frac_y.front() != Scalar(0.0) || m_cum_frac_y.back() != Scalar(1.0))
                {
                m_exec_conf->msg->error() << "comm: specified fractions are invalid" << std::endl;
                throw std::runtime_error("comm: specified fractions are invalid");
                }
            }
        else if (dir == 2)
            {
            MPI_Bcast(&m_cum_frac_z[0], m_nz+1, MPI_HOOMD_SCALAR, root, m_mpi_comm);

            if (m_cum_frac_z.front() != Scalar(0.0) || m_cum_frac_z.back() != Scalar(1.0))
                {
                m_exec_conf->msg->error() << "comm: specified fractions are invalid" << std::endl;
                throw std::runtime_error("comm: specified fractions are invalid");
                }
            }
        }
    else // if no change, it's because things don't match up
        {
        m_exec_conf->msg->error() << "comm: domain decomposition cannot change topology after construction" << std::endl;
        throw std::runtime_error("comm: domain decomposition cannot change topology after construction");
        }
    }

/*!
 * \param global_box The global simulation box
 * \returns The local simulation box for the current rank
 */
const BoxDim DomainDecomposition::calculateLocalBox(const BoxDim & global_box)
    {
    // initialize local box with all properties of global box
    BoxDim box = global_box;
    Scalar3 L = global_box.getL();

    // position of this domain in the grid
    Scalar3 lo_cum_frac = make_scalar3(m_cum_frac_x[m_grid_pos.x], m_cum_frac_y[m_grid_pos.y], m_cum_frac_z[m_grid_pos.z]);
    Scalar3 lo = global_box.getLo() + lo_cum_frac * L;

    Scalar3 hi_cum_frac = make_scalar3(m_cum_frac_x[m_grid_pos.x+1], m_cum_frac_y[m_grid_pos.y+1], m_cum_frac_z[m_grid_pos.z+1]);
    Scalar3 hi = global_box.getLo() + hi_cum_frac * L;

    // set periodic flags
    // we are periodic in a direction along which there is only one box
    uchar3 periodic = make_uchar3(m_nx == 1 ? 1 : 0,
                                  m_ny == 1 ? 1 : 0,
                                  m_nz == 1 ? 1 : 0);

    box.setLoHi(lo,hi);
    box.setPeriodic(periodic);
    return box;
    }

/*!
 * \param global_box Global simulation box
 * \param pos Particle position
 * \returns the rank of the processor that should receive the particle
 */
unsigned int DomainDecomposition::placeParticle(const BoxDim& global_box, Scalar3 pos)
    {
    // get fractional coordinates in the global box
    Scalar3 f = global_box.makeFraction(pos);

    Scalar tol(1e-5);
    // check user input
    if (f.x < -tol|| f.x >= 1.0+tol || f.y < -tol || f.y >= 1.0+tol || f.z < -tol|| f.z >= 1.0+tol)
        {
        m_exec_conf->msg->error() << "Particle coordinates outside global box." << std::endl;
        m_exec_conf->msg->error() << "Cartesian coordinates: " << std::endl;
        m_exec_conf->msg->error() << "x: " << pos.x << " y: " << pos.y << " z: " << pos.z << std::endl;
        m_exec_conf->msg->error() << "Fractional coordinates: " << std::endl;
        m_exec_conf->msg->error() << "f.x: " << f.x << " f.y: " << f.y << " f.z: " << f.z << std::endl;
        Scalar3 lo = global_box.getLo();
        Scalar3 hi = global_box.getHi();
        m_exec_conf->msg->error() << "Global box lo: (" << lo.x << ", " << lo.y << ", " << lo.z << ")" << std::endl;
        m_exec_conf->msg->error() << "           hi: (" << hi.x << ", " << hi.y << ", " << hi.z << ")" << std::endl;

        throw std::runtime_error("Error placing particle");
        }

    // compute the box the particle should be placed into
    // use the lower_bound (the first element that does not compare last < the search term)
    // then, the domain to place into is it-1 (since we want to place into the one that it actually belongs to)
    // we need to be careful to wrap around for particles that might go out of the box
    std::vector<Scalar>::iterator it;
    it = std::lower_bound(m_cum_frac_x.begin(), m_cum_frac_x.end(), f.x);
    int ix = it - 1 - m_cum_frac_x.begin();
    if (ix < 0)
        ix += m_nx;
    else if (ix >= (int)m_nx)
        ix -= m_nx;

    it = std::lower_bound(m_cum_frac_y.begin(), m_cum_frac_y.end(), f.y);
    int iy = it - 1 - m_cum_frac_y.begin();
    if (iy < 0)
        iy += m_ny;
    else if (iy >= (int)m_ny)
        iy -= m_ny;

    it = std::lower_bound(m_cum_frac_z.begin(), m_cum_frac_z.end(), f.z);
    int iz = it - 1 - m_cum_frac_z.begin();
    if (iz < 0)
        iz += m_nz;
    else if (iz >= (int)m_nz)
        iz -= m_nz;

    ArrayHandle<unsigned int> h_cart_ranks(m_cart_ranks, access_location::host, access_mode::read);
    unsigned int rank = h_cart_ranks.data[m_index(ix, iy, iz)];

    return rank;
    }

void DomainDecomposition::findCommonNodes()
    {
    // get MPI node name
    char procname[MPI_MAX_PROCESSOR_NAME];
    int len;
    MPI_Get_processor_name(procname, &len);
    std::string s(procname, len);

    // collect node names from all ranks on rank zero
    std::vector<std::string> nodes;
    gather_v(s, nodes, 0, m_exec_conf->getMPICommunicator());

    // construct map of node names
    if (m_exec_conf->getRank() == 0)
        {
        unsigned int nranks = m_exec_conf->getNRanks();
        for (unsigned int r = 0; r < nranks; r++)
            {
            // insert into set
            m_nodes.insert(nodes[r]);

            // insert into map
            m_node_map.insert(std::make_pair(nodes[r], r));
            }
        }

    // broadcast to other ranks
    bcast(m_nodes, 0, m_exec_conf->getMPICommunicator());
    bcast(m_node_map, 0, m_exec_conf->getMPICommunicator());
    }

void DomainDecomposition::initializeTwoLevel()
    {
    typedef std::multimap<std::string, unsigned int> map_t;
    m_twolevel = true;
    m_max_n_node = 0;
    for (std::set<std::string>::iterator it = m_nodes.begin(); it != m_nodes.end(); ++it)
        {
        std::pair<map_t::iterator, map_t::iterator> p = m_node_map.equal_range(*it);
        unsigned int n_node = std::distance(p.first, p.second);

        // if we have a non-uniform number of ranks per node use one-level decomposition
        if (m_max_n_node != 0 && n_node != m_max_n_node)
            m_twolevel = false;

        if (n_node > m_max_n_node)
            m_max_n_node = n_node;
        }
    }

//! Export DomainDecomposition class to python
void export_DomainDecomposition()
    {
    class_<DomainDecomposition, boost::shared_ptr<DomainDecomposition>, boost::noncopyable >("DomainDecomposition",
        init<boost::shared_ptr<ExecutionConfiguration>,
              Scalar3,
              unsigned int,
              unsigned int,
              unsigned int,
              bool>())
    .def(init<boost::shared_ptr<ExecutionConfiguration>,
              Scalar3,
              const std::vector<Scalar>&,
              const std::vector<Scalar>&,
              const std::vector<Scalar>&>())
    .def("getCumulativeFractions", &DomainDecomposition::getCumulativeFractions)
    ;
    }
#endif // ENABLE_MPI<|MERGE_RESOLUTION|>--- conflicted
+++ resolved
@@ -64,15 +64,12 @@
 
 #include <boost/serialization/set.hpp>
 
-<<<<<<< HEAD
 #include <algorithm>
 #include <cmath>
 #include <functional>
 #include <numeric>
 
-=======
 using namespace std;
->>>>>>> 7a0ae660
 using namespace boost::python;
 
 //! Constructor
