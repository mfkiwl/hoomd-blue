--- conflicted
+++ resolved
@@ -107,13 +107,8 @@
                                         const Scalar r_maxsq,
                                         const unsigned int block_size,
                                         bool filter_body,
-<<<<<<< HEAD
-                                        bool filter_diameter);
-#endif
-=======
                                         bool filter_diameter,
                                         const Scalar3& ghost_width);
->>>>>>> 2e5d0fba
 
 //! Sets up parameters for the gpu_compute_nlist_binned_kernel() call
 cudaError_t gpu_setup_compute_nlist_binned();
