--- conflicted
+++ resolved
@@ -67,12 +67,8 @@
                                              const Scalar4 *d_pos,
                                              const unsigned int N,
                                              const BoxDim& box,
-<<<<<<< HEAD
                                              const Scalar maxshiftsq,
-=======
-                                             const float maxshiftsq,
-                                             const float3 lambda,
->>>>>>> a1f65a15
+                                             const Scalar3 lambda,
                                              const unsigned int checkn);
 
 //! Kernel driver for gpu_nlist_filter_kernel()
