/*
Highly Optimized Object-oriented Many-particle Dynamics -- Blue Edition
(HOOMD-blue) Open Source Software License Copyright 2008-2011 Ames Laboratory
Iowa State University and The Regents of the University of Michigan All rights
reserved.

HOOMD-blue may contain modifications ("Contributions") provided, and to which
copyright is held, by various Contributors who have granted The Regents of the
University of Michigan the right to modify and/or distribute such Contributions.

You may redistribute, use, and create derivate works of HOOMD-blue, in source
and binary forms, provided you abide by the following conditions:

* Redistributions of source code must retain the above copyright notice, this
list of conditions, and the following disclaimer both in the code and
prominently in any materials provided with the distribution.

* Redistributions in binary form must reproduce the above copyright notice, this
list of conditions, and the following disclaimer in the documentation and/or
other materials provided with the distribution.

* All publications and presentations based on HOOMD-blue, including any reports
or published results obtained, in whole or in part, with HOOMD-blue, will
acknowledge its use according to the terms posted at the time of submission on:
http://codeblue.umich.edu/hoomd-blue/citations.html

* Any electronic documents citing HOOMD-Blue will link to the HOOMD-Blue website:
http://codeblue.umich.edu/hoomd-blue/

* Apart from the above required attributions, neither the name of the copyright
holder nor the names of HOOMD-blue's contributors may be used to endorse or
promote products derived from this software without specific prior written
permission.

Disclaimer

THIS SOFTWARE IS PROVIDED BY THE COPYRIGHT HOLDER AND CONTRIBUTORS ``AS IS'' AND
ANY EXPRESS OR IMPLIED WARRANTIES, INCLUDING, BUT NOT LIMITED TO, THE IMPLIED
WARRANTIES OF MERCHANTABILITY, FITNESS FOR A PARTICULAR PURPOSE, AND/OR ANY
WARRANTIES THAT THIS SOFTWARE IS FREE OF INFRINGEMENT ARE DISCLAIMED.

IN NO EVENT SHALL THE COPYRIGHT HOLDER OR CONTRIBUTORS BE LIABLE FOR ANY DIRECT,
INDIRECT, INCIDENTAL, SPECIAL, EXEMPLARY, OR CONSEQUENTIAL DAMAGES (INCLUDING,
BUT NOT LIMITED TO, PROCUREMENT OF SUBSTITUTE GOODS OR SERVICES; LOSS OF USE,
DATA, OR PROFITS; OR BUSINESS INTERRUPTION) HOWEVER CAUSED AND ON ANY THEORY OF
LIABILITY, WHETHER IN CONTRACT, STRICT LIABILITY, OR TORT (INCLUDING NEGLIGENCE
OR OTHERWISE) ARISING IN ANY WAY OUT OF THE USE OF THIS SOFTWARE, EVEN IF
ADVISED OF THE POSSIBILITY OF SUCH DAMAGE.
*/

// Maintainer: joaander

/*! \file ParticleData.cc
    \brief Contains all code for ParticleData, and SnapshotParticleData.
 */

#ifdef WIN32
#pragma warning( push )
#pragma warning( disable : 4103 4244 4267 )
#endif

#include <iostream>
#include <cassert>
#include <stdlib.h>
#include <stdexcept>
#include <sstream>
#include <iomanip>

using namespace std;

#include <boost/python.hpp>
using namespace boost::python;

#include "ParticleData.h"
#include "Profiler.h"
#include "AngleData.h"
#include "DihedralData.h"

#ifdef ENABLE_MPI
#include "Communicator.h"

#include <boost/mpi.hpp>
#include <boost/serialization/map.hpp>
using namespace boost::mpi;

// Define some of our types as fixed-size MPI datatypes for performance optimization
BOOST_IS_MPI_DATATYPE(Scalar4)
BOOST_IS_MPI_DATATYPE(Scalar3)
BOOST_IS_MPI_DATATYPE(Scalar)
BOOST_IS_MPI_DATATYPE(uint3)
BOOST_IS_MPI_DATATYPE(int3)

#endif

#include <boost/bind.hpp>

using namespace boost::signals;
using namespace boost;

////////////////////////////////////////////////////////////////////////////
// ParticleData members

/*! \param N Number of particles to allocate memory for
    \param n_types Number of particle types that will exist in the data arrays
    \param box Box the particles live in
    \param exec_conf ExecutionConfiguration to use when executing code on the GPU

    \post \c pos,\c vel,\c accel are allocated and initialized to 0.0
    \post \c charge is allocated and initialized to a value of 0.0
    \post \c diameter is allocated and initialized to a value of 1.0
    \post \c mass is allocated and initialized to a value of 1.0
    \post \c image is allocated and initialized to values of 0.0
    \post \c global_tag is allocated and given the default initialization global_tag[i] = i
    \post \c the reverse lookup map global_rtag is initialized with the identity mapping
    \post \c type is allocated and given the default value of type[i] = 0
    \post \c body is allocated and given the devault value of type[i] = NO_BODY
    \post Arrays are not currently acquired

    Type mappings assign particle types "A", "B", "C", ....
*/
ParticleData::ParticleData(unsigned int N, const BoxDim &box, unsigned int n_types, boost::shared_ptr<ExecutionConfiguration> exec_conf)
        : m_box(box), m_exec_conf(exec_conf), m_ntypes(n_types), m_nghosts(0), m_nglobal(0), m_resize_factor(9./8.)
    {
    m_exec_conf->msg->notice(5) << "Constructing ParticleData" << endl;

    // check the input for errors
    if (m_ntypes == 0)
        {
        m_exec_conf->msg->error() << "Number of particle types must be greater than 0." << endl;
        throw std::runtime_error("Error initializing ParticleData");
        }
        
    // allocate memory
    // we are allocating for the number of global particles equal to the number of local particles,
    // since this constructor is only called for initializing a single-processor simulation
    allocate(N);

    // default: number of global particles = number of local particles
    setNGlobal(getN());

    ArrayHandle< Scalar4 > h_vel(getVelocities(), access_location::host, access_mode::overwrite);
    ArrayHandle< Scalar > h_diameter(getDiameters(), access_location::host, access_mode::overwrite);
    ArrayHandle< unsigned int > h_tag(getTags(), access_location::host, access_mode::overwrite);
    ArrayHandle< unsigned int > h_rtag(getRTags(), access_location::host, access_mode::overwrite);
    ArrayHandle< unsigned int > h_global_tag(getGlobalTags(), access_location::host, access_mode::overwrite);
    ArrayHandle< unsigned int > h_global_rtag(getGlobalRTags(), access_location::host, access_mode::overwrite);
    ArrayHandle< unsigned int > h_body(getBodies(), access_location::host, access_mode::overwrite);
    ArrayHandle< Scalar4 > h_orientation(m_orientation, access_location::host, access_mode::readwrite);
    
    // set default values
    // all values not explicitly set here have been initialized to zero upon allocation
    for (unsigned int i = 0; i < N; i++)
        {
        h_vel.data[i].w = 1.0; // mass

        h_diameter.data[i] = 1.0;
        
        h_body.data[i] = NO_BODY;
        h_rtag.data[i] = i;
        h_tag.data[i] = i;
        h_orientation.data[i] = make_scalar4(1.0, 0.0, 0.0, 0.0);

        h_global_tag.data[i] = i;
        h_global_rtag.data[i] = i;
        }

    // default constructed shared ptr is null as desired
    m_prof = boost::shared_ptr<Profiler>();
    
    // setup the type mappings
    for (unsigned int i = 0; i < m_ntypes; i++)
        {
        char name[2];
        name[0] = 'A' + i;
        name[1] = '\0';
        m_type_mapping.push_back(string(name));
        }
<<<<<<< HEAD
        
    // if this is a GPU build, initialize the graphics card mirror data structures
#ifdef ENABLE_CUDA
    if (m_exec_conf->isCUDAEnabled())
        {
        // setup the box
        m_gpu_box.Lx = m_box.xhi - m_box.xlo;
        m_gpu_box.Ly = m_box.yhi - m_box.ylo;
        m_gpu_box.Lz = m_box.zhi - m_box.zlo;
        m_gpu_box.Lxinv = 1.0f / m_gpu_box.Lx;
        m_gpu_box.Lyinv = 1.0f / m_gpu_box.Ly;
        m_gpu_box.Lzinv = 1.0f / m_gpu_box.Lz;
        m_gpu_box.xlo = m_box.xlo;
        m_gpu_box.ylo = m_box.ylo;
        m_gpu_box.zlo = m_box.zlo;
        m_gpu_box.xhi = m_box.xhi;
        m_gpu_box.yhi = m_box.yhi;
        m_gpu_box.zhi = m_box.zhi;
        }
#endif
    
    // initially, global box = local box
    setGlobalBox(m_box);
=======
>>>>>>> e7276024
    }

/*! Calls the initializer's members to determine the number of particles, box size and then
    uses it to fill out the position and velocity data.
    \param init Initializer to use
    \param exec_conf Execution configuration to run on
*/
ParticleData::ParticleData(const ParticleDataInitializer& init, boost::shared_ptr<ExecutionConfiguration> exec_conf) : m_exec_conf(exec_conf), m_ntypes(0), m_nghosts(0), m_nglobal(0), m_resize_factor(9./8.)
    {
<<<<<<< HEAD
=======
    m_exec_conf->msg->notice(5) << "Constructing ParticleData" << endl;

    m_ntypes = init.getNumParticleTypes();
    // check the input for errors
    if (m_ntypes == 0)
        {
        m_exec_conf->msg->error() << "Number of particle types must be greater than 0." << endl;
        throw std::runtime_error("Error initializing ParticleData");
        }
        
>>>>>>> e7276024
    // allocate memory
    allocate(init.getNumParticles());

    // default: number of global particles = number of local particles
    setNGlobal(getN());
    
        {
        ArrayHandle< Scalar4 > h_orientation(m_orientation, access_location::host, access_mode::readwrite);
        
        ArrayHandle< Scalar4 > h_vel(getVelocities(), access_location::host, access_mode::overwrite);
        ArrayHandle< Scalar > h_diameter(getDiameters(), access_location::host, access_mode::overwrite);
        ArrayHandle< unsigned int > h_tag(getTags(), access_location::host, access_mode::overwrite);
        ArrayHandle< unsigned int > h_rtag(getRTags(), access_location::host, access_mode::overwrite);
        ArrayHandle< unsigned int > h_global_tag(getGlobalTags(), access_location::host, access_mode::overwrite);
        ArrayHandle< unsigned int > h_global_rtag(getGlobalRTags(), access_location::host, access_mode::overwrite);
        ArrayHandle< unsigned int > h_body(getBodies(), access_location::host, access_mode::overwrite);

        // set default values
        // all values not explicitly set here have been initialized to zero upon allocation
        for (unsigned int i = 0; i < getN(); i++)
            {
            h_vel.data[i].w = 1.0; // mass

            h_diameter.data[i] = 1.0;
            
            h_body.data[i] = NO_BODY;
            h_rtag.data[i] = i;
            h_tag.data[i] = i;
            h_global_tag.data[i] = i;
            h_global_rtag.data[i] = i;
            h_orientation.data[i] = make_scalar4(1.0, 0.0, 0.0, 0.0);
            }
        }
<<<<<<< HEAD
=======
        
    m_box = init.getBox();
>>>>>>> e7276024

    SnapshotParticleData snapshot(getN());

    // initialize the snapshot with default values
    takeSnapshot(snapshot);

    // pass snapshot to initializer
    init.initSnapshot(snapshot);

    // initialize particle data with updated values
    initializeFromSnapshot(snapshot);

    setBox(init.getBox());

    // initially, global simulation box = local simulation box
    setGlobalBox(init.getBox());

        {
        ArrayHandle<Scalar4> h_orientation(getOrientationArray(), access_location::host, access_mode::overwrite);
        init.initOrientation(h_orientation.data);
        init.initMomentInertia(&m_inertia_tensor[0]);
        }
            
    // it is an error for particles to be initialized outside of their box
    if (!inBox())
        {
        m_exec_conf->msg->error() << "Not all particles were found inside the given box" << endl;
        throw runtime_error("Error initializing ParticleData");
        }
        
    // default constructed shared ptr is null as desired
    m_prof = boost::shared_ptr<Profiler>();
    }

ParticleData::~ParticleData()
    {
    m_exec_conf->msg->notice(5) << "Destroying ParticleData" << endl;
    }

/*! \return Simulation box dimensions
 */
const BoxDim & ParticleData::getBox() const
    {
    return m_box;
    }

/*! \param L New box lengths to set
    \note ParticleData does NOT enforce any boundary conditions. When a new box is set,
        it is the responsibility of the caller to ensure that all particles lie within
        the new box.
*/
void ParticleData::setGlobalBoxL(const Scalar3 &L)
    {
<<<<<<< HEAD
    m_box = box;
    //assert(inBox());
    
#ifdef ENABLE_CUDA
    // setup the box
    m_gpu_box.Lx = m_box.xhi - m_box.xlo;
    m_gpu_box.Ly = m_box.yhi - m_box.ylo;
    m_gpu_box.Lz = m_box.zhi - m_box.zlo;
    m_gpu_box.Lxinv = 1.0f / m_gpu_box.Lx;
    m_gpu_box.Lyinv = 1.0f / m_gpu_box.Ly;
    m_gpu_box.Lzinv = 1.0f / m_gpu_box.Lz;
    m_gpu_box.xlo = m_box.xlo;
    m_gpu_box.ylo = m_box.ylo;
    m_gpu_box.zlo = m_box.zlo;
    m_gpu_box.xhi = m_box.xhi;
    m_gpu_box.yhi = m_box.yhi;
    m_gpu_box.zhi = m_box.zhi;
#endif
    
=======
    m_box.setL(L);
    assert(inBox());

>>>>>>> e7276024
    m_boxchange_signal();
    }

/*! \return Global simulation box dimensions
 */
const BoxDim & ParticleData::getGlobalBox() const
    {
    return m_global_box;
    }

/*! \param box New global box to set
    \note ParticleData does NOT enforce any boundary conditions. When a new box is set,
        it is the responsibility of the caller to ensure that all particles lie within
        the new box.
*/
void ParticleData::setGlobalBox(const BoxDim &global_box)
    {
    m_global_box = global_box;

#ifdef ENABLE_CUDA
    // setup the box
    m_gpu_global_box.Lx = m_global_box.xhi - m_global_box.xlo;
    m_gpu_global_box.Ly = m_global_box.yhi - m_global_box.ylo;
    m_gpu_global_box.Lz = m_global_box.zhi - m_global_box.zlo;
    m_gpu_global_box.Lxinv = 1.0f / m_gpu_global_box.Lx;
    m_gpu_global_box.Lyinv = 1.0f / m_gpu_global_box.Ly;
    m_gpu_global_box.Lzinv = 1.0f / m_gpu_global_box.Lz;
    m_gpu_global_box.xlo = m_global_box.xlo;
    m_gpu_global_box.ylo = m_global_box.ylo;
    m_gpu_global_box.zlo = m_global_box.zlo;
    m_gpu_global_box.xhi = m_global_box.xhi;
    m_gpu_global_box.yhi = m_global_box.yhi;
    m_gpu_global_box.zhi = m_global_box.zhi;
#endif
    }

/*! \param func Function to call when the particles are resorted
    \return Connection to manage the signal/slot connection
    Calls are performed by using boost::signals. The function passed in
    \a func will be called every time the ParticleData is notified of a particle
    sort via notifyParticleSort().
    \note If the caller class is destroyed, it needs to disconnect the signal connection
    via \b con.disconnect where \b con is the return value of this function.
*/
boost::signals::connection ParticleData::connectParticleSort(const boost::function<void ()> &func)
    {
    return m_sort_signal.connect(func);
    }

/*! \b ANY time particles are rearranged in memory, this function must be called.
    \note The call must be made after calling release()
*/
void ParticleData::notifyParticleSort()
    {
    m_sort_signal();
    }

/*! \param func Function to call when the box size changes
    \return Connection to manage the signal/slot connection
    Calls are performed by using boost::signals. The function passed in
    \a func will be called every time the the box size is changed via setGlobalBoxL()
    \note If the caller class is destroyed, it needs to disconnect the signal connection
    via \b con.disconnect where \b con is the return value of this function.
*/
boost::signals::connection ParticleData::connectBoxChange(const boost::function<void ()> &func)
    {
    return m_boxchange_signal.connect(func);
    }

/*! \param func Function to be called when the particle data arrays are resized
    \return Connection to manage the signal

    The maximum particle number is the size of the particle data arrays in memory. This
    can be larger than the current local particle number. The arrays are infrequently
    resized (e.g. by doubling the size if necessary), to keep the amount of data
    copied to a minimum.

    \note If the caller class is destroyed, it needs to disconnect the signal connection
    via \b con.disconnect where \b con is the return value of this function.

    \note A change in maximum particle number does not necessarily imply a change in sort order,
          and notifyParticleSort() needs to be called separately after all particle data is available
          on the local processor.
*/
boost::signals::connection ParticleData::connectMaxParticleNumberChange(const boost::function<void ()> &func)
    {
    return m_max_particle_num_signal.connect(func);
    }

/*! \param func Function to be called when the number of ghost particles changes
    \return Connection to manage the signal
 */
boost::signals::connection ParticleData::connectGhostParticleNumberChange(const boost::function<void ()> &func)
    {
    return m_ghost_particle_num_signal.connect(func);
    }

/*! This function must be called any time the ghost particles are updated.
 */
void ParticleData::notifyGhostParticleNumberChange()
    {
    m_ghost_particle_num_signal();
    }

/*! \param name Type name to get the index of
    \return Type index of the corresponding type name
    \note Throws an exception if the type name is not found
*/
unsigned int ParticleData::getTypeByName(const std::string &name) const
    {
    assert(m_type_mapping.size() == m_ntypes);
    // search for the name
    for (unsigned int i = 0; i < m_type_mapping.size(); i++)
        {
        if (m_type_mapping[i] == name)
            return i;
        }
        
    m_exec_conf->msg->error() << "Type " << name << " not found!" << endl;
    throw runtime_error("Error mapping type name");
    return 0;
    }

/*! \param type Type index to get the name of
    \returns Type name of the requested type
    \note Type indices must range from 0 to getNTypes or this method throws an exception.
*/
std::string ParticleData::getNameByType(unsigned int type) const
    {
    assert(m_type_mapping.size() == m_ntypes);
    // check for an invalid request
    if (type >= m_ntypes)
        {
        m_exec_conf->msg->error() << "Requesting type name for non-existant type " << type << endl;
        throw runtime_error("Error mapping type name");
        }
        
    // return the name
    return m_type_mapping[type];
    }


/*! \param N Number of particles to allocate memory for
    \pre No memory is allocated and the per-particle GPUArrays are unitialized
    \post All per-perticle GPUArrays are allocated
*/
void ParticleData::allocate(unsigned int N)
    {
    // check the input
    if (N == 0)
        {
        m_exec_conf->msg->error() << "ParticleData is being asked to allocate 0 particles.... this makes no sense whatsoever" << endl;
        throw runtime_error("Error allocating ParticleData");
        }

    // set particle number
    m_nparticles = N;

    // maximum number is the current particle number
    m_max_nparticles = N;

    // positions
    GPUArray< Scalar4 > pos(getN(), m_exec_conf);
    m_pos.swap(pos);

    // velocities
    GPUArray< Scalar4 > vel(getN(), m_exec_conf);
    m_vel.swap(vel);

    // accelerations
    GPUArray< Scalar3 > accel(getN(), m_exec_conf);
    m_accel.swap(accel);

    // charge
    GPUArray< Scalar > charge(getN(), m_exec_conf);
    m_charge.swap(charge);

    // diameter
    GPUArray< Scalar > diameter(getN(), m_exec_conf);
    m_diameter.swap(diameter);

    // image
    GPUArray< int3 > image(getN(), m_exec_conf);
    m_image.swap(image);

    // tag
    GPUArray< unsigned int > tag(getN(), m_exec_conf);
    m_tag.swap(tag);

    // reverse-lookup tag
    GPUArray< unsigned int > rtag(getN(), m_exec_conf);
    m_rtag.swap(rtag);

    // global tag
    GPUArray< unsigned int> global_tag(getN(), m_exec_conf);
    m_global_tag.swap(global_tag);

    // body ID
    GPUArray< unsigned int > body(getN(), m_exec_conf);
    m_body.swap(body);

    GPUArray< Scalar4 > net_force(getN(), m_exec_conf);
    m_net_force.swap(net_force);
    GPUArray< Scalar > net_virial(getN(),6, m_exec_conf);
    m_net_virial.swap(net_virial);
    GPUArray< Scalar4 > net_torque(getN(), m_exec_conf);
    m_net_torque.swap(net_torque);
    GPUArray< Scalar4 > orientation(getN(), m_exec_conf);
    m_orientation.swap(orientation);
    m_inertia_tensor.resize(getN());
    }

//! Set global number of particles
/*! \param nglobal Global number of particles
 */
void ParticleData::setNGlobal(unsigned int nglobal)
    {
    if (m_nparticles > nglobal)
        {
        cerr << endl << "***Error! ParticleData is being asked to allocate memory for a global number of particles smaller"
             << endl << "          than the local number of particles. This does not make any sense.";
        throw runtime_error("Error initializing ParticleData");
        }
    if (m_nglobal)
        {
        if (nglobal > m_nglobal)
            {
            // resize array of global reverse lookup tags
            m_global_rtag.resize(nglobal);

            }
        }
    else
        {
        // allocate array
        GPUArray< unsigned int> global_rtag(nglobal, m_exec_conf);
        m_global_rtag.swap(global_rtag);
        }

    // Set global particle number
    m_nglobal = nglobal;

    }

/*! \param max_n new maximum size of particle data arrays (can be greater or smaller than the current maxium size)
 *  To inform classes that allocate arrays for per-particle information of the change of the particle data size,
 *  this method issues a m_max_particle_num_signal().
 *
 *  \note To keep unnecessary data copying to a minimum, arrays are not reallocated with every change of the
 *  particle number, rather an amortized array expanding strategy is used.
 */
void ParticleData::reallocate(unsigned int max_n)
    {

    m_max_nparticles = max_n;

    m_pos.resize(max_n);
    m_vel.resize(max_n);
    m_accel.resize(max_n);
    m_charge.resize(max_n);
    m_diameter.resize(max_n);
    m_image.resize(max_n);
    m_tag.resize(max_n);
    m_rtag.resize(max_n);
    m_global_tag.resize(max_n);
    m_body.resize(max_n);

    m_net_force.resize(max_n);
    m_net_virial.resize(max_n,6);
    m_net_torque.resize(max_n);
    m_orientation.resize(max_n);
    m_inertia_tensor.resize(max_n);

    // notify observers
    m_max_particle_num_signal();
    }

/*! \return true If and only if all particles are in the simulation box
    \note This function is only called in debug builds
*/
bool ParticleData::inBox()
    {
    Scalar3 lo = m_box.getLo();
    Scalar3 hi = m_box.getHi();

    ArrayHandle<Scalar4> h_pos(getPositions(), access_location::host, access_mode::read);
    for (unsigned int i = 0; i < getN(); i++)
        {
        if (h_pos.data[i].x < lo.x-Scalar(1e-5) || h_pos.data[i].x > hi.x+Scalar(1e-5))
            {
            m_exec_conf->msg->notice(1) << "pos " << i << ":" << setprecision(12) << h_pos.data[i].x << " " << h_pos.data[i].y << " " << h_pos.data[i].z << endl;
            m_exec_conf->msg->notice(1) << "lo: " << lo.x << " " << lo.y << " " << lo.z << endl;
            m_exec_conf->msg->notice(1) << "hi: " << hi.x << " " << hi.y << " " << hi.z << endl;
            return false;
            }
        if (h_pos.data[i].y < lo.y-Scalar(1e-5) || h_pos.data[i].y > hi.y+Scalar(1e-5))
            {
            m_exec_conf->msg->notice(1) << "pos " << i << ":" << setprecision(12) << h_pos.data[i].x << " " << h_pos.data[i].y << " " << h_pos.data[i].z << endl;
            m_exec_conf->msg->notice(1) << "lo: " << lo.x << " " << lo.y << " " << lo.z << endl;
            m_exec_conf->msg->notice(1) << "hi: " << hi.x << " " << hi.y << " " << hi.z << endl;
            return false;
            }
        if (h_pos.data[i].z < lo.z-Scalar(1e-5) || h_pos.data[i].z > hi.z+Scalar(1e-5))
            {
            m_exec_conf->msg->notice(1) << "pos " << i << ":" << setprecision(12) << h_pos.data[i].x << " " << h_pos.data[i].y << " " << h_pos.data[i].z << endl;
            m_exec_conf->msg->notice(1) << "lo: " << lo.x << " " << lo.y << " " << lo.z << endl;
            m_exec_conf->msg->notice(1) << "hi: " << hi.x << " " << hi.y << " " << hi.z << endl;
            return false;
            }
        }
    return true;
    }

//! Initialize from a snapshot
/*! \param snapshot the initial particle data

    \post the particle data arrays are initialized from the snapshot, in index order

    \pre In parallel simulations, the local box size must be set before a call to initializeFromSnapshot().
 */
void ParticleData::initializeFromSnapshot(const SnapshotParticleData& snapshot)
    {
<<<<<<< HEAD
=======
    ArrayHandle< Scalar4 > h_pos(m_pos, access_location::host, access_mode::overwrite);
    ArrayHandle< Scalar4 > h_vel(m_vel, access_location::host, access_mode::overwrite);
    ArrayHandle< Scalar3 > h_accel(m_accel, access_location::host, access_mode::overwrite);
    ArrayHandle< int3 > h_image(m_image, access_location::host, access_mode::overwrite);
    ArrayHandle< Scalar > h_charge(m_charge, access_location::host, access_mode::overwrite);
    ArrayHandle< Scalar > h_diameter(m_diameter, access_location::host, access_mode::overwrite);
    ArrayHandle< unsigned int > h_body(m_body, access_location::host, access_mode::overwrite);
    ArrayHandle< unsigned int > h_tag(m_tag, access_location::host, access_mode::overwrite);
    ArrayHandle< unsigned int > h_rtag(m_rtag, access_location::host, access_mode::overwrite);

    // make sure the snapshot has the right size
    if (snapshot.size != m_nparticles)
        {
        m_exec_conf->msg->error() << "Snapshot size (" << snapshot.size << " particles) not equal"
             << endl << "          not equal number of particles in system." << endl;
        throw runtime_error("Error initializing ParticleData");
        }
>>>>>>> e7276024

#ifdef ENABLE_MPI
    if (m_mpi_comm)
        {
        // gather box information from all processors
        unsigned int root = m_decomposition.root;

        // Define per-processor particle data
        std::vector< std::vector<Scalar3> > pos_proc;              // Position array of every processor
        std::vector< std::vector<Scalar3> > vel_proc;              // Velocities array of every processor
        std::vector< std::vector<Scalar3> > accel_proc;            // Accelerations array of every processor
        std::vector< std::vector<unsigned int> > type_proc;        // Particle types array of every processor
        std::vector< std::vector<Scalar > > mass_proc;             // Particle masses array of every processor
        std::vector< std::vector<Scalar > > charge_proc;           // Particle charges array of every processor
        std::vector< std::vector<Scalar > > diameter_proc;         // Particle diameters array of every processor
        std::vector< std::vector<int3 > > image_proc;              // Particle images array of every processor
        std::vector< std::vector<unsigned int > > rtag_proc;       // Particle reverse-lookup tags array of every processor
        std::vector< std::vector<unsigned int > > body_proc;       // Body ids of every processor
        std::vector< std::vector<unsigned int > > global_tag_proc; // Global tags of every processor
        std::vector< unsigned int > N_proc;                        // Number of particles on every processor
 
        // resize to number of ranks in communicator
        pos_proc.resize(m_mpi_comm->size());
        vel_proc.resize(m_mpi_comm->size());
        accel_proc.resize(m_mpi_comm->size());
        type_proc.resize(m_mpi_comm->size());
        mass_proc.resize(m_mpi_comm->size());
        charge_proc.resize(m_mpi_comm->size());
        diameter_proc.resize(m_mpi_comm->size());
        image_proc.resize(m_mpi_comm->size());
        body_proc.resize(m_mpi_comm->size());
        global_tag_proc.resize(m_mpi_comm->size());
        N_proc.resize(m_mpi_comm->size());

        if (m_mpi_comm->rank() == (int)root)
            {
            // loop over particles in snapshot, place them into domains
            for (std::vector<Scalar3>::const_iterator it=snapshot.pos.begin(); it != snapshot.pos.end(); it++)
                {

                // determine domain the particle is placed into
                int i= (it->x - m_global_box.zlo)/(m_box.xhi - m_box.xlo);
                int j= (it->y - m_global_box.ylo)/(m_box.yhi - m_box.ylo);
                int k= (it->z - m_global_box.zlo)/(m_box.zhi - m_box.zlo);

                // treat particles lying exactly on the boundary
                assert(m_decomposition.nx);
                assert(m_decomposition.ny);
                assert(m_decomposition.nz);
                if (i == (int) m_decomposition.nx)
                    i--;
                   
                if (j == (int) m_decomposition.ny)
                    j--;

                if (k == (int) m_decomposition.nz)
                    k--;
            
                unsigned int rank = m_decomposition.index(i,j,k);

                unsigned int tag = it - snapshot.pos.begin() ;
                // fill up per-processor data structures
                pos_proc[rank].push_back(snapshot.pos[tag]);
                vel_proc[rank].push_back(snapshot.vel[tag]);
                accel_proc[rank].push_back(snapshot.accel[tag]);
                type_proc[rank].push_back(snapshot.type[tag]);
                mass_proc[rank].push_back(snapshot.mass[tag]);
                charge_proc[rank].push_back(snapshot.charge[tag]);
                diameter_proc[rank].push_back(snapshot.diameter[tag]);
                image_proc[rank].push_back(snapshot.image[tag]);
                body_proc[rank].push_back(snapshot.body[tag]);
                global_tag_proc[rank].push_back(tag);
                N_proc[rank]++;
                }

            }

        // get number of particle types
        m_ntypes = snapshot.type_mapping.size();

        // get type mapping
        m_type_mapping = snapshot.type_mapping;

        // broadcast number of particle types
        boost::mpi::broadcast(*m_mpi_comm, m_ntypes, root);

        // broadcast type mapping
        boost::mpi::broadcast(*m_mpi_comm, m_type_mapping, root);

        // broadcast global number of particles
        unsigned int nglobal = snapshot.size;
        boost::mpi::broadcast(*m_mpi_comm, nglobal, root);

        setNGlobal(nglobal);

        // Local particle data 
        std::vector<Scalar3> pos;
        std::vector<Scalar3> vel;
        std::vector<Scalar3> accel;
        std::vector<unsigned int> type;
        std::vector<Scalar> mass;
        std::vector<Scalar> charge;
        std::vector<Scalar> diameter;
        std::vector<int3> image;
        std::vector<unsigned int> body;
        std::vector<unsigned int> global_tag;
 
        // distribute particle data
        boost::mpi::scatter(*m_mpi_comm, pos_proc,pos,root);
        boost::mpi::scatter(*m_mpi_comm, vel_proc,vel,root);
        boost::mpi::scatter(*m_mpi_comm, accel_proc, accel, root);
        boost::mpi::scatter(*m_mpi_comm, type_proc, type, root);
        boost::mpi::scatter(*m_mpi_comm, mass_proc, mass, root);
        boost::mpi::scatter(*m_mpi_comm, charge_proc, charge, root);
        boost::mpi::scatter(*m_mpi_comm, diameter_proc, diameter, root);
        boost::mpi::scatter(*m_mpi_comm, image_proc, image, root);
        boost::mpi::scatter(*m_mpi_comm, body_proc, body, root);
        boost::mpi::scatter(*m_mpi_comm, global_tag_proc, global_tag, root);

        // distribute number of particles
        boost::mpi::scatter(*m_mpi_comm, N_proc, m_nparticles, root);

        // reset all reverse lookup tags to NOT_LOCAL flag
            {
            ArrayHandle<unsigned int> h_global_rtag(getGlobalRTags(), access_location::host, access_mode::overwrite);
            for (unsigned int tag = 0; tag < m_nglobal; tag++)
                h_global_rtag.data[tag] = NOT_LOCAL;
            }

        // reallocate particle data such that we can accomodate the particles
        reallocate(m_nparticles);

        // Load particle data
        ArrayHandle< Scalar4 > h_pos(m_pos, access_location::host, access_mode::overwrite);
        ArrayHandle< Scalar4 > h_vel(m_vel, access_location::host, access_mode::overwrite);
        ArrayHandle< Scalar3 > h_accel(m_accel, access_location::host, access_mode::overwrite);
        ArrayHandle< int3 > h_image(m_image, access_location::host, access_mode::overwrite);
        ArrayHandle< Scalar > h_charge(m_charge, access_location::host, access_mode::overwrite);
        ArrayHandle< Scalar > h_diameter(m_diameter, access_location::host, access_mode::overwrite);
        ArrayHandle< unsigned int > h_body(m_body, access_location::host, access_mode::overwrite);
        ArrayHandle< unsigned int > h_tag(m_tag, access_location::host, access_mode::overwrite);
        ArrayHandle< unsigned int > h_rtag(m_rtag, access_location::host, access_mode::overwrite);
        ArrayHandle< unsigned int > h_global_tag(m_global_tag, access_location::host, access_mode::overwrite);
        ArrayHandle< unsigned int > h_global_rtag(m_global_rtag, access_location::host, access_mode::readwrite);

        for (unsigned int idx = 0; idx < m_nparticles; idx++)
            {
            h_pos.data[idx] = make_scalar4(pos[idx].x,pos[idx].y, pos[idx].z, __int_as_scalar(type[idx]));
            h_vel.data[idx] = make_scalar4(vel[idx].x, vel[idx].y, vel[idx].z, mass[idx]);
            h_accel.data[idx] = accel[idx];
            h_charge.data[idx] = snapshot.charge[idx];
            h_diameter.data[idx] = snapshot.diameter[idx];
            h_image.data[idx] = snapshot.image[idx];
            h_global_tag.data[idx] = global_tag[idx];
            h_global_rtag.data[global_tag[idx]] = idx;
            h_body.data[idx] = snapshot.body[idx];
            }
        }
    else
#endif
        {
        // Initialize number of particles
        setNGlobal(snapshot.size);
        m_nparticles = snapshot.size;

        // reallocate particle data such that we can accomodate the particles
        reallocate(snapshot.size);

        ArrayHandle< Scalar4 > h_pos(m_pos, access_location::host, access_mode::overwrite);
        ArrayHandle< Scalar4 > h_vel(m_vel, access_location::host, access_mode::overwrite);
        ArrayHandle< Scalar3 > h_accel(m_accel, access_location::host, access_mode::overwrite);
        ArrayHandle< int3 > h_image(m_image, access_location::host, access_mode::overwrite);
        ArrayHandle< Scalar > h_charge(m_charge, access_location::host, access_mode::overwrite);
        ArrayHandle< Scalar > h_diameter(m_diameter, access_location::host, access_mode::overwrite);
        ArrayHandle< unsigned int > h_body(m_body, access_location::host, access_mode::overwrite);
        ArrayHandle< unsigned int > h_tag(m_tag, access_location::host, access_mode::overwrite);
        ArrayHandle< unsigned int > h_rtag(m_rtag, access_location::host, access_mode::overwrite);
        ArrayHandle< unsigned int > h_global_tag(m_global_tag, access_location::host, access_mode::overwrite);
        ArrayHandle< unsigned int > h_global_rtag(m_global_rtag, access_location::host, access_mode::readwrite);

        for (unsigned int tag = 0; tag < m_nparticles; tag++)
            {
            h_pos.data[tag] = make_scalar4(snapshot.pos[tag].x,
                                           snapshot.pos[tag].y,
                                           snapshot.pos[tag].z,
                                           __int_as_scalar(snapshot.type[tag]));
            h_vel.data[tag] = make_scalar4(snapshot.vel[tag].x,
                                             snapshot.vel[tag].y,
                                             snapshot.vel[tag].z,
                                             snapshot.mass[tag]);
            h_accel.data[tag] = snapshot.accel[tag];
            h_charge.data[tag] = snapshot.charge[tag];
            h_diameter.data[tag] = snapshot.diameter[tag];
            h_image.data[tag] = snapshot.image[tag];
            h_global_tag.data[tag] = tag;
            h_global_rtag.data[tag] = tag;
            h_body.data[tag] = snapshot.body[tag];
            }

        // initialize number of particle types
        m_ntypes = snapshot.num_particle_types;

        if (m_ntypes == 0)
            {
            cerr << endl << "***Error! Number of particle types must be greater than 0." << endl << endl;
            throw std::runtime_error("Error initializing ParticleData");
            }

        // initialize type mapping
        m_type_mapping = snapshot.type_mapping;
        assert(m_type_mapping.size() == m_ntypes);
        }

    notifyParticleSort();

    }

//! take a particle data snapshot
/* \param snapshot The snapshot to write to

   \pre snapshot has to be allocated with a number of elements equal to the global number of particles)
*/
void ParticleData::takeSnapshot(SnapshotParticleData &snapshot)
    {
    // construct global snapshot
    if (snapshot.size != getNGlobal())
        {
        cerr << endl << "***Error! Number of particles in snapshot must be equal to global number of particles." << endl << endl;
        throw std::runtime_error("Error taking ParticleDataSnapshot");
        }

    ArrayHandle< Scalar4 > h_pos(m_pos, access_location::host, access_mode::read);
    ArrayHandle< Scalar4 > h_vel(m_vel, access_location::host, access_mode::read);
    ArrayHandle< Scalar3 > h_accel(m_accel, access_location::host, access_mode::read);
    ArrayHandle< int3 > h_image(m_image, access_location::host, access_mode::read);
    ArrayHandle< Scalar > h_charge(m_charge, access_location::host, access_mode::read);
    ArrayHandle< Scalar > h_diameter(m_diameter, access_location::host, access_mode::read);
    ArrayHandle< unsigned int > h_body(m_body, access_location::host, access_mode::read);
    ArrayHandle< unsigned int > h_global_tag(m_global_tag, access_location::host, access_mode::read);

#ifdef ENABLE_MPI
    if (m_mpi_comm)
        {
        // gather a global snapshot
        std::vector<Scalar3> pos(m_nparticles);
        std::vector<Scalar3> vel(m_nparticles);
        std::vector<Scalar3> accel(m_nparticles);
        std::vector<unsigned int> type(m_nparticles);
        std::vector<Scalar> mass(m_nparticles);
        std::vector<Scalar> charge(m_nparticles);
        std::vector<Scalar> diameter(m_nparticles);
        std::vector<int3> image(m_nparticles);
        std::vector<unsigned int> body(m_nparticles);
        std::vector<unsigned int> global_tag(m_nparticles);
        std::map<unsigned int, unsigned int> rtag_map;

        for (unsigned int idx = 0; idx < m_nparticles; idx++)
            {
            pos[idx] = make_scalar3(h_pos.data[idx].x, h_pos.data[idx].y, h_pos.data[idx].z);
            vel[idx] = make_scalar3(h_vel.data[idx].x, h_vel.data[idx].y, h_vel.data[idx].z);
            accel[idx] = h_accel.data[idx];
            type[idx] = __scalar_as_int(h_pos.data[idx].w);
            mass[idx] = h_vel.data[idx].w;
            charge[idx] = h_charge.data[idx];
            diameter[idx] = h_diameter.data[idx];
            image[idx] = h_image.data[idx];
            body[idx] = h_body.data[idx];

            // insert reverse lookup global tag -> idx
            rtag_map.insert(std::pair<unsigned int, unsigned int>(h_global_tag.data[idx], idx));
            }

        std::vector< std::vector<Scalar3> > pos_proc;              // Position array of every processor
        std::vector< std::vector<Scalar3> > vel_proc;              // Velocities array of every processor
        std::vector< std::vector<Scalar3> > accel_proc;            // Accelerations array of every processor
        std::vector< std::vector<unsigned int> > type_proc;        // Particle types array of every processor
        std::vector< std::vector<Scalar > > mass_proc;             // Particle masses array of every processor
        std::vector< std::vector<Scalar > > charge_proc;           // Particle charges array of every processor
        std::vector< std::vector<Scalar > > diameter_proc;         // Particle diameters array of every processor
        std::vector< std::vector<int3 > > image_proc;              // Particle images array of every processor
        std::vector< std::vector<unsigned int > > body_proc;       // Body ids of every processor

        std::vector< std::map<unsigned int, unsigned int> > rtag_map_proc; // List of reverse-lookup maps

        // resize to number of ranks in communicator
        pos_proc.resize(m_mpi_comm->size());
        vel_proc.resize(m_mpi_comm->size());
        accel_proc.resize(m_mpi_comm->size());
        type_proc.resize(m_mpi_comm->size());
        mass_proc.resize(m_mpi_comm->size());
        charge_proc.resize(m_mpi_comm->size());
        diameter_proc.resize(m_mpi_comm->size());
        image_proc.resize(m_mpi_comm->size());
        body_proc.resize(m_mpi_comm->size());
        rtag_map_proc.resize(m_mpi_comm->size());

        unsigned int root = m_decomposition.root;
        // collect all particle data on the root processor
        boost::mpi::gather(*m_mpi_comm, pos, pos_proc, root);
        boost::mpi::gather(*m_mpi_comm, vel, vel_proc, root);
        boost::mpi::gather(*m_mpi_comm, accel, accel_proc, root);
        boost::mpi::gather(*m_mpi_comm, type, type_proc, root);
        boost::mpi::gather(*m_mpi_comm, mass, mass_proc, root);
        boost::mpi::gather(*m_mpi_comm, charge, charge_proc, root);
        boost::mpi::gather(*m_mpi_comm, diameter, diameter_proc, root);
        boost::mpi::gather(*m_mpi_comm, image, image_proc, root);
        boost::mpi::gather(*m_mpi_comm, body, body_proc, root);

        // gather the reverse-lookup maps
        boost::mpi::gather(*m_mpi_comm, rtag_map, rtag_map_proc, root);

        if (m_mpi_comm->rank() == (int) root)
            {
            std::map<unsigned int, unsigned int>::iterator it;

            for (unsigned int tag = 0; tag < getNGlobal(); tag++)
                {
                bool found = false;
                unsigned int rank;
                for (rank = 0; rank < (unsigned int) m_mpi_comm->size(); rank ++)
                    {
                    it = rtag_map_proc[rank].find(tag);
                    if (it != rtag_map_proc[rank].end())
                        {
                        found = true;
                        break;
                        }
                    }
                if (! found)
                    {
                    cerr << endl << "***Error! Could not find particle " << tag << " on any processor. " << endl << endl;
                    throw std::runtime_error("Error gathering ParticleData");
                    }

                // rank contains the processor rank on which the particle was found
                unsigned int idx = it->second;
                snapshot.pos[tag] = pos_proc[rank][idx];
                snapshot.vel[tag] = vel_proc[rank][idx];
                snapshot.accel[tag] = accel_proc[rank][idx];
                snapshot.type[tag] = type_proc[rank][idx];
                snapshot.mass[tag] = mass_proc[rank][idx];
                snapshot.charge[tag] = charge_proc[rank][idx];
                snapshot.diameter[tag] = diameter_proc[rank][idx];
                snapshot.image[tag] = image_proc[rank][idx];
                snapshot.body[tag] = body_proc[rank][idx];
                }
            } 
        }
    else
#endif
        {
        for (unsigned int idx = 0; idx < m_nparticles; idx++)
            {
            snapshot.pos[idx] = make_scalar3(h_pos.data[idx].x, h_pos.data[idx].y, h_pos.data[idx].z);
            snapshot.vel[idx] = make_scalar3(h_vel.data[idx].x, h_vel.data[idx].y, h_vel.data[idx].z);
            snapshot.accel[idx] = h_accel.data[idx];
            snapshot.type[idx] = __scalar_as_int(h_pos.data[idx].w);
            snapshot.mass[idx] = h_vel.data[idx].w;
            snapshot.charge[idx] = h_charge.data[idx];
            snapshot.diameter[idx] = h_diameter.data[idx];
            snapshot.image[idx] = h_image.data[idx];
            snapshot.body[idx] = h_body.data[idx];
            }
        }

    snapshot.num_particle_types = m_ntypes;
    snapshot.type_mapping = m_type_mapping;
    }

//! Remove particles from the local particle data
/*! \param n number of particles to remove
 *
 * This method just decreases the number of particles in the system. The caller
 * has to make sure that the change is reflected in the particle data arrays (i.e. compacting
 * the particle data).
 */
void ParticleData::removeParticles(const unsigned int n)
    {
    assert(n <= getN());
    m_nparticles -= n;
    }

//! Add a number of particles to the local particle data
/*! This function uses amortized array resizing of the particle data structures in the system
    to accomodate the new partices.

    The arrays are resized to the (rounded integer value) of the closes power of m_resize_factor

    \param n number of particles to add
    \post The maximum size of the particle data arrays (accessible via getMaxN()) is
         increased to hold the new particles.
*/
void ParticleData::addParticles(const unsigned int n)
    {
    unsigned int max_nparticles = m_max_nparticles;
    if (m_nparticles + n > max_nparticles)
        {
        while (m_nparticles + n > max_nparticles)
            max_nparticles = ((unsigned int) (((float) max_nparticles) * m_resize_factor)) + 1 ;

        // actually reallocate particle data arrays
        reallocate(max_nparticles);
        }

    m_nparticles += n;
    }

//! Add ghost particles at the end of the local particle data
/*! Ghost ptls are appended at the end of the particle data.
  Ghost particles have only incomplete particle information (position, charge, diameter) and
  don't need tags.

  \param nghosts number of ghost particles to add
  \post the particle data arrays are resized if necessary to accomodate the ghost particles,
        the number of ghost particles is updated
*/
void ParticleData::addGhostParticles(const unsigned int nghosts)
    {
    assert(nghosts >= 0);

    unsigned int max_nparticles = m_max_nparticles;

    m_nghosts += nghosts;

    if (m_nparticles + m_nghosts > max_nparticles)
        {
        while (m_nparticles + m_nghosts > max_nparticles)
            max_nparticles = ((unsigned int) (((float) max_nparticles) * m_resize_factor)) + 1 ;

        // reallocate particle data arrays
        reallocate(max_nparticles);
        }

    }

#ifdef ENABLE_MPI
//! Find the processor that owns a particle
/*! \param tag Tag of the particle to search
 * \param is_local True if the particle is local
 */
unsigned int ParticleData::getOwnerRank(unsigned int tag) const
    {
    assert(m_mpi_comm);
    bool is_local = (getGlobalRTag(tag) < getN());
    int n_found;

    // First check that the particle is on exactly one processor
    all_reduce(*m_mpi_comm, is_local ? 1 : 0, n_found, std::plus<int>());

    if (n_found == 0)
        {
        cerr << endl << "***Error! Could not find particle " << tag << " on any processor." << endl << endl;
        throw std::runtime_error("Error accessing particle data.");
        }
    else if (n_found > 1)
       {
        cerr << endl << "***Error! Found particle " << tag << " on multiple processors." << endl << endl;
        throw std::runtime_error("Error accessing particle data.");
       }

    // Now find the processor that owns it
    int owner_rank;
    all_reduce(*m_mpi_comm, is_local ? m_mpi_comm->rank() : -1, owner_rank, boost::mpi::maximum<int>());
    assert (owner_rank >= 0);
    assert (owner_rank < m_mpi_comm->size());

    return (unsigned int) owner_rank;
    }
#endif

///////////////////////////////////////////////////////////
// get accessors

//! Get the current position of a particle
Scalar3 ParticleData::getPosition(unsigned int global_tag) const
    {
    unsigned int idx = getGlobalRTag(global_tag);
    bool found = (idx < getN());
    Scalar3 result;
    if (found)
        {
        ArrayHandle< Scalar4 > h_pos(m_pos, access_location::host, access_mode::read);
        result = make_scalar3(h_pos.data[idx].x, h_pos.data[idx].y, h_pos.data[idx].z);
        }
#ifdef ENABLE_MPI
    if (m_mpi_comm)
        {
        unsigned int owner_rank = getOwnerRank(global_tag);
        broadcast(*m_mpi_comm, result, owner_rank);
        found = true;
        }
#endif
    assert(found);
    return result;
    }

//! Get the current velocity of a particle
Scalar3 ParticleData::getVelocity(unsigned int global_tag) const
    {
    unsigned int idx = getGlobalRTag(global_tag);
    bool found = (idx < getN());
    Scalar3 result;
    if (found)
        {
        ArrayHandle< Scalar4 > h_vel(m_vel, access_location::host, access_mode::read);
        result = make_scalar3(h_vel.data[idx].x, h_vel.data[idx].y, h_vel.data[idx].z);
        }
#ifdef ENABLE_MPI
    if (m_mpi_comm)
        {
        unsigned int owner_rank = getOwnerRank(global_tag);
        broadcast(*m_mpi_comm, result, owner_rank);
        found = true;
        }
#endif
    assert(found);
    return result;
    }

//! Get the current acceleration of a particle
Scalar3 ParticleData::getAcceleration(unsigned int global_tag) const
    {
    unsigned int idx = getGlobalRTag(global_tag);
    bool found = (idx < getN());
    Scalar3 result;
    if (found)
        {
        ArrayHandle< Scalar3 > h_accel(m_accel, access_location::host, access_mode::read);
        result = make_scalar3(h_accel.data[idx].x, h_accel.data[idx].y, h_accel.data[idx].z);
        }
#ifdef ENABLE_MPI
    if (m_mpi_comm)
        {
        unsigned int owner_rank = getOwnerRank(global_tag);
        broadcast(*m_mpi_comm, result, owner_rank);
        found = true;
        }
#endif
    assert(found);
    return result;
    }

//! Get the current image flags of a particle
int3 ParticleData::getImage(unsigned int global_tag) const
    {
    unsigned int idx = getGlobalRTag(global_tag);
    bool found = (idx < getN());
    int3 result;
    if (found)
        {
        ArrayHandle< int3 > h_image(m_image, access_location::host, access_mode::read);
        result = make_int3(h_image.data[idx].x, h_image.data[idx].y, h_image.data[idx].z);
        }
#ifdef ENABLE_MPI
    if (m_mpi_comm)
        {
        unsigned int owner_rank = getOwnerRank(global_tag);
        broadcast(*m_mpi_comm, result, owner_rank);
        found = true;
        }
#endif
    assert(found);
    return result;
    }

//! Get the current charge of a particle
Scalar ParticleData::getCharge(unsigned int global_tag) const
    {
    unsigned int idx = getGlobalRTag(global_tag);
    bool found = (idx < getN());
    Scalar result;
    if (found)
        {
        ArrayHandle< Scalar > h_charge(m_charge, access_location::host, access_mode::read);
        result = h_charge.data[idx];
        }
#ifdef ENABLE_MPI
    if (m_mpi_comm)
        {
        unsigned int owner_rank = getOwnerRank(global_tag);
        broadcast(*m_mpi_comm, result, owner_rank);
        found = true;
        }
#endif
    assert(found);
    return result;
    }

//! Get the current mass of a particle
Scalar ParticleData::getMass(unsigned int global_tag) const
    {
    unsigned int idx = getGlobalRTag(global_tag);
    bool found = (idx < getN());
    Scalar result;
    if (found)
        {
        ArrayHandle< Scalar4 > h_vel(m_vel, access_location::host, access_mode::read);
        result = h_vel.data[idx].w;
        }
#ifdef ENABLE_MPI
    if (m_mpi_comm)
        {
        unsigned int owner_rank = getOwnerRank(global_tag);
        broadcast(*m_mpi_comm, result, owner_rank);
        found = true;
        }
#endif
    assert(found);
    return result;
    }

//! Get the current diameter of a particle
Scalar ParticleData::getDiameter(unsigned int global_tag) const
    {
    unsigned int idx = getGlobalRTag(global_tag);
    bool found = (idx < getN());
    Scalar result;
    if (found)
        {
        ArrayHandle< Scalar > h_diameter(m_diameter, access_location::host, access_mode::read);
        result = h_diameter.data[idx];
        }
#ifdef ENABLE_MPI
    if (m_mpi_comm)
        {
        unsigned int owner_rank = getOwnerRank(global_tag);
        broadcast(*m_mpi_comm, result, owner_rank);
        found = true;
        }
#endif
    assert(found);
    return result;
    }

//! Get the body id of a particle
unsigned int ParticleData::getBody(unsigned int global_tag) const
    {
    unsigned int idx = getGlobalRTag(global_tag);
    bool found = (idx < getN());
    unsigned int result;
    if (found)
        {
        ArrayHandle< unsigned int > h_body(m_body, access_location::host, access_mode::read);
        result = h_body.data[idx];
        }
#ifdef ENABLE_MPI
    if (m_mpi_comm)
        {
        unsigned int owner_rank = getOwnerRank(global_tag);
        broadcast(*m_mpi_comm, result, owner_rank);
        found = true;
        }
#endif
    assert(found);
    return result;
    }

//! Get the current type of a particle
unsigned int ParticleData::getType(unsigned int global_tag) const
    {
    unsigned int idx = getGlobalRTag(global_tag);
    bool found = (idx < getN());
    unsigned int result;
    if (found)
        {
        ArrayHandle< Scalar4 > h_pos(m_pos, access_location::host, access_mode::read);
        result = __scalar_as_int(h_pos.data[idx].w);
        }
#ifdef ENABLE_MPI
    if (m_mpi_comm)
        {
        unsigned int owner_rank = getOwnerRank(global_tag);
        broadcast(*m_mpi_comm, result, owner_rank);
        found = true;
        }
#endif
    assert(found);
    return result;
    }

//! Get the orientation of a particle with a given tag
Scalar4 ParticleData::getOrientation(unsigned int global_tag) const
    {
    unsigned int idx = getGlobalRTag(global_tag);
    bool found = (idx < getN());
    Scalar4 result;
    if (found)
        {
        ArrayHandle< Scalar4 > h_orientation(m_orientation, access_location::host, access_mode::read);
        result = h_orientation.data[idx];
        }
#ifdef ENABLE_MPI
    if (m_mpi_comm)
        {
        unsigned int owner_rank = getOwnerRank(global_tag);
        broadcast(*m_mpi_comm, result, owner_rank);
        found = true;
        }
#endif
    assert(found);
    return result;
    }

//! Get the net force / energy on a given particle
Scalar4 ParticleData::getPNetForce(unsigned int global_tag) const
    {
    unsigned int idx = getGlobalRTag(global_tag);
    bool found = (idx < getN());
    Scalar4 result;
    if (found)
        {
        ArrayHandle< Scalar4 > h_net_force(m_net_force, access_location::host, access_mode::read);
        result = h_net_force.data[idx];
        }
#ifdef ENABLE_MPI
    if (m_mpi_comm)
        {
        unsigned int owner_rank = getOwnerRank(global_tag);
        broadcast(*m_mpi_comm, result, owner_rank);
        found = true;
        }
#endif
    assert(found);
    return result;

    }

//! Set the current position of a particle
void ParticleData::setPosition(unsigned int global_tag, const Scalar3& pos)
    {
    unsigned int idx = getGlobalRTag(global_tag);
    bool found = (idx < getN());

#ifdef ENABLE_MPI
    // make sure the particle is somewhere
    if (m_mpi_comm)
        getOwnerRank(global_tag);
#endif
    if (found)
        {
        ArrayHandle< Scalar4 > h_pos(m_pos, access_location::host, access_mode::readwrite);
        h_pos.data[idx].x = pos.x; h_pos.data[idx].y = pos.y; h_pos.data[idx].z = pos.z;
        }
    }

//! Set the current velocity of a particle
void ParticleData::setVelocity(unsigned int global_tag, const Scalar3& vel)
    {
    unsigned int idx = getGlobalRTag(global_tag);
    bool found = (idx < getN());

#ifdef ENABLE_MPI
    // make sure the particle is somewhere
    if (m_mpi_comm)
        getOwnerRank(global_tag);
#endif
    if (found)
        {
        ArrayHandle< Scalar4 > h_vel(m_vel, access_location::host, access_mode::readwrite);
        h_vel.data[idx].x = vel.x; h_vel.data[idx].y = vel.y; h_vel.data[idx].z = vel.z;
        }
    }

//! Set the current image flags of a particle
void ParticleData::setImage(unsigned int global_tag, const int3& image)
    {
    unsigned int idx = getGlobalRTag(global_tag);
    bool found = (idx < getN());

#ifdef ENABLE_MPI
    // make sure the particle is somewhere
    if (m_mpi_comm)
        getOwnerRank(global_tag);
#endif
    if (found)
        {
        ArrayHandle< int3 > h_image(m_image, access_location::host, access_mode::readwrite);
        h_image.data[idx].x = image.x; h_image.data[idx].y = image.y; h_image.data[idx].z = image.z;
        }
    }

//! Set the current charge of a particle
void ParticleData::setCharge(unsigned int global_tag, Scalar charge)
    {
    unsigned int idx = getGlobalRTag(global_tag);
    bool found = (idx < getN());

#ifdef ENABLE_MPI
    // make sure the particle is somewhere
    if (m_mpi_comm)
        getOwnerRank(global_tag);
#endif
    if (found)
        {
        ArrayHandle< Scalar > h_charge(m_charge, access_location::host, access_mode::readwrite);
        h_charge.data[idx] = charge;
        }
    }

//! Set the current mass of a particle
void ParticleData::setMass(unsigned int global_tag, Scalar mass)
    {
    unsigned int idx = getGlobalRTag(global_tag);
    bool found = (idx < getN());

#ifdef ENABLE_MPI
    // make sure the particle is somewhere
    if (m_mpi_comm)
        getOwnerRank(global_tag);
#endif
    if (found)
        {
        ArrayHandle< Scalar4 > h_vel(m_vel, access_location::host, access_mode::readwrite);
        h_vel.data[idx].w = mass;
        }
    }


//! Set the current diameter of a particle
void ParticleData::setDiameter(unsigned int global_tag, Scalar diameter)
    {
    unsigned int idx = getGlobalRTag(global_tag);
    bool found = (idx < getN());

#ifdef ENABLE_MPI
    // make sure the particle is somewhere
    if (m_mpi_comm)
        getOwnerRank(global_tag);
#endif
    if (found)
        {
        ArrayHandle< Scalar > h_diameter(m_diameter, access_location::host, access_mode::readwrite);
        h_diameter.data[idx] = diameter;
        }
    }

//! Set the body id of a particle
void ParticleData::setBody(unsigned int global_tag, int body)
    {
    unsigned int idx = getGlobalRTag(global_tag);
    bool found = (idx < getN());

#ifdef ENABLE_MPI
    // make sure the particle is somewhere
    if (m_mpi_comm)
        getOwnerRank(global_tag);
#endif
    if (found)
        {
        ArrayHandle< unsigned int > h_body(m_body, access_location::host, access_mode::readwrite);
        h_body.data[idx] = body;
        }
    }

//! Set the current type of a particle
void ParticleData::setType(unsigned int global_tag, unsigned int typ)
    {
    assert(typ < m_ntypes);
    unsigned int idx = getGlobalRTag(global_tag);
    bool found = (idx < getN());

#ifdef ENABLE_MPI
    // make sure the particle is somewhere
    if (m_mpi_comm)
        getOwnerRank(global_tag);
#endif
    if (found)
        {
        ArrayHandle< Scalar4 > h_pos(m_pos, access_location::host, access_mode::readwrite);
        h_pos.data[idx].w = __int_as_scalar(typ);
        }
    }

//! Set the orientation of a particle with a given tag
void ParticleData::setOrientation(unsigned int global_tag, const Scalar4& orientation)
    {
    unsigned int idx = getGlobalRTag(global_tag);
    bool found = (idx < getN());

#ifdef ENABLE_MPI
    // make sure the particle is somewhere
    if (m_mpi_comm)
        getOwnerRank(global_tag);
#endif
    if (found)
        {
        ArrayHandle< Scalar4 > h_orientation(m_orientation, access_location::host, access_mode::readwrite);
        h_orientation.data[idx] = orientation;
        }
    }

void export_BoxDim()
    {
    class_<BoxDim>("BoxDim")
    .def(init<Scalar>())
    .def(init<Scalar, Scalar, Scalar>())
    .def(init<Scalar3>())
    .def(init<Scalar3, Scalar3, uchar3>())
    .def("getPeriodic", &BoxDim::getPeriodic)
    .def("setPeriodic", &BoxDim::setPeriodic)
    .def("getL", &BoxDim::getL)
    .def("setL", &BoxDim::setL)
    .def("getLo", &BoxDim::getLo)
    .def("getHi", &BoxDim::getHi)
    .def("setLoHi", &BoxDim::setLoHi)
    .def("makeFraction", &BoxDim::makeFraction)
    .def("minImage", &BoxDim::minImage)
    ;
    }

//! Wrapper class needed for exposing virtual functions to python
class ParticleDataInitializerWrap : public ParticleDataInitializer, public wrapper<ParticleDataInitializer>
    {
    public:
        //! Calls the overidden ParticleDataInitializer::getNumParticles()
        unsigned int getNumParticles() const
            {
            return this->get_override("getNumParticles")();
            }
            
        //! Calls the overidden ParticleDataInitializer::getBox()
        BoxDim getBox() const
            {
            return this->get_override("getBox")();
            }
            
        //! Calls the overidden ParticleDataInitializer::initSnapshot()
        void initSnapshot(SnapshotParticleData& snapshot) const
            {
            this->get_override("initSnapshot")(snapshot);
            }
            
    };


void export_ParticleDataInitializer()
    {
    class_<ParticleDataInitializerWrap, boost::noncopyable>("ParticleDataInitializer")
    .def("getNumParticles", pure_virtual(&ParticleDataInitializer::getNumParticles))
    .def("getBox", pure_virtual(&ParticleDataInitializer::getBox))
    .def("initSnapshot", pure_virtual(&ParticleDataInitializer::initSnapshot))
    ;
    }


//! Helper for python __str__ for ParticleData
/*! Gives a synopsis of a ParticleData in a string
    \param pdata Particle data to format parameters from
*/
string print_ParticleData(ParticleData *pdata)
    {
    assert(pdata);
    ostringstream s;
    s << "ParticleData: " << pdata->getN() << " particles";
    return s.str();
    }

void export_ParticleData()
    {
    class_<ParticleData, boost::shared_ptr<ParticleData>, boost::noncopyable>("ParticleData", init<unsigned int, const BoxDim&, unsigned int, boost::shared_ptr<ExecutionConfiguration> >())
    .def(init<const ParticleDataInitializer&, boost::shared_ptr<ExecutionConfiguration> >())
    .def("getBox", &ParticleData::getBox, return_value_policy<copy_const_reference>())
<<<<<<< HEAD
    .def("setBox", &ParticleData::setBox)
    .def("setGlobalBox", &ParticleData::setGlobalBox)
    .def("getGlobalBox", &ParticleData::getGlobalBox, return_value_policy<copy_const_reference>())
=======
    .def("setGlobalBoxL", &ParticleData::setGlobalBoxL)
>>>>>>> e7276024
    .def("getN", &ParticleData::getN)
    .def("getNGlobal", &ParticleData::getNGlobal)
    .def("getNTypes", &ParticleData::getNTypes)
    .def("getMaximumDiameter", &ParticleData::getMaxDiameter)
    .def("getNameByType", &ParticleData::getNameByType)
    .def("getTypeByName", &ParticleData::getTypeByName)
    .def("setProfiler", &ParticleData::setProfiler)
    .def("getExecConf", &ParticleData::getExecConf)
    .def("__str__", &print_ParticleData)
    .def("getPosition", &ParticleData::getPosition)
    .def("getVelocity", &ParticleData::getVelocity)
    .def("getAcceleration", &ParticleData::getAcceleration)
    .def("getImage", &ParticleData::getImage)
    .def("getCharge", &ParticleData::getCharge)
    .def("getMass", &ParticleData::getMass)
    .def("getDiameter", &ParticleData::getDiameter)
    .def("getBody", &ParticleData::getBody)
    .def("getType", &ParticleData::getType)
    .def("getOrientation", &ParticleData::getOrientation)
    .def("getPNetForce", &ParticleData::getPNetForce)
    .def("getNetTorque", &ParticleData::getNetTorque)
    .def("getInertiaTensor", &ParticleData::getInertiaTensor, return_value_policy<copy_const_reference>())
    .def("setPosition", &ParticleData::setPosition)
    .def("setVelocity", &ParticleData::setVelocity)
    .def("setImage", &ParticleData::setImage)
    .def("setCharge", &ParticleData::setCharge)
    .def("setMass", &ParticleData::setMass)
    .def("setDiameter", &ParticleData::setDiameter)
    .def("setBody", &ParticleData::setBody)
    .def("setType", &ParticleData::setType)
    .def("setOrientation", &ParticleData::setOrientation)
    .def("setInertiaTensor", &ParticleData::setInertiaTensor)
    .def("takeSnapshot", &ParticleData::takeSnapshot)
    .def("initializeFromSnapshot", &ParticleData::initializeFromSnapshot)
    ;
    }

void export_SnapshotParticleData()
    {
    class_<SnapshotParticleData, boost::shared_ptr<SnapshotParticleData>, boost::noncopyable>("SnapshotParticleData", init<unsigned int>())
    .def_readwrite("pos", &SnapshotParticleData::pos)
    .def_readwrite("vel", &SnapshotParticleData::vel)
    .def_readwrite("accel", &SnapshotParticleData::accel)
    .def_readwrite("type", &SnapshotParticleData::type)
    .def_readwrite("mass", &SnapshotParticleData::mass)
    .def_readwrite("charge", &SnapshotParticleData::charge)
    .def_readwrite("diameter", &SnapshotParticleData::diameter)
    .def_readwrite("image", &SnapshotParticleData::image)
    .def_readwrite("body", &SnapshotParticleData::body)
    .def_readwrite("num_particle_types", &SnapshotParticleData::num_particle_types)
    .def_readwrite("type_mapping", &SnapshotParticleData::type_mapping)
    ;
    }

#ifdef WIN32
#pragma warning( pop )
#endif
<|MERGE_RESOLUTION|>--- conflicted
+++ resolved
@@ -175,32 +175,9 @@
         name[1] = '\0';
         m_type_mapping.push_back(string(name));
         }
-<<<<<<< HEAD
-        
-    // if this is a GPU build, initialize the graphics card mirror data structures
-#ifdef ENABLE_CUDA
-    if (m_exec_conf->isCUDAEnabled())
-        {
-        // setup the box
-        m_gpu_box.Lx = m_box.xhi - m_box.xlo;
-        m_gpu_box.Ly = m_box.yhi - m_box.ylo;
-        m_gpu_box.Lz = m_box.zhi - m_box.zlo;
-        m_gpu_box.Lxinv = 1.0f / m_gpu_box.Lx;
-        m_gpu_box.Lyinv = 1.0f / m_gpu_box.Ly;
-        m_gpu_box.Lzinv = 1.0f / m_gpu_box.Lz;
-        m_gpu_box.xlo = m_box.xlo;
-        m_gpu_box.ylo = m_box.ylo;
-        m_gpu_box.zlo = m_box.zlo;
-        m_gpu_box.xhi = m_box.xhi;
-        m_gpu_box.yhi = m_box.yhi;
-        m_gpu_box.zhi = m_box.zhi;
-        }
-#endif
     
     // initially, global box = local box
     setGlobalBox(m_box);
-=======
->>>>>>> e7276024
     }
 
 /*! Calls the initializer's members to determine the number of particles, box size and then
@@ -210,8 +187,6 @@
 */
 ParticleData::ParticleData(const ParticleDataInitializer& init, boost::shared_ptr<ExecutionConfiguration> exec_conf) : m_exec_conf(exec_conf), m_ntypes(0), m_nghosts(0), m_nglobal(0), m_resize_factor(9./8.)
     {
-<<<<<<< HEAD
-=======
     m_exec_conf->msg->notice(5) << "Constructing ParticleData" << endl;
 
     m_ntypes = init.getNumParticleTypes();
@@ -222,7 +197,6 @@
         throw std::runtime_error("Error initializing ParticleData");
         }
         
->>>>>>> e7276024
     // allocate memory
     allocate(init.getNumParticles());
 
@@ -256,11 +230,6 @@
             h_orientation.data[i] = make_scalar4(1.0, 0.0, 0.0, 0.0);
             }
         }
-<<<<<<< HEAD
-=======
-        
-    m_box = init.getBox();
->>>>>>> e7276024
 
     SnapshotParticleData snapshot(getN());
 
@@ -273,7 +242,7 @@
     // initialize particle data with updated values
     initializeFromSnapshot(snapshot);
 
-    setBox(init.getBox());
+    m_box = init.getBox();
 
     // initially, global simulation box = local simulation box
     setGlobalBox(init.getBox());
@@ -314,31 +283,9 @@
 */
 void ParticleData::setGlobalBoxL(const Scalar3 &L)
     {
-<<<<<<< HEAD
-    m_box = box;
-    //assert(inBox());
-    
-#ifdef ENABLE_CUDA
-    // setup the box
-    m_gpu_box.Lx = m_box.xhi - m_box.xlo;
-    m_gpu_box.Ly = m_box.yhi - m_box.ylo;
-    m_gpu_box.Lz = m_box.zhi - m_box.zlo;
-    m_gpu_box.Lxinv = 1.0f / m_gpu_box.Lx;
-    m_gpu_box.Lyinv = 1.0f / m_gpu_box.Ly;
-    m_gpu_box.Lzinv = 1.0f / m_gpu_box.Lz;
-    m_gpu_box.xlo = m_box.xlo;
-    m_gpu_box.ylo = m_box.ylo;
-    m_gpu_box.zlo = m_box.zlo;
-    m_gpu_box.xhi = m_box.xhi;
-    m_gpu_box.yhi = m_box.yhi;
-    m_gpu_box.zhi = m_box.zhi;
-#endif
-    
-=======
-    m_box.setL(L);
+    m_global_box.setL(L);
     assert(inBox());
 
->>>>>>> e7276024
     m_boxchange_signal();
     }
 
@@ -347,32 +294,6 @@
 const BoxDim & ParticleData::getGlobalBox() const
     {
     return m_global_box;
-    }
-
-/*! \param box New global box to set
-    \note ParticleData does NOT enforce any boundary conditions. When a new box is set,
-        it is the responsibility of the caller to ensure that all particles lie within
-        the new box.
-*/
-void ParticleData::setGlobalBox(const BoxDim &global_box)
-    {
-    m_global_box = global_box;
-
-#ifdef ENABLE_CUDA
-    // setup the box
-    m_gpu_global_box.Lx = m_global_box.xhi - m_global_box.xlo;
-    m_gpu_global_box.Ly = m_global_box.yhi - m_global_box.ylo;
-    m_gpu_global_box.Lz = m_global_box.zhi - m_global_box.zlo;
-    m_gpu_global_box.Lxinv = 1.0f / m_gpu_global_box.Lx;
-    m_gpu_global_box.Lyinv = 1.0f / m_gpu_global_box.Ly;
-    m_gpu_global_box.Lzinv = 1.0f / m_gpu_global_box.Lz;
-    m_gpu_global_box.xlo = m_global_box.xlo;
-    m_gpu_global_box.ylo = m_global_box.ylo;
-    m_gpu_global_box.zlo = m_global_box.zlo;
-    m_gpu_global_box.xhi = m_global_box.xhi;
-    m_gpu_global_box.yhi = m_global_box.yhi;
-    m_gpu_global_box.zhi = m_global_box.zhi;
-#endif
     }
 
 /*! \param func Function to call when the particles are resorted
@@ -661,18 +582,7 @@
  */
 void ParticleData::initializeFromSnapshot(const SnapshotParticleData& snapshot)
     {
-<<<<<<< HEAD
-=======
-    ArrayHandle< Scalar4 > h_pos(m_pos, access_location::host, access_mode::overwrite);
-    ArrayHandle< Scalar4 > h_vel(m_vel, access_location::host, access_mode::overwrite);
-    ArrayHandle< Scalar3 > h_accel(m_accel, access_location::host, access_mode::overwrite);
-    ArrayHandle< int3 > h_image(m_image, access_location::host, access_mode::overwrite);
-    ArrayHandle< Scalar > h_charge(m_charge, access_location::host, access_mode::overwrite);
-    ArrayHandle< Scalar > h_diameter(m_diameter, access_location::host, access_mode::overwrite);
-    ArrayHandle< unsigned int > h_body(m_body, access_location::host, access_mode::overwrite);
-    ArrayHandle< unsigned int > h_tag(m_tag, access_location::host, access_mode::overwrite);
-    ArrayHandle< unsigned int > h_rtag(m_rtag, access_location::host, access_mode::overwrite);
-
+/*
     // make sure the snapshot has the right size
     if (snapshot.size != m_nparticles)
         {
@@ -680,8 +590,7 @@
              << endl << "          not equal number of particles in system." << endl;
         throw runtime_error("Error initializing ParticleData");
         }
->>>>>>> e7276024
-
+*/
 #ifdef ENABLE_MPI
     if (m_mpi_comm)
         {
@@ -1643,13 +1552,7 @@
     class_<ParticleData, boost::shared_ptr<ParticleData>, boost::noncopyable>("ParticleData", init<unsigned int, const BoxDim&, unsigned int, boost::shared_ptr<ExecutionConfiguration> >())
     .def(init<const ParticleDataInitializer&, boost::shared_ptr<ExecutionConfiguration> >())
     .def("getBox", &ParticleData::getBox, return_value_policy<copy_const_reference>())
-<<<<<<< HEAD
-    .def("setBox", &ParticleData::setBox)
-    .def("setGlobalBox", &ParticleData::setGlobalBox)
-    .def("getGlobalBox", &ParticleData::getGlobalBox, return_value_policy<copy_const_reference>())
-=======
     .def("setGlobalBoxL", &ParticleData::setGlobalBoxL)
->>>>>>> e7276024
     .def("getN", &ParticleData::getN)
     .def("getNGlobal", &ParticleData::getNGlobal)
     .def("getNTypes", &ParticleData::getNTypes)
